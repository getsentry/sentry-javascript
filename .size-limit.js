const builtinModules = require('module').builtinModules;
const nodePrefixedBuiltinModules = builtinModules.map(m => `node:${m}`);

module.exports = [
  // Browser SDK (ESM)
  {
    name: '@sentry/browser',
    path: 'packages/browser/build/npm/esm/index.js',
    import: createImport('init'),
    gzip: true,
    limit: '24 KB',
  },
  {
    name: '@sentry/browser - with treeshaking flags',
    path: 'packages/browser/build/npm/esm/index.js',
    import: createImport('init'),
    gzip: true,
    limit: '24 KB',
    modifyWebpackConfig: function (config) {
      const webpack = require('webpack');
      const TerserPlugin = require('terser-webpack-plugin');

      config.plugins.push(
        new webpack.DefinePlugin({
          __SENTRY_DEBUG__: false,
          __RRWEB_EXCLUDE_SHADOW_DOM__: true,
          __RRWEB_EXCLUDE_IFRAME__: true,
          __SENTRY_EXCLUDE_REPLAY_WORKER__: true,
        }),
      );

      config.optimization.minimize = true;
      config.optimization.minimizer = [new TerserPlugin()];

      return config;
    },
  },
  {
    name: '@sentry/browser (incl. Tracing)',
    path: 'packages/browser/build/npm/esm/index.js',
    import: createImport('init', 'browserTracingIntegration'),
    gzip: true,
    limit: '36 KB',
  },
  {
    name: '@sentry/browser (incl. Tracing, Replay)',
    path: 'packages/browser/build/npm/esm/index.js',
    import: createImport('init', 'browserTracingIntegration', 'replayIntegration'),
    gzip: true,
    limit: '75 KB',
  },
  {
    name: '@sentry/browser (incl. Tracing, Replay) - with treeshaking flags',
    path: 'packages/browser/build/npm/esm/index.js',
    import: createImport('init', 'browserTracingIntegration', 'replayIntegration'),
    gzip: true,
    limit: '68 KB',
    modifyWebpackConfig: function (config) {
      const webpack = require('webpack');
      const TerserPlugin = require('terser-webpack-plugin');

      config.plugins.push(
        new webpack.DefinePlugin({
          __SENTRY_DEBUG__: false,
          __RRWEB_EXCLUDE_SHADOW_DOM__: true,
          __RRWEB_EXCLUDE_IFRAME__: true,
          __SENTRY_EXCLUDE_REPLAY_WORKER__: true,
        }),
      );

      config.optimization.minimize = true;
      config.optimization.minimizer = [new TerserPlugin()];

      return config;
    },
  },
  {
    name: '@sentry/browser (incl. Tracing, Replay with Canvas)',
    path: 'packages/browser/build/npm/esm/index.js',
    import: createImport('init', 'browserTracingIntegration', 'replayIntegration', 'replayCanvasIntegration'),
    gzip: true,
<<<<<<< HEAD
    limit: '80 KB',
=======
    limit: '78.1 KB',
>>>>>>> ab28544d
  },
  {
    name: '@sentry/browser (incl. Tracing, Replay, Feedback)',
    path: 'packages/browser/build/npm/esm/index.js',
    import: createImport('init', 'browserTracingIntegration', 'replayIntegration', 'feedbackIntegration'),
    gzip: true,
    limit: '95 KB',
  },
  {
    name: '@sentry/browser (incl. Tracing, Replay, Feedback, metrics)',
    path: 'packages/browser/build/npm/esm/index.js',
    import: createImport('init', 'browserTracingIntegration', 'replayIntegration', 'feedbackIntegration', 'metrics'),
    gzip: true,
    limit: '100 KB',
  },
  {
    name: '@sentry/browser (incl. metrics)',
    path: 'packages/browser/build/npm/esm/index.js',
    import: createImport('init', 'metrics'),
    gzip: true,
    limit: '30 KB',
  },
  {
    name: '@sentry/browser (incl. Feedback)',
    path: 'packages/browser/build/npm/esm/index.js',
    import: createImport('init', 'feedbackIntegration'),
    gzip: true,
    limit: '41 KB',
  },
  {
    name: '@sentry/browser (incl. sendFeedback)',
    path: 'packages/browser/build/npm/esm/index.js',
    import: createImport('init', 'sendFeedback'),
    gzip: true,
    limit: '29 KB',
  },
  {
    name: '@sentry/browser (incl. FeedbackAsync)',
    path: 'packages/browser/build/npm/esm/index.js',
    import: createImport('init', 'feedbackAsyncIntegration'),
    gzip: true,
    limit: '33 KB',
  },
  // React SDK (ESM)
  {
    name: '@sentry/react',
    path: 'packages/react/build/esm/index.js',
    import: createImport('init', 'ErrorBoundary'),
    ignore: ['react/jsx-runtime'],
    gzip: true,
    limit: '27 KB',
  },
  {
    name: '@sentry/react (incl. Tracing)',
    path: 'packages/react/build/esm/index.js',
    import: createImport('init', 'ErrorBoundary', 'reactRouterV6BrowserTracingIntegration'),
    ignore: ['react/jsx-runtime'],
    gzip: true,
    limit: '39.05 KB',
  },
  // Vue SDK (ESM)
  {
    name: '@sentry/vue',
    path: 'packages/vue/build/esm/index.js',
    import: createImport('init'),
    gzip: true,
    limit: '28 KB',
  },
  {
    name: '@sentry/vue (incl. Tracing)',
    path: 'packages/vue/build/esm/index.js',
    import: createImport('init', 'browserTracingIntegration'),
    gzip: true,
    limit: '38 KB',
  },
  // Svelte SDK (ESM)
  {
    name: '@sentry/svelte',
    path: 'packages/svelte/build/esm/index.js',
    import: createImport('init'),
    gzip: true,
    limit: '24 KB',
  },
  // Browser CDN bundles
  {
    name: 'CDN Bundle',
    path: createCDNPath('bundle.min.js'),
    gzip: true,
    limit: '26 KB',
  },
  {
    name: 'CDN Bundle (incl. Tracing)',
    path: createCDNPath('bundle.tracing.min.js'),
    gzip: true,
    limit: '38 KB',
  },
  {
    name: 'CDN Bundle (incl. Tracing, Replay)',
    path: createCDNPath('bundle.tracing.replay.min.js'),
    gzip: true,
    limit: '74 KB',
  },
  {
    name: 'CDN Bundle (incl. Tracing, Replay, Feedback)',
    path: createCDNPath('bundle.tracing.replay.feedback.min.js'),
    gzip: true,
    limit: '86 KB',
  },
  // browser CDN bundles (non-gzipped)
  {
    name: 'CDN Bundle - uncompressed',
    path: createCDNPath('bundle.min.js'),
    gzip: false,
    brotli: false,
    limit: '80 KB',
  },
  {
    name: 'CDN Bundle (incl. Tracing) - uncompressed',
    path: createCDNPath('bundle.tracing.min.js'),
    gzip: false,
    brotli: false,
    limit: '113 KB',
  },
  {
    name: 'CDN Bundle (incl. Tracing, Replay) - uncompressed',
    path: createCDNPath('bundle.tracing.replay.min.js'),
    gzip: false,
    brotli: false,
    limit: '230 KB',
  },
  {
    name: 'CDN Bundle (incl. Tracing, Replay, Feedback) - uncompressed',
    path: createCDNPath('bundle.tracing.replay.feedback.min.js'),
    gzip: false,
    brotli: false,
    limit: '264 KB',
  },
  // Next.js SDK (ESM)
  {
    name: '@sentry/nextjs (client)',
    path: 'packages/nextjs/build/esm/client/index.js',
    import: createImport('init'),
    ignore: ['next/router', 'next/constants'],
    gzip: true,
    limit: '39 KB',
  },
  // SvelteKit SDK (ESM)
  {
    name: '@sentry/sveltekit (client)',
    path: 'packages/sveltekit/build/esm/client/index.js',
    import: createImport('init'),
    ignore: ['$app/stores'],
    gzip: true,
    limit: '37 KB',
  },
  // Node SDK (ESM)
  {
    name: '@sentry/node',
    path: 'packages/node/build/esm/index.js',
    import: createImport('init'),
    ignore: [...builtinModules, ...nodePrefixedBuiltinModules],
    gzip: true,
    limit: '140 KB',
  },
  {
    name: '@sentry/node - without tracing',
    path: 'packages/node/build/esm/index.js',
    import: createImport('initWithoutDefaultIntegrations', 'getDefaultIntegrationsWithoutPerformance'),
    gzip: true,
    limit: '110 KB',
    ignore: [...builtinModules, ...nodePrefixedBuiltinModules],
    modifyWebpackConfig: function (config) {
      const webpack = require('webpack');
      const TerserPlugin = require('terser-webpack-plugin');

      config.plugins.push(
        new webpack.DefinePlugin({
          __SENTRY_TRACING__: false,
        }),
      );

      config.optimization.minimize = true;
      config.optimization.minimizer = [new TerserPlugin()];

      return config;
    },
  },
  // AWS SDK (ESM)
  {
    name: '@sentry/aws-serverless',
    path: 'packages/aws-serverless/build/npm/esm/index.js',
    import: createImport('init'),
    ignore: [...builtinModules, ...nodePrefixedBuiltinModules],
    gzip: true,
    limit: '130 KB',
  },
];

function createImport(...args) {
  return `{ ${args.join(', ')} }`;
}

function createCDNPath(name) {
  return `packages/browser/build/bundles/${name}`;
}<|MERGE_RESOLUTION|>--- conflicted
+++ resolved
@@ -79,11 +79,7 @@
     path: 'packages/browser/build/npm/esm/index.js',
     import: createImport('init', 'browserTracingIntegration', 'replayIntegration', 'replayCanvasIntegration'),
     gzip: true,
-<<<<<<< HEAD
     limit: '80 KB',
-=======
-    limit: '78.1 KB',
->>>>>>> ab28544d
   },
   {
     name: '@sentry/browser (incl. Tracing, Replay, Feedback)',
