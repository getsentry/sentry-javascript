--- conflicted
+++ resolved
@@ -180,11 +180,7 @@
     name: 'CDN Bundle (incl. Tracing, Replay)',
     path: createCDNPath('bundle.tracing.replay.min.js'),
     gzip: true,
-<<<<<<< HEAD
-    limit: '73.1 KB',
-=======
     limit: '74 KB',
->>>>>>> 067ad931
   },
   {
     name: 'CDN Bundle (incl. Tracing, Replay, Feedback)',
