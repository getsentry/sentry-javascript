--- conflicted
+++ resolved
@@ -127,11 +127,7 @@
     import: createImport('init', 'ErrorBoundary', 'reactRouterV6BrowserTracingIntegration'),
     ignore: ['react/jsx-runtime'],
     gzip: true,
-<<<<<<< HEAD
-    limit: '45 KB',
-=======
     limit: '44 KB',
->>>>>>> e8a18261
   },
   // Vue SDK (ESM)
   {
