--- conflicted
+++ resolved
@@ -40,11 +40,7 @@
     path: 'packages/browser/build/npm/esm/index.js',
     import: createImport('init', 'browserTracingIntegration'),
     gzip: true,
-<<<<<<< HEAD
-    limit: '37 KB',
-=======
     limit: '37.5 KB',
->>>>>>> fc1d986a
   },
   {
     name: '@sentry/browser (incl. Tracing, Replay)',
