const builtinModules = require('module').builtinModules;
const nodePrefixedBuiltinModules = builtinModules.map(m => `node:${m}`);

module.exports = [
  // Browser SDK (ESM)
  {
    name: '@sentry/browser',
    path: 'packages/browser/build/npm/esm/index.js',
    import: createImport('init'),
    gzip: true,
    limit: '24 KB',
  },
  {
    name: '@sentry/browser - with treeshaking flags',
    path: 'packages/browser/build/npm/esm/index.js',
    import: createImport('init'),
    gzip: true,
    limit: '24 KB',
    modifyWebpackConfig: function (config) {
      const webpack = require('webpack');
      const TerserPlugin = require('terser-webpack-plugin');

      config.plugins.push(
        new webpack.DefinePlugin({
          __SENTRY_DEBUG__: false,
          __RRWEB_EXCLUDE_SHADOW_DOM__: true,
          __RRWEB_EXCLUDE_IFRAME__: true,
          __SENTRY_EXCLUDE_REPLAY_WORKER__: true,
        }),
      );

      config.optimization.minimize = true;
      config.optimization.minimizer = [new TerserPlugin()];

      return config;
    },
  },
  {
    name: '@sentry/browser (incl. Tracing)',
    path: 'packages/browser/build/npm/esm/index.js',
    import: createImport('init', 'browserTracingIntegration'),
    gzip: true,
    limit: '37.5 KB',
  },
  {
    name: '@sentry/browser (incl. Tracing, Replay)',
    path: 'packages/browser/build/npm/esm/index.js',
    import: createImport('init', 'browserTracingIntegration', 'replayIntegration'),
    gzip: true,
    limit: '75 KB',
  },
  {
    name: '@sentry/browser (incl. Tracing, Replay) - with treeshaking flags',
    path: 'packages/browser/build/npm/esm/index.js',
    import: createImport('init', 'browserTracingIntegration', 'replayIntegration'),
    gzip: true,
    limit: '68 KB',
    modifyWebpackConfig: function (config) {
      const webpack = require('webpack');
      const TerserPlugin = require('terser-webpack-plugin');

      config.plugins.push(
        new webpack.DefinePlugin({
          __SENTRY_DEBUG__: false,
          __RRWEB_EXCLUDE_SHADOW_DOM__: true,
          __RRWEB_EXCLUDE_IFRAME__: true,
          __SENTRY_EXCLUDE_REPLAY_WORKER__: true,
        }),
      );

      config.optimization.minimize = true;
      config.optimization.minimizer = [new TerserPlugin()];

      return config;
    },
  },
  {
    name: '@sentry/browser (incl. Tracing, Replay with Canvas)',
    path: 'packages/browser/build/npm/esm/index.js',
    import: createImport('init', 'browserTracingIntegration', 'replayIntegration', 'replayCanvasIntegration'),
    gzip: true,
    limit: '80 KB',
  },
  {
    name: '@sentry/browser (incl. Tracing, Replay, Feedback)',
    path: 'packages/browser/build/npm/esm/index.js',
    import: createImport('init', 'browserTracingIntegration', 'replayIntegration', 'feedbackIntegration'),
    gzip: true,
    limit: '95 KB',
  },
  {
    name: '@sentry/browser (incl. Feedback)',
    path: 'packages/browser/build/npm/esm/index.js',
    import: createImport('init', 'feedbackIntegration'),
    gzip: true,
    limit: '41 KB',
  },
  {
    name: '@sentry/browser (incl. sendFeedback)',
    path: 'packages/browser/build/npm/esm/index.js',
    import: createImport('init', 'sendFeedback'),
    gzip: true,
    limit: '29 KB',
  },
  {
    name: '@sentry/browser (incl. FeedbackAsync)',
    path: 'packages/browser/build/npm/esm/index.js',
    import: createImport('init', 'feedbackAsyncIntegration'),
    gzip: true,
    limit: '34 KB',
  },
  // React SDK (ESM)
  {
    name: '@sentry/react',
    path: 'packages/react/build/esm/index.js',
    import: createImport('init', 'ErrorBoundary'),
    ignore: ['react/jsx-runtime'],
    gzip: true,
    limit: '27 KB',
  },
  {
    name: '@sentry/react (incl. Tracing)',
    path: 'packages/react/build/esm/index.js',
    import: createImport('init', 'ErrorBoundary', 'reactRouterV6BrowserTracingIntegration'),
    ignore: ['react/jsx-runtime'],
    gzip: true,
    limit: '40.5 KB',
  },
  // Vue SDK (ESM)
  {
    name: '@sentry/vue',
    path: 'packages/vue/build/esm/index.js',
    import: createImport('init'),
    gzip: true,
    limit: '29 KB',
  },
  {
    name: '@sentry/vue (incl. Tracing)',
    path: 'packages/vue/build/esm/index.js',
    import: createImport('init', 'browserTracingIntegration'),
    gzip: true,
    limit: '39.5 KB',
  },
  // Svelte SDK (ESM)
  {
    name: '@sentry/svelte',
    path: 'packages/svelte/build/esm/index.js',
    import: createImport('init'),
    gzip: true,
<<<<<<< HEAD
    limit: '24.5 KB',
=======
    limit: '25 KB',
>>>>>>> 2cff1f7b
  },
  // Browser CDN bundles
  {
    name: 'CDN Bundle',
    path: createCDNPath('bundle.min.js'),
    gzip: true,
    limit: '26 KB',
  },
  {
    name: 'CDN Bundle (incl. Tracing)',
    path: createCDNPath('bundle.tracing.min.js'),
    gzip: true,
    limit: '39 KB',
  },
  {
    name: 'CDN Bundle (incl. Tracing, Replay)',
    path: createCDNPath('bundle.tracing.replay.min.js'),
    gzip: true,
    limit: '80 KB',
  },
  {
    name: 'CDN Bundle (incl. Tracing, Replay, Feedback)',
    path: createCDNPath('bundle.tracing.replay.feedback.min.js'),
    gzip: true,
    limit: '86 KB',
  },
  // browser CDN bundles (non-gzipped)
  {
    name: 'CDN Bundle - uncompressed',
    path: createCDNPath('bundle.min.js'),
    gzip: false,
    brotli: false,
    limit: '80 KB',
  },
  {
    name: 'CDN Bundle (incl. Tracing) - uncompressed',
    path: createCDNPath('bundle.tracing.min.js'),
    gzip: false,
    brotli: false,
    limit: '120 KB',
  },
  {
    name: 'CDN Bundle (incl. Tracing, Replay) - uncompressed',
    path: createCDNPath('bundle.tracing.replay.min.js'),
    gzip: false,
    brotli: false,
    limit: '240 KB',
  },
  {
    name: 'CDN Bundle (incl. Tracing, Replay, Feedback) - uncompressed',
    path: createCDNPath('bundle.tracing.replay.feedback.min.js'),
    gzip: false,
    brotli: false,
    limit: '264 KB',
  },
  // Next.js SDK (ESM)
  {
    name: '@sentry/nextjs (client)',
    path: 'packages/nextjs/build/esm/client/index.js',
    import: createImport('init'),
    ignore: ['next/router', 'next/constants'],
    gzip: true,
    limit: '40 KB',
  },
  // SvelteKit SDK (ESM)
  {
    name: '@sentry/sveltekit (client)',
    path: 'packages/sveltekit/build/esm/client/index.js',
    import: createImport('init'),
    ignore: ['$app/stores'],
    gzip: true,
    limit: '38 KB',
  },
  // Node SDK (ESM)
  {
    name: '@sentry/node',
    path: 'packages/node/build/esm/index.js',
    import: createImport('init'),
    ignore: [...builtinModules, ...nodePrefixedBuiltinModules],
    gzip: true,
    limit: '170 KB',
  },
  {
    name: '@sentry/node - without tracing',
    path: 'packages/node/build/esm/index.js',
    import: createImport('initWithoutDefaultIntegrations', 'getDefaultIntegrationsWithoutPerformance'),
    gzip: true,
    limit: '110 KB',
    ignore: [...builtinModules, ...nodePrefixedBuiltinModules],
    modifyWebpackConfig: function (config) {
      const webpack = require('webpack');
      const TerserPlugin = require('terser-webpack-plugin');

      config.plugins.push(
        new webpack.DefinePlugin({
          __SENTRY_TRACING__: false,
        }),
      );

      config.optimization.minimize = true;
      config.optimization.minimizer = [new TerserPlugin()];

      return config;
    },
  },
  // AWS SDK (ESM)
  {
    name: '@sentry/aws-serverless',
    path: 'packages/aws-serverless/build/npm/esm/index.js',
    import: createImport('init'),
    ignore: [...builtinModules, ...nodePrefixedBuiltinModules],
    gzip: true,
    limit: '135 KB',
  },
];

function createImport(...args) {
  return `{ ${args.join(', ')} }`;
}

function createCDNPath(name) {
  return `packages/browser/build/bundles/${name}`;
}<|MERGE_RESOLUTION|>--- conflicted
+++ resolved
@@ -147,11 +147,7 @@
     path: 'packages/svelte/build/esm/index.js',
     import: createImport('init'),
     gzip: true,
-<<<<<<< HEAD
-    limit: '24.5 KB',
-=======
     limit: '25 KB',
->>>>>>> 2cff1f7b
   },
   // Browser CDN bundles
   {
