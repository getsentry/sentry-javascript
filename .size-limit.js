--- conflicted
+++ resolved
@@ -29,11 +29,7 @@
     path: 'packages/browser/build/npm/esm/index.js',
     import: createImport('init', 'browserTracingIntegration', 'replayIntegration'),
     gzip: true,
-<<<<<<< HEAD
-    limit: '67 KB',
-=======
     limit: '68 KB',
->>>>>>> a428f85b
     modifyWebpackConfig: function (config) {
       const webpack = require('webpack');
       config.plugins.push(
