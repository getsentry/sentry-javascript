{
  "name": "@sentry/remix",
  "version": "7.76.0",
  "description": "Official Sentry SDK for Remix",
  "repository": "git://github.com/getsentry/sentry-javascript.git",
  "homepage": "https://github.com/getsentry/sentry-javascript/tree/master/packages/remix",
  "author": "Sentry",
  "license": "MIT",
  "bin": {
    "sentry-upload-sourcemaps": "scripts/sentry-upload-sourcemaps.js"
  },
  "engines": {
    "node": ">=14"
  },
  "main": "build/cjs/index.server.js",
  "module": "build/esm/index.server.js",
  "browser": "build/esm/index.client.js",
  "types": "build/types/index.types.d.ts",
  "typesVersions": {
    "<4.9": {
      "build/types/index.d.ts": [
        "build/types-ts3.8/index.d.ts"
      ]
    }
  },
  "publishConfig": {
    "access": "public"
  },
  "dependencies": {
<<<<<<< HEAD
    "@sentry/cli": "^2.21.2",
    "@sentry/core": "7.75.1",
    "@sentry/node": "7.75.1",
    "@sentry/react": "7.75.1",
    "@sentry/types": "7.75.1",
    "@sentry/utils": "7.75.1",
=======
    "@sentry/cli": "2.20.5",
    "@sentry/core": "7.76.0",
    "@sentry/node": "7.76.0",
    "@sentry/react": "7.76.0",
    "@sentry/types": "7.76.0",
    "@sentry/utils": "7.76.0",
>>>>>>> 0da6dd76
    "glob": "^10.3.4",
    "yargs": "^17.6.0"
  },
  "devDependencies": {
    "@remix-run/node": "^1.4.3",
    "@remix-run/react": "^1.4.3",
    "@types/express": "^4.17.14"
  },
  "peerDependencies": {
    "@remix-run/node": "1.x || 2.x",
    "@remix-run/react": "1.x || 2.x",
    "react": "16.x || 17.x || 18.x"
  },
  "scripts": {
    "build": "run-p build:transpile build:types",
    "build:dev": "yarn build",
    "build:transpile": "rollup -c rollup.npm.config.js",
    "build:types": "run-s build:types:core build:types:downlevel",
    "build:types:core": "tsc -p tsconfig.types.json",
    "build:types:downlevel": "yarn downlevel-dts build/types build/types-ts3.8 --to ts3.8",
    "build:watch": "run-p build:transpile:watch build:types:watch",
    "build:dev:watch": "yarn build:watch",
    "build:transpile:watch": "rollup -c rollup.npm.config.js --watch",
    "build:types:watch": "tsc -p tsconfig.types.json --watch",
    "build:tarball": "ts-node ../../scripts/prepack.ts && npm pack ./build",
    "circularDepCheck": "madge --circular src/index.server.ts",
    "clean": "rimraf build coverage sentry-remix-*.tgz",
    "fix": "run-s fix:eslint fix:prettier",
    "fix:eslint": "eslint . --format stylish --fix",
    "fix:prettier": "prettier --write \"{src,test,scripts}/**/**.ts\"",
    "lint": "run-s lint:prettier lint:eslint",
    "lint:eslint": "eslint . --format stylish",
    "lint:prettier": "prettier --check \"{src,test,scripts}/**/**.ts\"",
    "test": "yarn test:unit",
    "test:integration": "run-s test:integration:v1 test:integration:v2",
    "test:integration:v1": "run-s test:integration:clean test:integration:prepare test:integration:client test:integration:server",
    "test:integration:v2": "export REMIX_VERSION=2 && run-s test:integration:v1",
    "test:integration:ci": "run-s test:integration:clean test:integration:prepare test:integration:client:ci test:integration:server",
    "test:integration:prepare": "(cd test/integration && yarn)",
    "test:integration:clean": "(cd test/integration && rimraf .cache node_modules build)",
    "test:integration:client": "yarn playwright install-deps && yarn playwright test test/integration/test/client/ --project='chromium'",
    "test:integration:client:ci": "yarn test:integration:client --reporter='line'",
    "test:integration:server": "export NODE_OPTIONS='--stack-trace-limit=25' && jest --config=test/integration/jest.config.js test/integration/test/server/",
    "test:unit": "jest",
    "test:watch": "jest --watch",
    "yalc:publish": "ts-node ../../scripts/prepack.ts && yalc publish build --push --sig"
  },
  "volta": {
    "extends": "../../package.json"
  },
  "sideEffects": [
    "./esm/index.server.js",
    "./src/index.server.ts"
  ]
}<|MERGE_RESOLUTION|>--- conflicted
+++ resolved
@@ -27,21 +27,12 @@
     "access": "public"
   },
   "dependencies": {
-<<<<<<< HEAD
     "@sentry/cli": "^2.21.2",
-    "@sentry/core": "7.75.1",
-    "@sentry/node": "7.75.1",
-    "@sentry/react": "7.75.1",
-    "@sentry/types": "7.75.1",
-    "@sentry/utils": "7.75.1",
-=======
-    "@sentry/cli": "2.20.5",
     "@sentry/core": "7.76.0",
     "@sentry/node": "7.76.0",
     "@sentry/react": "7.76.0",
     "@sentry/types": "7.76.0",
     "@sentry/utils": "7.76.0",
->>>>>>> 0da6dd76
     "glob": "^10.3.4",
     "yargs": "^17.6.0"
   },
