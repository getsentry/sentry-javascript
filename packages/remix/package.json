{
  "name": "@sentry/remix",
<<<<<<< HEAD
  "version": "8.41.0-beta.0",
=======
  "version": "8.40.0",
>>>>>>> b271bc83
  "description": "Official Sentry SDK for Remix",
  "repository": "git://github.com/getsentry/sentry-javascript.git",
  "homepage": "https://github.com/getsentry/sentry-javascript/tree/master/packages/remix",
  "author": "Sentry",
  "license": "MIT",
  "bin": {
    "sentry-upload-sourcemaps": "scripts/sentry-upload-sourcemaps.js"
  },
  "engines": {
    "node": ">=14.18"
  },
  "files": [
    "/build",
    "/scripts"
  ],
  "main": "build/cjs/index.server.js",
  "module": "build/esm/index.server.js",
  "browser": "build/esm/index.client.js",
  "types": "build/types/index.types.d.ts",
  "exports": {
    "./package.json": "./package.json",
    ".": {
      "types": "./build/types/index.types.d.ts",
      "browser": {
        "import": "./build/esm/index.client.js",
        "require": "./build/cjs/index.client.js"
      },
      "node": "./build/cjs/index.server.js"
    },
    "./import": {
      "import": {
        "default": "./build/import-hook.mjs"
      }
    },
    "./loader": {
      "import": {
        "default": "./build/loader-hook.mjs"
      }
    }
  },
  "typesVersions": {
    "<4.9": {
      "build/types/index.d.ts": [
        "build/types-ts3.8/index.d.ts"
      ]
    }
  },
  "publishConfig": {
    "access": "public"
  },
  "dependencies": {
    "@remix-run/router": "1.x",
    "@sentry/cli": "^2.38.2",
<<<<<<< HEAD
    "@sentry/core": "8.41.0-beta.0",
    "@sentry/node": "8.41.0-beta.0",
    "@sentry/opentelemetry": "8.41.0-beta.0",
    "@sentry/react": "8.41.0-beta.0",
    "@sentry/types": "8.41.0-beta.0",
=======
    "@sentry/core": "8.40.0",
    "@sentry/node": "8.40.0",
    "@sentry/opentelemetry": "8.40.0",
    "@sentry/react": "8.40.0",
    "@sentry/types": "8.40.0",
>>>>>>> b271bc83
    "glob": "^10.3.4",
    "opentelemetry-instrumentation-remix": "0.7.1",
    "yargs": "^17.6.0"
  },
  "devDependencies": {
    "@remix-run/node": "^1.4.3",
    "@remix-run/react": "^1.4.3",
    "@types/express": "^4.17.14",
    "vite": "^5.4.10",
    "vitest": "^1.6.0"
  },
  "peerDependencies": {
    "@remix-run/node": "1.x || 2.x",
    "@remix-run/react": "1.x || 2.x",
    "react": "16.x || 17.x || 18.x"
  },
  "scripts": {
    "build": "run-p build:transpile build:types",
    "build:dev": "yarn build",
    "build:transpile": "rollup -c rollup.npm.config.mjs",
    "build:types": "run-s build:types:core build:types:downlevel",
    "build:types:core": "tsc -p tsconfig.types.json",
    "build:types:downlevel": "yarn downlevel-dts build/types build/types-ts3.8 --to ts3.8",
    "build:watch": "run-p build:transpile:watch build:types:watch",
    "build:dev:watch": "yarn build:watch",
    "build:transpile:watch": "rollup -c rollup.npm.config.mjs --watch",
    "build:types:watch": "tsc -p tsconfig.types.json --watch",
    "build:tarball": "npm pack",
    "circularDepCheck": "madge --circular src/index.server.ts",
    "clean": "rimraf build coverage sentry-remix-*.tgz",
    "fix": "eslint . --format stylish --fix",
    "lint": "eslint . --format stylish",
    "test": "yarn test:unit",
    "test:integration": "run-s test:integration:otel test:integration:legacy",
    "test:integration:otel": "export USE_OTEL=1 && run-s test:integration:v1 test:integration:v2",
    "test:integration:legacy": "export USE_OTEL=0 && run-s test:integration:v1 test:integration:v2",
    "test:integration:v1": "run-s test:integration:clean test:integration:prepare test:integration:client test:integration:server",
    "test:integration:v2": "export REMIX_VERSION=2 && yarn test:integration:v1",
    "test:integration:ci": "run-s test:integration:ci:otel test:integration:ci:legacy",
    "test:integration:ci:otel": "USE_OTEL=1 yarn test:integration:ci:common",
    "test:integration:ci:legacy": "USE_OTEL=0 yarn test:integration:ci:common",
    "test:integration:ci:common": "run-s test:integration:clean test:integration:prepare test:integration:client:ci test:integration:server",
    "test:integration:prepare": "(cd test/integration && yarn install)",
    "test:integration:clean": "(cd test/integration && rimraf .cache node_modules build)",
    "test:integration:client": "yarn playwright install-deps && yarn playwright test test/integration/test/client/ --project='chromium'",
    "test:integration:client:ci": "yarn test:integration:client",
    "test:integration:server": "export NODE_OPTIONS='--stack-trace-limit=25' && vitest run",
    "test:unit": "jest",
    "test:watch": "jest --watch",
    "yalc:publish": "yalc publish --push --sig"
  },
  "volta": {
    "extends": "../../package.json"
  },
  "sideEffects": [
    "./esm/index.server.js",
    "./src/index.server.ts"
  ]
}<|MERGE_RESOLUTION|>--- conflicted
+++ resolved
@@ -1,10 +1,6 @@
 {
   "name": "@sentry/remix",
-<<<<<<< HEAD
-  "version": "8.41.0-beta.0",
-=======
   "version": "8.40.0",
->>>>>>> b271bc83
   "description": "Official Sentry SDK for Remix",
   "repository": "git://github.com/getsentry/sentry-javascript.git",
   "homepage": "https://github.com/getsentry/sentry-javascript/tree/master/packages/remix",
@@ -58,19 +54,11 @@
   "dependencies": {
     "@remix-run/router": "1.x",
     "@sentry/cli": "^2.38.2",
-<<<<<<< HEAD
-    "@sentry/core": "8.41.0-beta.0",
-    "@sentry/node": "8.41.0-beta.0",
-    "@sentry/opentelemetry": "8.41.0-beta.0",
-    "@sentry/react": "8.41.0-beta.0",
-    "@sentry/types": "8.41.0-beta.0",
-=======
     "@sentry/core": "8.40.0",
     "@sentry/node": "8.40.0",
     "@sentry/opentelemetry": "8.40.0",
     "@sentry/react": "8.40.0",
     "@sentry/types": "8.40.0",
->>>>>>> b271bc83
     "glob": "^10.3.4",
     "opentelemetry-instrumentation-remix": "0.7.1",
     "yargs": "^17.6.0"
