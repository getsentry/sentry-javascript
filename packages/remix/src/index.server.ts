export * from './server';
export { captureRemixErrorBoundaryError, withSentry } from './client';

<<<<<<< HEAD
import { DEBUG_BUILD } from './utils/debug-build';
import { instrumentServer } from './utils/instrumentServer';
import { httpIntegration } from './utils/integrations/http';
import { remixIntegration } from './utils/integrations/opentelemetry';
import type { RemixOptions } from './utils/remixOptions';

// We need to explicitly export @sentry/node as they end up under `default` in ESM builds
// See: https://github.com/getsentry/sentry-javascript/issues/8474
export {
  addBreadcrumb,
  addEventProcessor,
  addIntegration,
  // eslint-disable-next-line deprecation/deprecation
  addOpenTelemetryInstrumentation,
  // eslint-disable-next-line deprecation/deprecation
  addRequestDataToEvent,
  amqplibIntegration,
  anrIntegration,
  disableAnrDetectionForCallback,
  captureCheckIn,
  captureConsoleIntegration,
  captureEvent,
  captureException,
  captureFeedback,
  captureMessage,
  captureSession,
  close,
  connectIntegration,
  consoleIntegration,
  contextLinesIntegration,
  continueTrace,
  createGetModuleFromFilename,
  createTransport,
  cron,
  // eslint-disable-next-line deprecation/deprecation
  debugIntegration,
  dedupeIntegration,
  DEFAULT_USER_INCLUDES,
  defaultStackParser,
  endSession,
  expressErrorHandler,
  expressIntegration,
  // eslint-disable-next-line deprecation/deprecation
  extractRequestData,
  extraErrorDataIntegration,
  fastifyIntegration,
  flush,
  functionToStringIntegration,
  generateInstrumentOnce,
  genericPoolIntegration,
  getActiveSpan,
  getAutoPerformanceIntegrations,
  getClient,
  // eslint-disable-next-line deprecation/deprecation
  getCurrentHub,
  getCurrentScope,
  getDefaultIntegrations,
  getGlobalScope,
  getIsolationScope,
  getRootSpan,
  getSentryRelease,
  getSpanDescendants,
  getSpanStatusFromHttpCode,
  graphqlIntegration,
  hapiIntegration,
  httpIntegration,
  inboundFiltersIntegration,
  initOpenTelemetry,
  isInitialized,
  knexIntegration,
  kafkaIntegration,
  koaIntegration,
  lastEventId,
  linkedErrorsIntegration,
  localVariablesIntegration,
  makeNodeTransport,
  // eslint-disable-next-line deprecation/deprecation
  metrics,
  modulesIntegration,
  mongoIntegration,
  mongooseIntegration,
  mysql2Integration,
  mysqlIntegration,
  nativeNodeFetchIntegration,
  fetchBreadcrumbsIntegration,
  // eslint-disable-next-line deprecation/deprecation
  nestIntegration,
  NodeClient,
  nodeContextIntegration,
  onUncaughtExceptionIntegration,
  onUnhandledRejectionIntegration,
  parameterize,
  postgresIntegration,
  prismaIntegration,
  redisIntegration,
  requestDataIntegration,
  rewriteFramesIntegration,
  Scope,
  SDK_VERSION,
  SEMANTIC_ATTRIBUTE_SENTRY_OP,
  SEMANTIC_ATTRIBUTE_SENTRY_ORIGIN,
  SEMANTIC_ATTRIBUTE_SENTRY_SAMPLE_RATE,
  SEMANTIC_ATTRIBUTE_SENTRY_SOURCE,
  // eslint-disable-next-line deprecation/deprecation
  sessionTimingIntegration,
  setContext,
  setCurrentClient,
  setExtra,
  setExtras,
  setHttpStatus,
  setMeasurement,
  setTag,
  setTags,
  setupConnectErrorHandler,
  setupExpressErrorHandler,
  setupHapiErrorHandler,
  setupKoaErrorHandler,
  // eslint-disable-next-line deprecation/deprecation
  setupNestErrorHandler,
  setUser,
  spanToBaggageHeader,
  spanToJSON,
  spanToTraceHeader,
  spotlightIntegration,
  startInactiveSpan,
  startNewTrace,
  suppressTracing,
  startSession,
  startSpan,
  startSpanManual,
  tediousIntegration,
  trpcMiddleware,
  withActiveSpan,
  withIsolationScope,
  withMonitor,
  withScope,
  zodErrorsIntegration,
} from '@sentry/node';

// Keeping the `*` exports for backwards compatibility and types
export * from '@sentry/node';

export {
  // eslint-disable-next-line deprecation/deprecation
  wrapRemixHandleError,
  sentryHandleError,
  wrapHandleErrorWithSentry,
} from './utils/instrumentServer';

export { captureRemixServerException } from './utils/errors';

export { ErrorBoundary, withErrorBoundary } from '@sentry/react';
export { withSentry } from './client/performance';
export { captureRemixErrorBoundaryError } from './client/errors';
export { browserTracingIntegration } from './client/browserTracingIntegration';

export type { SentryMetaArgs } from './utils/types';

/**
 * Returns the default Remix integrations.
 *
 * @param options The options for the SDK.
 */
export function getRemixDefaultIntegrations(options: RemixOptions): Integration[] {
  return [
    ...getDefaultNodeIntegrations(options as NodeOptions).filter(integration => integration.name !== 'Http'),
    httpIntegration(),
    // eslint-disable-next-line deprecation/deprecation
    options.autoInstrumentRemix ? remixIntegration() : undefined,
  ].filter(int => int) as Integration[];
}

/**
 * Returns the given Express createRequestHandler function.
 * This function is no-op and only returns the given function.
 *
 * @deprecated No need to wrap the Express request handler.
 * @param createRequestHandlerFn The Remix Express `createRequestHandler`.
 * @returns `createRequestHandler` function.
 */
export function wrapExpressCreateRequestHandler(createRequestHandlerFn: unknown): unknown {
  DEBUG_BUILD && logger.warn('wrapExpressCreateRequestHandler is deprecated and no longer needed.');

  return createRequestHandlerFn;
}

/** Initializes Sentry Remix SDK on Node. */
export function init(options: RemixOptions): NodeClient | undefined {
  applySdkMetadata(options, 'remix', ['remix', 'node']);

  if (isInitialized()) {
    DEBUG_BUILD && logger.log('SDK already initialized');

    return;
  }

  options.defaultIntegrations = getRemixDefaultIntegrations(options as NodeOptions);

  const client = nodeInit(options as NodeOptions);

  instrumentServer(options);

  return client;
}
=======
export type { SentryMetaArgs } from './utils/types';
>>>>>>> d007407c
<|MERGE_RESOLUTION|>--- conflicted
+++ resolved
@@ -1,211 +1,4 @@
 export * from './server';
 export { captureRemixErrorBoundaryError, withSentry } from './client';
 
-<<<<<<< HEAD
-import { DEBUG_BUILD } from './utils/debug-build';
-import { instrumentServer } from './utils/instrumentServer';
-import { httpIntegration } from './utils/integrations/http';
-import { remixIntegration } from './utils/integrations/opentelemetry';
-import type { RemixOptions } from './utils/remixOptions';
-
-// We need to explicitly export @sentry/node as they end up under `default` in ESM builds
-// See: https://github.com/getsentry/sentry-javascript/issues/8474
-export {
-  addBreadcrumb,
-  addEventProcessor,
-  addIntegration,
-  // eslint-disable-next-line deprecation/deprecation
-  addOpenTelemetryInstrumentation,
-  // eslint-disable-next-line deprecation/deprecation
-  addRequestDataToEvent,
-  amqplibIntegration,
-  anrIntegration,
-  disableAnrDetectionForCallback,
-  captureCheckIn,
-  captureConsoleIntegration,
-  captureEvent,
-  captureException,
-  captureFeedback,
-  captureMessage,
-  captureSession,
-  close,
-  connectIntegration,
-  consoleIntegration,
-  contextLinesIntegration,
-  continueTrace,
-  createGetModuleFromFilename,
-  createTransport,
-  cron,
-  // eslint-disable-next-line deprecation/deprecation
-  debugIntegration,
-  dedupeIntegration,
-  DEFAULT_USER_INCLUDES,
-  defaultStackParser,
-  endSession,
-  expressErrorHandler,
-  expressIntegration,
-  // eslint-disable-next-line deprecation/deprecation
-  extractRequestData,
-  extraErrorDataIntegration,
-  fastifyIntegration,
-  flush,
-  functionToStringIntegration,
-  generateInstrumentOnce,
-  genericPoolIntegration,
-  getActiveSpan,
-  getAutoPerformanceIntegrations,
-  getClient,
-  // eslint-disable-next-line deprecation/deprecation
-  getCurrentHub,
-  getCurrentScope,
-  getDefaultIntegrations,
-  getGlobalScope,
-  getIsolationScope,
-  getRootSpan,
-  getSentryRelease,
-  getSpanDescendants,
-  getSpanStatusFromHttpCode,
-  graphqlIntegration,
-  hapiIntegration,
-  httpIntegration,
-  inboundFiltersIntegration,
-  initOpenTelemetry,
-  isInitialized,
-  knexIntegration,
-  kafkaIntegration,
-  koaIntegration,
-  lastEventId,
-  linkedErrorsIntegration,
-  localVariablesIntegration,
-  makeNodeTransport,
-  // eslint-disable-next-line deprecation/deprecation
-  metrics,
-  modulesIntegration,
-  mongoIntegration,
-  mongooseIntegration,
-  mysql2Integration,
-  mysqlIntegration,
-  nativeNodeFetchIntegration,
-  fetchBreadcrumbsIntegration,
-  // eslint-disable-next-line deprecation/deprecation
-  nestIntegration,
-  NodeClient,
-  nodeContextIntegration,
-  onUncaughtExceptionIntegration,
-  onUnhandledRejectionIntegration,
-  parameterize,
-  postgresIntegration,
-  prismaIntegration,
-  redisIntegration,
-  requestDataIntegration,
-  rewriteFramesIntegration,
-  Scope,
-  SDK_VERSION,
-  SEMANTIC_ATTRIBUTE_SENTRY_OP,
-  SEMANTIC_ATTRIBUTE_SENTRY_ORIGIN,
-  SEMANTIC_ATTRIBUTE_SENTRY_SAMPLE_RATE,
-  SEMANTIC_ATTRIBUTE_SENTRY_SOURCE,
-  // eslint-disable-next-line deprecation/deprecation
-  sessionTimingIntegration,
-  setContext,
-  setCurrentClient,
-  setExtra,
-  setExtras,
-  setHttpStatus,
-  setMeasurement,
-  setTag,
-  setTags,
-  setupConnectErrorHandler,
-  setupExpressErrorHandler,
-  setupHapiErrorHandler,
-  setupKoaErrorHandler,
-  // eslint-disable-next-line deprecation/deprecation
-  setupNestErrorHandler,
-  setUser,
-  spanToBaggageHeader,
-  spanToJSON,
-  spanToTraceHeader,
-  spotlightIntegration,
-  startInactiveSpan,
-  startNewTrace,
-  suppressTracing,
-  startSession,
-  startSpan,
-  startSpanManual,
-  tediousIntegration,
-  trpcMiddleware,
-  withActiveSpan,
-  withIsolationScope,
-  withMonitor,
-  withScope,
-  zodErrorsIntegration,
-} from '@sentry/node';
-
-// Keeping the `*` exports for backwards compatibility and types
-export * from '@sentry/node';
-
-export {
-  // eslint-disable-next-line deprecation/deprecation
-  wrapRemixHandleError,
-  sentryHandleError,
-  wrapHandleErrorWithSentry,
-} from './utils/instrumentServer';
-
-export { captureRemixServerException } from './utils/errors';
-
-export { ErrorBoundary, withErrorBoundary } from '@sentry/react';
-export { withSentry } from './client/performance';
-export { captureRemixErrorBoundaryError } from './client/errors';
-export { browserTracingIntegration } from './client/browserTracingIntegration';
-
-export type { SentryMetaArgs } from './utils/types';
-
-/**
- * Returns the default Remix integrations.
- *
- * @param options The options for the SDK.
- */
-export function getRemixDefaultIntegrations(options: RemixOptions): Integration[] {
-  return [
-    ...getDefaultNodeIntegrations(options as NodeOptions).filter(integration => integration.name !== 'Http'),
-    httpIntegration(),
-    // eslint-disable-next-line deprecation/deprecation
-    options.autoInstrumentRemix ? remixIntegration() : undefined,
-  ].filter(int => int) as Integration[];
-}
-
-/**
- * Returns the given Express createRequestHandler function.
- * This function is no-op and only returns the given function.
- *
- * @deprecated No need to wrap the Express request handler.
- * @param createRequestHandlerFn The Remix Express `createRequestHandler`.
- * @returns `createRequestHandler` function.
- */
-export function wrapExpressCreateRequestHandler(createRequestHandlerFn: unknown): unknown {
-  DEBUG_BUILD && logger.warn('wrapExpressCreateRequestHandler is deprecated and no longer needed.');
-
-  return createRequestHandlerFn;
-}
-
-/** Initializes Sentry Remix SDK on Node. */
-export function init(options: RemixOptions): NodeClient | undefined {
-  applySdkMetadata(options, 'remix', ['remix', 'node']);
-
-  if (isInitialized()) {
-    DEBUG_BUILD && logger.log('SDK already initialized');
-
-    return;
-  }
-
-  options.defaultIntegrations = getRemixDefaultIntegrations(options as NodeOptions);
-
-  const client = nodeInit(options as NodeOptions);
-
-  instrumentServer(options);
-
-  return client;
-}
-=======
-export type { SentryMetaArgs } from './utils/types';
->>>>>>> d007407c
+export type { SentryMetaArgs } from './utils/types';