--- conflicted
+++ resolved
@@ -14,15 +14,9 @@
   winterCGRequestToRequestData,
   withIsolationScope,
 } from '@sentry/core';
-<<<<<<< HEAD
-import { fill, isNodeEnv, loadModule, logger } from '@sentry/core';
-import { continueTrace } from '@sentry/opentelemetry';
-import type { TransactionSource, WrappedFunction } from '@sentry/types';
-=======
 import { dynamicSamplingContextToSentryBaggageHeader, fill, isNodeEnv, loadModule, logger } from '@sentry/core';
 import { continueTrace, getDynamicSamplingContextFromSpan } from '@sentry/opentelemetry';
 import type { RequestEventData, TransactionSource, WrappedFunction } from '@sentry/types';
->>>>>>> 2435b87e
 import type { Span } from '@sentry/types';
 
 import { DEBUG_BUILD } from './debug-build';
