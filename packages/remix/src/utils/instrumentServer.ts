--- conflicted
+++ resolved
@@ -13,17 +13,10 @@
   startSpan,
   withIsolationScope,
 } from '@sentry/core';
-<<<<<<< HEAD
-import { continueTrace } from '@sentry/opentelemetry';
-import type { TransactionSource, WrappedFunction } from '@sentry/types';
-import type { Span } from '@sentry/types';
-import { fill, isNodeEnv, loadModule, logger } from '@sentry/utils';
-=======
 import { dynamicSamplingContextToSentryBaggageHeader, fill, isNodeEnv, loadModule, logger } from '@sentry/core';
 import { continueTrace, getDynamicSamplingContextFromSpan } from '@sentry/opentelemetry';
 import type { TransactionSource, WrappedFunction } from '@sentry/types';
 import type { Span } from '@sentry/types';
->>>>>>> 7e78d67d
 
 import { DEBUG_BUILD } from './debug-build';
 import { captureRemixServerException, errorHandleDataFunction, errorHandleDocumentRequestFunction } from './errors';
