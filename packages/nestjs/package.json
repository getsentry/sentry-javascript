{
  "name": "@sentry/nestjs",
  "version": "9.2.0",
  "description": "Official Sentry SDK for NestJS",
  "repository": "git://github.com/getsentry/sentry-javascript.git",
  "homepage": "https://github.com/getsentry/sentry-javascript/tree/master/packages/nestjs",
  "author": "Sentry",
  "license": "MIT",
  "engines": {
    "node": ">=18"
  },
  "files": [
    "/build",
    "/*.d.ts",
    "/*.d.ts.map"
  ],
  "main": "build/cjs/index.js",
  "module": "build/esm/index.js",
  "types": "build/types/index.d.ts",
  "exports": {
    "./package.json": "./package.json",
    ".": {
      "import": {
        "types": "./build/types/index.d.ts",
        "default": "./build/esm/index.js"
      },
      "require": {
        "types": "./build/types/index.d.ts",
        "default": "./build/cjs/index.js"
      }
    },
    "./setup": {
      "import": {
        "types": "./setup.d.ts",
        "default": "./build/esm/setup.js"
      },
      "require": {
        "types": "./setup.d.ts",
        "default": "./build/cjs/setup.js"
      }
    }
  },
  "publishConfig": {
    "access": "public"
  },
  "dependencies": {
    "@opentelemetry/api": "^1.9.0",
    "@opentelemetry/core": "^1.30.1",
<<<<<<< HEAD
    "@opentelemetry/instrumentation": "0.57.2",
    "@opentelemetry/instrumentation-nestjs-core": "0.44.1",
    "@opentelemetry/semantic-conventions": "^1.30.0",
    "@sentry/core": "9.1.0",
    "@sentry/node": "9.1.0"
=======
    "@opentelemetry/instrumentation": "0.57.1",
    "@opentelemetry/instrumentation-nestjs-core": "0.44.0",
    "@opentelemetry/semantic-conventions": "^1.27.0",
    "@sentry/core": "9.2.0",
    "@sentry/node": "9.2.0"
>>>>>>> 50605422
  },
  "devDependencies": {
    "@nestjs/common": "^10.0.0",
    "@nestjs/core": "^10.0.0"
  },
  "peerDependencies": {
    "@nestjs/common": "^8.0.0 || ^9.0.0 || ^10.0.0 || ^11.0.0",
    "@nestjs/core": "^8.0.0 || ^9.0.0 || ^10.0.0 || ^11.0.0"
  },
  "scripts": {
    "build": "run-p build:transpile build:types",
    "build:dev": "yarn build",
    "build:transpile": "rollup -c rollup.npm.config.mjs",
    "build:types": "run-s build:types:core build:types:setup",
    "build:types:core": "tsc -p tsconfig.types.json",
    "build:types:setup": "tsc -p tsconfig.setup-types.json",
    "build:watch": "run-p build:transpile:watch build:types:watch",
    "build:dev:watch": "yarn build:watch",
    "build:transpile:watch": "rollup -c rollup.npm.config.mjs --watch",
    "build:types:watch": "tsc -p tsconfig.types.json --watch",
    "build:tarball": "npm pack",
    "circularDepCheck": "madge --circular src/index.ts && madge --circular src/setup.ts",
    "clean": "rimraf build coverage sentry-nestjs-*.tgz ./*.d.ts ./*.d.ts.map",
    "fix": "eslint . --format stylish --fix",
    "lint": "eslint . --format stylish",
    "test": "vitest run",
    "test:watch": "vitest --watch",
    "yalc:publish": "yalc publish --push --sig"
  },
  "volta": {
    "extends": "../../package.json"
  },
  "sideEffects": false
}<|MERGE_RESOLUTION|>--- conflicted
+++ resolved
@@ -46,19 +46,11 @@
   "dependencies": {
     "@opentelemetry/api": "^1.9.0",
     "@opentelemetry/core": "^1.30.1",
-<<<<<<< HEAD
     "@opentelemetry/instrumentation": "0.57.2",
     "@opentelemetry/instrumentation-nestjs-core": "0.44.1",
     "@opentelemetry/semantic-conventions": "^1.30.0",
-    "@sentry/core": "9.1.0",
-    "@sentry/node": "9.1.0"
-=======
-    "@opentelemetry/instrumentation": "0.57.1",
-    "@opentelemetry/instrumentation-nestjs-core": "0.44.0",
-    "@opentelemetry/semantic-conventions": "^1.27.0",
     "@sentry/core": "9.2.0",
     "@sentry/node": "9.2.0"
->>>>>>> 50605422
   },
   "devDependencies": {
     "@nestjs/common": "^10.0.0",
