{
  "name": "@sentry/nestjs",
  "version": "8.16.0",
  "description": "Official Sentry SDK for NestJS",
  "repository": "git://github.com/getsentry/sentry-javascript.git",
  "homepage": "https://github.com/getsentry/sentry-javascript/tree/master/packages/nestjs",
  "author": "Sentry",
  "license": "MIT",
  "engines": {
    "node": ">=16"
  },
  "files": [
    "/build"
  ],
  "main": "build/cjs/nestjs/index.js",
  "module": "build/esm/nestjs/index.js",
  "types": "build/types/index.d.ts",
  "exports": {
    "./package.json": "./package.json",
    ".": {
      "import": {
        "types": "./build/types/index.d.ts",
        "default": "./build/esm/index.js"
      },
      "require": {
        "types": "./build/types/index.d.ts",
        "default": "./build/cjs/index.js"
      }
    }
  },
  "typesVersions": {
    "<4.9": {
      "build/types/index.d.ts": [
        "build/types-ts3.8/index.d.ts"
      ]
    }
  },
  "publishConfig": {
    "access": "public"
  },
  "dependencies": {
    "@sentry/core": "8.16.0",
<<<<<<< HEAD
    "@sentry/node": "8.16.0",
    "@opentelemetry/instrumentation-nestjs-core": "0.38.0"
=======
    "@sentry/node": "8.16.0"
>>>>>>> 339f25ed
  },
  "scripts": {
    "build": "run-p build:transpile build:types",
    "build:dev": "yarn build",
    "build:transpile": "rollup -c rollup.npm.config.mjs",
    "build:types": "run-s build:types:core build:types:downlevel",
    "build:types:core": "tsc -p tsconfig.types.json",
    "build:types:downlevel": "yarn downlevel-dts build/types build/types-ts3.8 --to ts3.8",
    "build:watch": "run-p build:transpile:watch build:types:watch",
    "build:dev:watch": "yarn build:watch",
    "build:transpile:watch": "rollup -c rollup.npm.config.mjs --watch",
    "build:types:watch": "tsc -p tsconfig.types.json --watch",
    "build:tarball": "npm pack",
    "circularDepCheck": "madge --circular src/index.ts",
    "clean": "rimraf build coverage sentry-node-*.tgz",
    "fix": "eslint . --format stylish --fix",
    "lint": "eslint . --format stylish",
    "test": "vitest run",
    "test:watch": "vitest --watch",
    "yalc:publish": "yalc publish --push --sig"
  },
  "volta": {
    "extends": "../../package.json"
  },
  "sideEffects": false
}<|MERGE_RESOLUTION|>--- conflicted
+++ resolved
@@ -40,12 +40,8 @@
   },
   "dependencies": {
     "@sentry/core": "8.16.0",
-<<<<<<< HEAD
     "@sentry/node": "8.16.0",
     "@opentelemetry/instrumentation-nestjs-core": "0.38.0"
-=======
-    "@sentry/node": "8.16.0"
->>>>>>> 339f25ed
   },
   "scripts": {
     "build": "run-p build:transpile build:types",
