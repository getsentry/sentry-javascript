--- conflicted
+++ resolved
@@ -44,11 +44,10 @@
     "access": "public"
   },
   "dependencies": {
-<<<<<<< HEAD
-    "@sentry/core": "8.17.0",
-    "@sentry/node": "8.17.0",
-    "@sentry/types": "8.17.0",
-    "@sentry/utils": "8.17.0"
+    "@sentry/core": "8.18.0",
+    "@sentry/node": "8.18.0",
+    "@sentry/types": "8.18.0",
+    "@sentry/utils": "8.18.0"
   },
   "devDependencies": {
     "@nestjs/core": "^10.3.10",
@@ -57,10 +56,6 @@
   "peerDependencies": {
     "@nestjs/core": "^10.3.10",
     "@nestjs/common": "^10.3.10"
-=======
-    "@sentry/core": "8.18.0",
-    "@sentry/node": "8.18.0"
->>>>>>> 5ceb1f4a
   },
   "scripts": {
     "build": "run-p build:transpile build:types",
