--- conflicted
+++ resolved
@@ -1,13 +1,6 @@
 import { getCurrentHub } from '@sentry/core';
 import { Event, Integration } from '@sentry/types';
-<<<<<<< HEAD
-import { logger } from '@sentry/utils';
-import { addExceptionTypeValue } from '@sentry/utils';
-import { normalize } from '@sentry/utils';
-import { truncate } from '@sentry/utils';
-=======
-import { addExceptionTypeValue, logger, normalize, truncate } from '@sentry/utils';
->>>>>>> ab7ba810
+import { addExceptionTypeValue, logger, normalizeObject, truncate } from '@sentry/utils';
 
 import { eventFromStacktrace } from '../parsers';
 import {
