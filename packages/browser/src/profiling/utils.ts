<<<<<<< HEAD
/* eslint-disable max-lines */

import { DEFAULT_ENVIRONMENT, getCurrentHub } from '@sentry/core';
import type { DebugImage, Envelope, Event, StackFrame, StackParser } from '@sentry/types';
import { forEachEnvelopeItem, GLOBAL_OBJ, logger, uuid4 } from '@sentry/utils';

import { WINDOW } from '../helpers';
import type {
  JSSelfProfile,
  JSSelfProfileStack,
  ProcessedJSSelfProfile,
  SentryProfile,
  ThreadCpuProfile,
} from './jsSelfProfiling';
=======
import { DEFAULT_ENVIRONMENT } from '@sentry/core';
import type {
  DsnComponents,
  DynamicSamplingContext,
  Event,
  EventEnvelope,
  EventEnvelopeHeaders,
  EventItem,
  Profile as SentryProfile,
  SdkInfo,
  SdkMetadata,
  ThreadCpuProfile,
} from '@sentry/types';
import { createEnvelope, dropUndefinedKeys, dsnToString, logger, uuid4 } from '@sentry/utils';

import { WINDOW } from '../helpers';
import type { JSSelfProfile, JSSelfProfileStack, RawThreadCpuProfile } from './jsSelfProfiling';
>>>>>>> 4fb043e8

const MS_TO_NS = 1e6;
// Use 0 as main thread id which is identical to threadId in node:worker_threads
// where main logs 0 and workers seem to log in increments of 1
const THREAD_ID_STRING = String(0);
const THREAD_NAME = 'main';

// Machine properties (eval only once)
let OS_PLATFORM = '';
let OS_PLATFORM_VERSION = '';
let OS_ARCH = '';
let OS_BROWSER = (WINDOW.navigator && WINDOW.navigator.userAgent) || '';
let OS_MODEL = '';
const OS_LOCALE =
  (WINDOW.navigator && WINDOW.navigator.language) ||
  (WINDOW.navigator && WINDOW.navigator.languages && WINDOW.navigator.languages[0]) ||
  '';

type UAData = {
  platform?: string;
  architecture?: string;
  model?: string;
  platformVersion?: string;
  fullVersionList?: {
    brand: string;
    version: string;
  }[];
};

interface UserAgentData {
  getHighEntropyValues: (keys: string[]) => Promise<UAData>;
}

function isUserAgentData(data: unknown): data is UserAgentData {
  return typeof data === 'object' && data !== null && 'getHighEntropyValues' in data;
}

// @ts-ignore userAgentData is not part of the navigator interface yet
const userAgentData = WINDOW.navigator && WINDOW.navigator.userAgentData;

if (isUserAgentData(userAgentData)) {
  userAgentData
    .getHighEntropyValues(['architecture', 'model', 'platform', 'platformVersion', 'fullVersionList'])
    .then((ua: UAData) => {
      OS_PLATFORM = ua.platform || '';
      OS_ARCH = ua.architecture || '';
      OS_MODEL = ua.model || '';
      OS_PLATFORM_VERSION = ua.platformVersion || '';

      if (ua.fullVersionList && ua.fullVersionList.length > 0) {
        const firstUa = ua.fullVersionList[ua.fullVersionList.length - 1];
        OS_BROWSER = `${firstUa.brand} ${firstUa.version}`;
      }
    })
    .catch(e => void e);
}

function isProcessedJSSelfProfile(
  profile: ThreadCpuProfile | ProcessedJSSelfProfile,
): profile is ProcessedJSSelfProfile {
  return !('thread_metadata' in profile);
}

// Enriches the profile with threadId of the current thread.
// This is done in node as we seem to not be able to get the info from C native code.
/**
 *
 */
export function enrichWithThreadInformation(profile: ThreadCpuProfile | ProcessedJSSelfProfile): ThreadCpuProfile {
  if (!isProcessedJSSelfProfile(profile)) {
    return profile;
  }

  return convertJSSelfProfileToSampledFormat(profile);
}

// Profile is marked as optional because it is deleted from the metadata
// by the integration before the event is processed by other integrations.
export interface ProfiledEvent extends Event {
  sdkProcessingMetadata: {
    profile?: ProcessedJSSelfProfile;
  };
}

function getTraceId(event: Event): string {
  const traceId: unknown = event && event.contexts && event.contexts['trace'] && event.contexts['trace']['trace_id'];
  // Log a warning if the profile has an invalid traceId (should be uuidv4).
  // All profiles and transactions are rejected if this is the case and we want to
  // warn users that this is happening if they enable debug flag
  if (typeof traceId === 'string' && traceId.length !== 32) {
    if (__DEBUG_BUILD__) {
      logger.log(`[Profiling] Invalid traceId: ${traceId} on profiled event`);
    }
  }
  if (typeof traceId !== 'string') {
    return '';
  }

  return traceId;
}
/**
 * Creates a profiling event envelope from a Sentry event. If profile does not pass
 * validation, returns null.
 * @param event
 * @param dsn
 * @param metadata
 * @param tunnel
 * @returns {EventEnvelope | null}
 */

/**
 * Creates a profiling event envelope from a Sentry event.
 */
export function createProfilePayload(event: ProfiledEvent, processedProfile: ProcessedJSSelfProfile): SentryProfile {
  if (event.type !== 'transaction') {
    // createProfilingEventEnvelope should only be called for transactions,
    // we type guard this behavior with isProfiledTransactionEvent.
    throw new TypeError('Profiling events may only be attached to transactions, this should never occur.');
  }

  if (processedProfile === undefined || processedProfile === null) {
    throw new TypeError(
      `Cannot construct profiling event envelope without a valid profile. Got ${processedProfile} instead.`,
    );
  }

  if (!processedProfile.profile_id) {
    throw new TypeError('Profile is missing profile_id');
  }

  const traceId = getTraceId(event);
  const enrichedThreadProfile = enrichWithThreadInformation(processedProfile);
  const transactionStartMs = typeof event.start_timestamp === 'number' ? event.start_timestamp * 1000 : Date.now();
  const transactionEndMs = typeof event.timestamp === 'number' ? event.timestamp * 1000 : Date.now();

  const profile: SentryProfile = {
    event_id: processedProfile.profile_id,
    timestamp: new Date(transactionStartMs).toISOString(),
    platform: 'javascript',
    version: '1',
    release: event.release || '',
    environment: event.environment || DEFAULT_ENVIRONMENT,
    runtime: {
      name: 'javascript',
      version: WINDOW.navigator.userAgent,
    },
    os: {
      name: OS_PLATFORM,
      version: OS_PLATFORM_VERSION,
      build_number: OS_BROWSER,
    },
    device: {
      locale: OS_LOCALE,
      model: OS_MODEL,
      manufacturer: OS_BROWSER,
      architecture: OS_ARCH,
      is_emulator: false,
    },
    debug_meta: {
      images: applyDebugMetadata(processedProfile.resources),
    },
    profile: enrichedThreadProfile,
    transactions: [
      {
        name: event.transaction || '',
        id: event.event_id || uuid4(),
        trace_id: traceId,
        active_thread_id: THREAD_ID_STRING,
        relative_start_ns: '0',
        relative_end_ns: ((transactionEndMs - transactionStartMs) * 1e6).toFixed(0),
      },
    ],
  };

  return profile;
}

/**
 *
 */
export function isProfiledTransactionEvent(event: Event): event is ProfiledEvent {
  return !!(event.sdkProcessingMetadata && event.sdkProcessingMetadata['profile']);
}

/**
 * Converts a JSSelfProfile to a our sampled format.
 * Does not currently perform stack indexing.
 */
export function convertJSSelfProfileToSampledFormat(input: JSSelfProfile): SentryProfile['profile'] {
  let EMPTY_STACK_ID: undefined | number = undefined;
  let STACK_ID = 0;

  // Initialize the profile that we will fill with data
  const profile: SentryProfile['profile'] = {
    samples: [],
    stacks: [],
    frames: [],
    thread_metadata: {
      [THREAD_ID_STRING]: { name: THREAD_NAME },
    },
  };

  if (!input.samples.length) {
    return profile;
  }

  // We assert samples.length > 0 above and timestamp should always be present
  const start = input.samples[0].timestamp;

  for (let i = 0; i < input.samples.length; i++) {
    const jsSample = input.samples[i];

    // If sample has no stack, add an empty sample
    if (jsSample.stackId === undefined) {
      if (EMPTY_STACK_ID === undefined) {
        EMPTY_STACK_ID = STACK_ID;
        profile.stacks[EMPTY_STACK_ID] = [];
        STACK_ID++;
      }

      profile['samples'][i] = {
        // convert ms timestamp to ns
        elapsed_since_start_ns: ((jsSample.timestamp - start) * MS_TO_NS).toFixed(0),
        stack_id: EMPTY_STACK_ID,
        thread_id: THREAD_ID_STRING,
      };
      continue;
    }

    let stackTop: JSSelfProfileStack | undefined = input.stacks[jsSample.stackId];

    // Functions in top->down order (root is last)
    // We follow the stackTop.parentId trail and collect each visited frameId
    const stack: number[] = [];

    while (stackTop) {
      stack.push(stackTop.frameId);

      const frame = input.frames[stackTop.frameId];

      // If our frame has not been indexed yet, index it
      if (profile.frames[stackTop.frameId] === undefined) {
        profile.frames[stackTop.frameId] = {
          function: frame.name,
          file: frame.resourceId ? input.resources[frame.resourceId] : undefined,
          line: frame.line,
          column: frame.column,
        };
      }

      stackTop = stackTop.parentId === undefined ? undefined : input.stacks[stackTop.parentId];
    }

    const sample: SentryProfile['profile']['samples'][0] = {
      // convert ms timestamp to ns
      elapsed_since_start_ns: ((jsSample.timestamp - start) * MS_TO_NS).toFixed(0),
      stack_id: STACK_ID,
      thread_id: THREAD_ID_STRING,
    };

    profile['stacks'][STACK_ID] = stack;
    profile['samples'][i] = sample;
    STACK_ID++;
  }

  return profile;
}

/**
 * Adds items to envelope if they are not already present - mutates the envelope.
 * @param envelope
 */
export function addProfilesToEnvelope(envelope: Envelope, profiles: SentryProfile[]): Envelope {
  if (!profiles.length) {
    return envelope;
  }

  for (const profile of profiles) {
    // @ts-ignore untyped envelope
    envelope[1].push([{ type: 'profile' }, profile]);
  }
  return envelope;
}

/**
 * Finds transactions with profile_id context in the envelope
 * @param envelope
 * @returns
 */
export function findProfiledTransactionsFromEnvelope(envelope: Envelope): Event[] {
  const events: Event[] = [];

  forEachEnvelopeItem(envelope, (item, type) => {
    if (type !== 'transaction') {
      return;
    }

    for (let j = 1; j < item.length; j++) {
      const event = item[j] as Event;

      if (event && event.contexts && event.contexts['profile'] && event.contexts['profile']['profile_id']) {
        events.push(item[j] as Event);
      }
    }
  });

  return events;
}

const debugIdStackParserCache = new WeakMap<StackParser, Map<string, StackFrame[]>>();
/**
 * Applies debug meta data to an event from a list of paths to resources (sourcemaps)
 */
export function applyDebugMetadata(resource_paths: ReadonlyArray<string>): DebugImage[] {
  const debugIdMap = GLOBAL_OBJ._sentryDebugIds;

  if (!debugIdMap) {
    return [];
  }

  const hub = getCurrentHub();
  if (!hub) {
    return [];
  }
  const client = hub.getClient();
  if (!client) {
    return [];
  }
  const options = client.getOptions();
  if (!options) {
    return [];
  }
  const stackParser = options.stackParser;
  if (!stackParser) {
    return [];
  }

  let debugIdStackFramesCache: Map<string, StackFrame[]>;
  const cachedDebugIdStackFrameCache = debugIdStackParserCache.get(stackParser);
  if (cachedDebugIdStackFrameCache) {
    debugIdStackFramesCache = cachedDebugIdStackFrameCache;
  } else {
    debugIdStackFramesCache = new Map<string, StackFrame[]>();
    debugIdStackParserCache.set(stackParser, debugIdStackFramesCache);
  }

  // Build a map of filename -> debug_id
  const filenameDebugIdMap = Object.keys(debugIdMap).reduce<Record<string, string>>((acc, debugIdStackTrace) => {
    let parsedStack: StackFrame[];

    const cachedParsedStack = debugIdStackFramesCache.get(debugIdStackTrace);
    if (cachedParsedStack) {
      parsedStack = cachedParsedStack;
    } else {
      parsedStack = stackParser(debugIdStackTrace);
      debugIdStackFramesCache.set(debugIdStackTrace, parsedStack);
    }

    for (let i = parsedStack.length - 1; i >= 0; i--) {
      const stackFrame = parsedStack[i];
      const file = stackFrame && stackFrame.filename;

      if (stackFrame && file) {
        acc[file] = debugIdMap[debugIdStackTrace] as string;
        break;
      }
    }
    return acc;
  }, {});

  const images: DebugImage[] = [];
  for (const path of resource_paths) {
    if (path && filenameDebugIdMap[path]) {
      images.push({
        type: 'sourcemap',
        code_file: path,
        debug_id: filenameDebugIdMap[path] as string,
      });
    }
  }

  return images;
}

/**
 * Checks the given sample rate to make sure it is valid type and value (a boolean, or a number between 0 and 1).
 */
export function isValidSampleRate(rate: unknown): boolean {
  // we need to check NaN explicitly because it's of type 'number' and therefore wouldn't get caught by this typecheck
  if ((typeof rate !== 'number' && typeof rate !== 'boolean') || (typeof rate === 'number' && isNaN(rate))) {
    __DEBUG_BUILD__ &&
      logger.warn(
        `[Profiling] Invalid sample rate. Sample rate must be a boolean or a number between 0 and 1. Got ${JSON.stringify(
          rate,
        )} of type ${JSON.stringify(typeof rate)}.`,
      );
    return false;
  }

  // Boolean sample rates are always valid
  if (rate === true || rate === false) {
    return true;
  }

  // in case sampleRate is a boolean, it will get automatically cast to 1 if it's true and 0 if it's false
  if (rate < 0 || rate > 1) {
    __DEBUG_BUILD__ &&
      logger.warn(`[Profiling] Invalid sample rate. Sample rate must be between 0 and 1. Got ${rate}.`);
    return false;
  }
  return true;
}

function isValidProfile(profile: ProcessedJSSelfProfile): profile is ProcessedJSSelfProfile & { profile_id: string } {
  if (profile.samples.length <= 1) {
    if (__DEBUG_BUILD__) {
      // Log a warning if the profile has less than 2 samples so users can know why
      // they are not seeing any profiling data and we cant avoid the back and forth
      // of asking them to provide us with a dump of the profile data.
      logger.log('[Profiling] Discarding profile because it contains less than 2 samples');
    }
    return false;
  }

  if (!profile.profile_id) {
    return false;
  }

  return true;
}

/**
 * Creates a profiling envelope item, if the profile does not pass validation, returns null.
 * @param event
 * @returns {Profile | null}
 */
export function createProfilingEvent(profile: ProcessedJSSelfProfile, event: ProfiledEvent): SentryProfile | null {
  if (!isValidProfile(profile)) {
    return null;
  }

  return createProfilePayload(event, profile);
}<|MERGE_RESOLUTION|>--- conflicted
+++ resolved
@@ -1,37 +1,12 @@
-<<<<<<< HEAD
 /* eslint-disable max-lines */
 
 import { DEFAULT_ENVIRONMENT, getCurrentHub } from '@sentry/core';
 import type { DebugImage, Envelope, Event, StackFrame, StackParser } from '@sentry/types';
+import type { Profile, ThreadCpuProfile } from '@sentry/types/src/profiling';
 import { forEachEnvelopeItem, GLOBAL_OBJ, logger, uuid4 } from '@sentry/utils';
 
 import { WINDOW } from '../helpers';
-import type {
-  JSSelfProfile,
-  JSSelfProfileStack,
-  ProcessedJSSelfProfile,
-  SentryProfile,
-  ThreadCpuProfile,
-} from './jsSelfProfiling';
-=======
-import { DEFAULT_ENVIRONMENT } from '@sentry/core';
-import type {
-  DsnComponents,
-  DynamicSamplingContext,
-  Event,
-  EventEnvelope,
-  EventEnvelopeHeaders,
-  EventItem,
-  Profile as SentryProfile,
-  SdkInfo,
-  SdkMetadata,
-  ThreadCpuProfile,
-} from '@sentry/types';
-import { createEnvelope, dropUndefinedKeys, dsnToString, logger, uuid4 } from '@sentry/utils';
-
-import { WINDOW } from '../helpers';
-import type { JSSelfProfile, JSSelfProfileStack, RawThreadCpuProfile } from './jsSelfProfiling';
->>>>>>> 4fb043e8
+import type { JSSelfProfile, JSSelfProfileStack, ProcessedJSSelfProfile } from './jsSelfProfiling';
 
 const MS_TO_NS = 1e6;
 // Use 0 as main thread id which is identical to threadId in node:worker_threads
@@ -145,7 +120,7 @@
 /**
  * Creates a profiling event envelope from a Sentry event.
  */
-export function createProfilePayload(event: ProfiledEvent, processedProfile: ProcessedJSSelfProfile): SentryProfile {
+export function createProfilePayload(event: ProfiledEvent, processedProfile: ProcessedJSSelfProfile): Profile {
   if (event.type !== 'transaction') {
     // createProfilingEventEnvelope should only be called for transactions,
     // we type guard this behavior with isProfiledTransactionEvent.
@@ -167,7 +142,7 @@
   const transactionStartMs = typeof event.start_timestamp === 'number' ? event.start_timestamp * 1000 : Date.now();
   const transactionEndMs = typeof event.timestamp === 'number' ? event.timestamp * 1000 : Date.now();
 
-  const profile: SentryProfile = {
+  const profile: Profile = {
     event_id: processedProfile.profile_id,
     timestamp: new Date(transactionStartMs).toISOString(),
     platform: 'javascript',
@@ -220,12 +195,12 @@
  * Converts a JSSelfProfile to a our sampled format.
  * Does not currently perform stack indexing.
  */
-export function convertJSSelfProfileToSampledFormat(input: JSSelfProfile): SentryProfile['profile'] {
+export function convertJSSelfProfileToSampledFormat(input: JSSelfProfile): Profile['profile'] {
   let EMPTY_STACK_ID: undefined | number = undefined;
   let STACK_ID = 0;
 
   // Initialize the profile that we will fill with data
-  const profile: SentryProfile['profile'] = {
+  const profile: Profile['profile'] = {
     samples: [],
     stacks: [],
     frames: [],
@@ -285,7 +260,7 @@
       stackTop = stackTop.parentId === undefined ? undefined : input.stacks[stackTop.parentId];
     }
 
-    const sample: SentryProfile['profile']['samples'][0] = {
+    const sample: Profile['profile']['samples'][0] = {
       // convert ms timestamp to ns
       elapsed_since_start_ns: ((jsSample.timestamp - start) * MS_TO_NS).toFixed(0),
       stack_id: STACK_ID,
@@ -304,7 +279,7 @@
  * Adds items to envelope if they are not already present - mutates the envelope.
  * @param envelope
  */
-export function addProfilesToEnvelope(envelope: Envelope, profiles: SentryProfile[]): Envelope {
+export function addProfilesToEnvelope(envelope: Envelope, profiles: Profile[]): Envelope {
   if (!profiles.length) {
     return envelope;
   }
@@ -468,7 +443,7 @@
  * @param event
  * @returns {Profile | null}
  */
-export function createProfilingEvent(profile: ProcessedJSSelfProfile, event: ProfiledEvent): SentryProfile | null {
+export function createProfilingEvent(profile: ProcessedJSSelfProfile, event: ProfiledEvent): Profile | null {
   if (!isValidProfile(profile)) {
     return null;
   }
