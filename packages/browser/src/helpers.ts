import { captureException, getReportDialogEndpoint, withScope } from '@sentry/core';
import { DsnLike, Event as SentryEvent, Mechanism, Scope, WrappedFunction } from '@sentry/types';
<<<<<<< HEAD
import { addExceptionMechanism, addExceptionTypeValue, getGlobalObject, isDebugBuild, logger } from '@sentry/utils';
=======
import {
  addExceptionMechanism,
  addExceptionTypeValue,
  addNonEnumerableProperty,
  getGlobalObject,
  getOriginalFunction,
  logger,
  markFunctionWrapped,
} from '@sentry/utils';
>>>>>>> b8dc9454

const global = getGlobalObject<Window>();
let ignoreOnError: number = 0;

/**
 * @hidden
 */
export function shouldIgnoreOnError(): boolean {
  return ignoreOnError > 0;
}

/**
 * @hidden
 */
export function ignoreNextOnError(): void {
  // onerror should trigger before setTimeout
  ignoreOnError += 1;
  setTimeout(() => {
    ignoreOnError -= 1;
  });
}

/**
 * Instruments the given function and sends an event to Sentry every time the
 * function throws an exception.
 *
 * @param fn A function to wrap.
 * @returns The wrapped function.
 * @hidden
 */
export function wrap(
  fn: WrappedFunction,
  options: {
    mechanism?: Mechanism;
  } = {},
  before?: WrappedFunction,
  // eslint-disable-next-line @typescript-eslint/no-explicit-any
): any {
  // for future readers what this does is wrap a function and then create
  // a bi-directional wrapping between them.
  //
  // example: wrapped = wrap(original);
  //  original.__sentry_wrapped__ -> wrapped
  //  wrapped.__sentry_original__ -> original

  if (typeof fn !== 'function') {
    return fn;
  }

  try {
    // if we're dealing with a function that was previously wrapped, return
    // the original wrapper.
    const wrapper = fn.__sentry_wrapped__;
    if (wrapper) {
      return wrapper;
    }

    // We don't wanna wrap it twice
    if (getOriginalFunction(fn)) {
      return fn;
    }
  } catch (e) {
    // Just accessing custom props in some Selenium environments
    // can cause a "Permission denied" exception (see raven-js#495).
    // Bail on wrapping and return the function as-is (defers to window.onerror).
    return fn;
  }

  /* eslint-disable prefer-rest-params */
  // eslint-disable-next-line @typescript-eslint/no-explicit-any
  const sentryWrapped: WrappedFunction = function(this: any): void {
    const args = Array.prototype.slice.call(arguments);

    try {
      if (before && typeof before === 'function') {
        before.apply(this, arguments);
      }

      // eslint-disable-next-line @typescript-eslint/no-explicit-any, @typescript-eslint/no-unsafe-member-access
      const wrappedArguments = args.map((arg: any) => wrap(arg, options));

      // Attempt to invoke user-land function
      // NOTE: If you are a Sentry user, and you are seeing this stack frame, it
      //       means the sentry.javascript SDK caught an error invoking your application code. This
      //       is expected behavior and NOT indicative of a bug with sentry.javascript.
      return fn.apply(this, wrappedArguments);
    } catch (ex) {
      ignoreNextOnError();

      withScope((scope: Scope) => {
        scope.addEventProcessor((event: SentryEvent) => {
          if (options.mechanism) {
            addExceptionTypeValue(event, undefined, undefined);
            addExceptionMechanism(event, options.mechanism);
          }

          event.extra = {
            ...event.extra,
            arguments: args,
          };

          return event;
        });

        captureException(ex);
      });

      throw ex;
    }
  };
  /* eslint-enable prefer-rest-params */

  // Accessing some objects may throw
  // ref: https://github.com/getsentry/sentry-javascript/issues/1168
  try {
    for (const property in fn) {
      if (Object.prototype.hasOwnProperty.call(fn, property)) {
        sentryWrapped[property] = fn[property];
      }
    }
  } catch (_oO) {} // eslint-disable-line no-empty

  // Signal that this function has been wrapped/filled already
  // for both debugging and to prevent it to being wrapped/filled twice
  markFunctionWrapped(sentryWrapped, fn);

  addNonEnumerableProperty(fn, '__sentry_wrapped__', sentryWrapped);

  // Restore original function name (not all browsers allow that)
  try {
    const descriptor = Object.getOwnPropertyDescriptor(sentryWrapped, 'name') as PropertyDescriptor;
    if (descriptor.configurable) {
      Object.defineProperty(sentryWrapped, 'name', {
        get(): string {
          return fn.name;
        },
      });
    }
    // eslint-disable-next-line no-empty
  } catch (_oO) {}

  return sentryWrapped;
}

/**
 * All properties the report dialog supports
 */
export interface ReportDialogOptions {
  // eslint-disable-next-line @typescript-eslint/no-explicit-any
  [key: string]: any;
  eventId?: string;
  dsn?: DsnLike;
  user?: {
    email?: string;
    name?: string;
  };
  lang?: string;
  title?: string;
  subtitle?: string;
  subtitle2?: string;
  labelName?: string;
  labelEmail?: string;
  labelComments?: string;
  labelClose?: string;
  labelSubmit?: string;
  errorGeneric?: string;
  errorFormEntry?: string;
  successMessage?: string;
  /** Callback after reportDialog showed up */
  onLoad?(): void;
}

/**
 * Injects the Report Dialog script
 * @hidden
 */
export function injectReportDialog(options: ReportDialogOptions = {}): void {
  if (!global.document) {
    return;
  }

  if (!options.eventId) {
    if (isDebugBuild()) {
      logger.error(`Missing eventId option in showReportDialog call`);
    }
    return;
  }

  if (!options.dsn) {
    if (isDebugBuild()) {
      logger.error(`Missing dsn option in showReportDialog call`);
    }
    return;
  }

  const script = global.document.createElement('script');
  script.async = true;
  script.src = getReportDialogEndpoint(options.dsn, options);

  if (options.onLoad) {
    // eslint-disable-next-line @typescript-eslint/unbound-method
    script.onload = options.onLoad;
  }

  const injectionPoint = global.document.head || global.document.body;

  if (injectionPoint) {
    injectionPoint.appendChild(script);
  }
}<|MERGE_RESOLUTION|>--- conflicted
+++ resolved
@@ -1,18 +1,15 @@
 import { captureException, getReportDialogEndpoint, withScope } from '@sentry/core';
 import { DsnLike, Event as SentryEvent, Mechanism, Scope, WrappedFunction } from '@sentry/types';
-<<<<<<< HEAD
-import { addExceptionMechanism, addExceptionTypeValue, getGlobalObject, isDebugBuild, logger } from '@sentry/utils';
-=======
 import {
   addExceptionMechanism,
   addExceptionTypeValue,
   addNonEnumerableProperty,
   getGlobalObject,
   getOriginalFunction,
+  isDebugBuild,
   logger,
   markFunctionWrapped,
 } from '@sentry/utils';
->>>>>>> b8dc9454
 
 const global = getGlobalObject<Window>();
 let ignoreOnError: number = 0;
