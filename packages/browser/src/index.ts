import { feedbackAsyncIntegration } from './feedbackAsync';
import { feedbackSyncIntegration } from './feedbackSync';

export * from './exports';

export { reportingObserverIntegration } from './integrations/reportingobserver';
export { httpClientIntegration } from './integrations/httpclient';
export { contextLinesIntegration } from './integrations/contextlines';
export { graphqlClientIntegration } from './integrations/graphqlClient';

export {
  captureConsoleIntegration,
  extraErrorDataIntegration,
  rewriteFramesIntegration,
  consoleLoggingIntegration,
  createConsolaReporter,
} from '@sentry/core';

export { replayIntegration, getReplay } from '@sentry-internal/replay';
export type {
  ReplayEventType,
  ReplayEventWithTime,
  ReplayBreadcrumbFrame,
  ReplayBreadcrumbFrameEvent,
  ReplayOptionFrameEvent,
  ReplayFrame,
  ReplayFrameEvent,
  ReplaySpanFrame,
  ReplaySpanFrameEvent,
} from '@sentry-internal/replay';

export { replayCanvasIntegration } from '@sentry-internal/replay-canvas';
export { feedbackAsyncIntegration, feedbackSyncIntegration, feedbackSyncIntegration as feedbackIntegration };
export { getFeedback, sendFeedback } from '@sentry-internal/feedback';

export { defaultRequestInstrumentationOptions, instrumentOutgoingRequests } from './tracing/request';
export {
  browserTracingIntegration,
  startBrowserTracingNavigationSpan,
  startBrowserTracingPageLoadSpan,
} from './tracing/browserTracingIntegration';
export { reportPageLoaded } from './tracing/reportPageLoaded';
export { setActiveSpanInBrowser } from './tracing/setActiveSpan';

export type { RequestInstrumentationOptions } from './tracing/request';
export {
  registerSpanErrorInstrumentation,
  getActiveSpan,
  getRootSpan,
  startSpan,
  startInactiveSpan,
  startSpanManual,
  withActiveSpan,
  startNewTrace,
  getSpanDescendants,
  setMeasurement,
  getSpanStatusFromHttpCode,
  setHttpStatus,
  makeMultiplexedTransport,
  moduleMetadataIntegration,
  supabaseIntegration,
  instrumentSupabaseClient,
  zodErrorsIntegration,
  thirdPartyErrorFilterIntegration,
  featureFlagsIntegration,
  instrumentAnthropicAiClient,
  instrumentOpenAiClient,
  instrumentGoogleGenAIClient,
<<<<<<< HEAD
  createLangChainCallbackHandler,
=======
  instrumentLangGraph,
>>>>>>> b822f8fc
  logger,
} from '@sentry/core';
export type { Span, FeatureFlagsIntegration } from '@sentry/core';
export { makeBrowserOfflineTransport } from './transports/offline';
export { browserProfilingIntegration } from './profiling/integration';
export { spotlightBrowserIntegration } from './integrations/spotlight';
export { browserSessionIntegration } from './integrations/browsersession';
export { launchDarklyIntegration, buildLaunchDarklyFlagUsedHandler } from './integrations/featureFlags/launchdarkly';
export { openFeatureIntegration, OpenFeatureIntegrationHook } from './integrations/featureFlags/openfeature';
export { unleashIntegration } from './integrations/featureFlags/unleash';
export { growthbookIntegration } from './integrations/featureFlags/growthbook';
export { statsigIntegration } from './integrations/featureFlags/statsig';
export { diagnoseSdkConnectivity } from './diagnose-sdk';
export { webWorkerIntegration, registerWebWorker } from './integrations/webWorker';<|MERGE_RESOLUTION|>--- conflicted
+++ resolved
@@ -66,11 +66,8 @@
   instrumentAnthropicAiClient,
   instrumentOpenAiClient,
   instrumentGoogleGenAIClient,
-<<<<<<< HEAD
+  instrumentLangGraph,
   createLangChainCallbackHandler,
-=======
-  instrumentLangGraph,
->>>>>>> b822f8fc
   logger,
 } from '@sentry/core';
 export type { Span, FeatureFlagsIntegration } from '@sentry/core';
