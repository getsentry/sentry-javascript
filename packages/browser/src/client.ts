<<<<<<< HEAD
import { BaseClient, Scope, SDK_VERSION } from '@sentry/core';
import { AttachmentItem, ClientOptions, Event, EventHint, Options, Severity, SeverityLevel } from '@sentry/types';
=======
import { BaseClient, getEnvelopeEndpointWithUrlEncodedAuth, Scope, SDK_VERSION } from '@sentry/core';
import { ClientOptions, Event, EventHint, Options, Severity, SeverityLevel } from '@sentry/types';
import { createClientReportEnvelope, dsnToString, getGlobalObject, logger, serializeEnvelope } from '@sentry/utils';
>>>>>>> 1130c1c8

import { eventFromException, eventFromMessage } from './eventbuilder';
import { IS_DEBUG_BUILD } from './flags';
import { Breadcrumbs } from './integrations';
import { sendReport } from './transports/utils';

const globalObject = getGlobalObject<Window>();

export interface BaseBrowserOptions {
  /**
   * A pattern for error URLs which should exclusively be sent to Sentry.
   * This is the opposite of {@link Options.denyUrls}.
   * By default, all errors will be sent.
   */
  allowUrls?: Array<string | RegExp>;

  /**
   * A pattern for error URLs which should not be sent to Sentry.
   * To allow certain errors instead, use {@link Options.allowUrls}.
   * By default, all errors will be sent.
   */
  denyUrls?: Array<string | RegExp>;
}

/**
 * Configuration options for the Sentry Browser SDK.
 * @see @sentry/types Options for more information.
 */
export interface BrowserOptions extends Options, BaseBrowserOptions {}

/**
 * Configuration options for the Sentry Browser SDK Client class
 * @see BrowserClient for more information.
 */
export interface BrowserClientOptions extends ClientOptions, BaseBrowserOptions {}

/**
 * The Sentry Browser SDK Client.
 *
 * @see BrowserOptions for documentation on configuration options.
 * @see SentryClient for usage documentation.
 */
export class BrowserClient extends BaseClient<BrowserClientOptions> {
  /**
   * Creates a new Browser SDK instance.
   *
   * @param options Configuration options for this SDK.
   */
  public constructor(options: BrowserClientOptions) {
    options._metadata = options._metadata || {};
    options._metadata.sdk = options._metadata.sdk || {
      name: 'sentry.javascript.browser',
      packages: [
        {
          name: 'npm:@sentry/browser',
          version: SDK_VERSION,
        },
      ],
      version: SDK_VERSION,
    };

    super(options);

    if (options.sendClientReports && globalObject.document) {
      globalObject.document.addEventListener('visibilitychange', () => {
        if (globalObject.document.visibilityState === 'hidden') {
          this._flushOutcomes();
        }
      });
    }
  }

  /**
   * @inheritDoc
   */
  public eventFromException(exception: unknown, hint?: EventHint): PromiseLike<Event> {
    return eventFromException(this._options.stackParser, exception, hint, this._options.attachStacktrace);
  }

  /**
   * @inheritDoc
   */
  public eventFromMessage(
    message: string,
    // eslint-disable-next-line deprecation/deprecation
    level: Severity | SeverityLevel = 'info',
    hint?: EventHint,
  ): PromiseLike<Event> {
    return eventFromMessage(this._options.stackParser, message, level, hint, this._options.attachStacktrace);
  }

  /**
   * @inheritDoc
   */
  protected _prepareEvent(event: Event, scope?: Scope, hint?: EventHint): PromiseLike<Event | null> {
    event.platform = event.platform || 'javascript';
    return super._prepareEvent(event, scope, hint);
  }

  /**
   * @inheritDoc
   */
  protected _sendEvent(event: Event, attachments: AttachmentItem[]): void {
    const integration = this.getIntegration(Breadcrumbs);
    if (integration) {
      integration.addSentryBreadcrumb(event);
    }
    super._sendEvent(event, attachments);
  }

  /**
   * Sends client reports as an envelope.
   */
  private _flushOutcomes(): void {
    const outcomes = this._clearOutcomes();

    if (outcomes.length === 0) {
      IS_DEBUG_BUILD && logger.log('No outcomes to send');
      return;
    }

    if (!this._dsn) {
      IS_DEBUG_BUILD && logger.log('No dsn provided, will not send outcomes');
      return;
    }

    IS_DEBUG_BUILD && logger.log('Sending outcomes:', outcomes);

    const url = getEnvelopeEndpointWithUrlEncodedAuth(this._dsn, this._options.tunnel);
    const envelope = createClientReportEnvelope(outcomes, this._options.tunnel && dsnToString(this._dsn));

    try {
      sendReport(url, serializeEnvelope(envelope));
    } catch (e) {
      IS_DEBUG_BUILD && logger.error(e);
    }
  }
}<|MERGE_RESOLUTION|>--- conflicted
+++ resolved
@@ -1,11 +1,6 @@
-<<<<<<< HEAD
-import { BaseClient, Scope, SDK_VERSION } from '@sentry/core';
+import { BaseClient, getEnvelopeEndpointWithUrlEncodedAuth, Scope, SDK_VERSION } from '@sentry/core';
 import { AttachmentItem, ClientOptions, Event, EventHint, Options, Severity, SeverityLevel } from '@sentry/types';
-=======
-import { BaseClient, getEnvelopeEndpointWithUrlEncodedAuth, Scope, SDK_VERSION } from '@sentry/core';
-import { ClientOptions, Event, EventHint, Options, Severity, SeverityLevel } from '@sentry/types';
 import { createClientReportEnvelope, dsnToString, getGlobalObject, logger, serializeEnvelope } from '@sentry/utils';
->>>>>>> 1130c1c8
 
 import { eventFromException, eventFromMessage } from './eventbuilder';
 import { IS_DEBUG_BUILD } from './flags';
