<<<<<<< HEAD
// This is exported so the loader does not fail when switching off Replay
import {
  feedbackIntegrationShim,
  feedbackModalIntegrationShim,
  feedbackScreenshotIntegrationShim,
  replayIntegrationShim,
} from '@sentry-internal/integration-shims';
=======
>>>>>>> 7383f8ab
import {
  browserTracingIntegration,
  startBrowserTracingNavigationSpan,
  startBrowserTracingPageLoadSpan,
} from '@sentry-internal/browser-utils';
// This is exported so the loader does not fail when switching off Replay
import { feedbackIntegrationShim, replayIntegrationShim } from '@sentry-internal/integration-shims';
import { addTracingExtensions } from '@sentry/core';

// We are patching the global object with our hub extension methods
addTracingExtensions();

export {
  getActiveSpan,
  getRootSpan,
  startSpan,
  startInactiveSpan,
  startSpanManual,
  withActiveSpan,
  getSpanDescendants,
  setMeasurement,
} from '@sentry/core';

export {
  feedbackIntegrationShim as feedbackIntegration,
  feedbackModalIntegrationShim as feedbackModalIntegration,
  feedbackScreenshotIntegrationShim as feedbackScreenshotIntegration,
  replayIntegrationShim as replayIntegration,
  browserTracingIntegration,
  addTracingExtensions,
  startBrowserTracingPageLoadSpan,
  startBrowserTracingNavigationSpan,
};

export * from './index.bundle.base';<|MERGE_RESOLUTION|>--- conflicted
+++ resolved
@@ -1,4 +1,8 @@
-<<<<<<< HEAD
+import {
+  browserTracingIntegration,
+  startBrowserTracingNavigationSpan,
+  startBrowserTracingPageLoadSpan,
+} from '@sentry-internal/browser-utils';
 // This is exported so the loader does not fail when switching off Replay
 import {
   feedbackIntegrationShim,
@@ -6,15 +10,6 @@
   feedbackScreenshotIntegrationShim,
   replayIntegrationShim,
 } from '@sentry-internal/integration-shims';
-=======
->>>>>>> 7383f8ab
-import {
-  browserTracingIntegration,
-  startBrowserTracingNavigationSpan,
-  startBrowserTracingPageLoadSpan,
-} from '@sentry-internal/browser-utils';
-// This is exported so the loader does not fail when switching off Replay
-import { feedbackIntegrationShim, replayIntegrationShim } from '@sentry-internal/integration-shims';
 import { addTracingExtensions } from '@sentry/core';
 
 // We are patching the global object with our hub extension methods
