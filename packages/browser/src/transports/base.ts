--- conflicted
+++ resolved
@@ -168,24 +168,14 @@
     reject: (reason?: unknown) => void;
   }): void {
     const status = eventStatusFromHttpCode(response.status);
-<<<<<<< HEAD
 
     this._rateLimits = updateRateLimits(this._rateLimits, headers);
     const category = requestTypeToCategory(requestType);
     if (isRateLimited(this._rateLimits, category) && isDebugBuild()) {
-      logger.warn(
-        `Too many ${requestType} requests, backing off until: ${disabledUntil(this._rateLimits, requestType)}`,
-      );
-=======
-    /**
-     * "The name is case-insensitive."
-     * https://developer.mozilla.org/en-US/docs/Web/API/Headers/get
-     */
-    const limited = this._handleRateLimit(headers);
-    if (limited) {
       isDebugBuild() &&
-        logger.warn(`Too many ${requestType} requests, backing off until: ${this._disabledUntil(requestType)}`);
->>>>>>> af7081c9
+        logger.warn(
+          `Too many ${requestType} requests, backing off until: ${disabledUntil(this._rateLimits, requestType)}`,
+        );
     }
 
     if (status === 'success') {
