--- conflicted
+++ resolved
@@ -1,11 +1,6 @@
 import { API } from '@sentry/core';
 import { Event, Response, Transport, TransportOptions } from '@sentry/types';
-<<<<<<< HEAD
-import { SentryError } from '@sentry/utils';
-import { PromiseBuffer } from '@sentry/utils';
-=======
 import { PromiseBuffer, SentryError } from '@sentry/utils';
->>>>>>> ab7ba810
 
 /** Base Transport class implementation */
 export abstract class BaseTransport implements Transport {
