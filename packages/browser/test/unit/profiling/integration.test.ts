--- conflicted
+++ resolved
@@ -49,16 +49,9 @@
 
     const client = Sentry.getClient<BrowserClient>();
 
-<<<<<<< HEAD
-    // eslint-disable-next-line deprecation/deprecation
-    const currentTransaction = Sentry.getCurrentScope().getTransaction();
-    expect(currentTransaction).toBeDefined();
-    expect(spanToJSON(currentTransaction as any)?.op).toBe('pageload');
-=======
     const currentTransaction = Sentry.getActiveSpan();
     expect(currentTransaction).toBeDefined();
     expect(Sentry.spanToJSON(currentTransaction!).op).toBe('pageload');
->>>>>>> deb41bc9
     currentTransaction?.end();
     await client?.flush(1000);
 
