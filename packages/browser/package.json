{
  "name": "@sentry/browser",
  "version": "8.41.0",
  "description": "Official Sentry SDK for browsers",
  "repository": "git://github.com/getsentry/sentry-javascript.git",
  "homepage": "https://github.com/getsentry/sentry-javascript/tree/master/packages/browser",
  "author": "Sentry",
  "license": "MIT",
  "engines": {
    "node": ">=14.18"
  },
  "files": [
    "/build/npm"
  ],
  "main": "build/npm/cjs/index.js",
  "module": "build/npm/esm/index.js",
  "types": "build/npm/types/index.d.ts",
  "exports": {
    "./package.json": "./package.json",
    ".": {
      "import": {
        "types": "./build/npm/types/index.d.ts",
        "default": "./build/npm/esm/index.js"
      },
      "require": {
        "types": "./build/npm/types/index.d.ts",
        "default": "./build/npm/cjs/index.js"
      }
    }
  },
  "typesVersions": {
    "<4.9": {
      "build/npm/types/index.d.ts": [
        "build/npm/types-ts3.8/index.d.ts"
      ]
    }
  },
  "publishConfig": {
    "access": "public"
  },
  "dependencies": {
<<<<<<< HEAD
    "@sentry-internal/browser-utils": "8.40.0",
    "@sentry-internal/feedback": "8.40.0",
    "@sentry-internal/replay": "8.40.0",
    "@sentry-internal/replay-canvas": "8.40.0",
    "@sentry/core": "8.40.0"
=======
    "@sentry-internal/browser-utils": "8.41.0",
    "@sentry-internal/feedback": "8.41.0",
    "@sentry-internal/replay": "8.41.0",
    "@sentry-internal/replay-canvas": "8.41.0",
    "@sentry/core": "8.41.0",
    "@sentry/types": "8.41.0"
>>>>>>> be73e38a
  },
  "devDependencies": {
    "@sentry-internal/integration-shims": "8.41.0",
    "fake-indexeddb": "^4.0.1"
  },
  "scripts": {
    "build": "run-p build:transpile build:bundle build:types",
    "build:dev": "run-p build:transpile build:types",
    "build:bundle": "rollup -c rollup.bundle.config.mjs",
    "build:transpile": "rollup -c rollup.npm.config.mjs",
    "build:types": "run-s build:types:core build:types:downlevel",
    "build:types:core": "tsc -p tsconfig.types.json",
    "build:types:downlevel": "yarn downlevel-dts build/npm/types build/npm/types-ts3.8 --to ts3.8",
    "build:watch": "run-p build:transpile:watch build:bundle:watch build:types:watch",
    "build:dev:watch": "run-p build:transpile:watch build:types:watch",
    "build:bundle:watch": "rollup -c rollup.bundle.config.mjs --watch",
    "build:transpile:watch": "rollup -c rollup.npm.config.mjs --watch",
    "build:types:watch": "tsc -p tsconfig.types.json --watch",
    "build:tarball": "npm pack",
    "circularDepCheck": "madge --circular src/index.ts",
    "clean": "rimraf build coverage .rpt2_cache sentry-browser-*.tgz",
    "fix": "eslint . --format stylish --fix",
    "lint": "eslint . --format stylish",
    "size:check": "cat build/bundles/bundle.min.js | gzip -9 | wc -c | awk '{$1=$1/1024; print \"ES2017: \",$1,\"kB\";}'",
    "test": "vitest run",
    "test:watch": "vitest --watch",
    "yalc:publish": "yalc publish --push --sig"
  },
  "volta": {
    "extends": "../../package.json"
  },
  "sideEffects": false
}<|MERGE_RESOLUTION|>--- conflicted
+++ resolved
@@ -39,20 +39,11 @@
     "access": "public"
   },
   "dependencies": {
-<<<<<<< HEAD
-    "@sentry-internal/browser-utils": "8.40.0",
-    "@sentry-internal/feedback": "8.40.0",
-    "@sentry-internal/replay": "8.40.0",
-    "@sentry-internal/replay-canvas": "8.40.0",
-    "@sentry/core": "8.40.0"
-=======
     "@sentry-internal/browser-utils": "8.41.0",
     "@sentry-internal/feedback": "8.41.0",
     "@sentry-internal/replay": "8.41.0",
     "@sentry-internal/replay-canvas": "8.41.0",
-    "@sentry/core": "8.41.0",
-    "@sentry/types": "8.41.0"
->>>>>>> be73e38a
+    "@sentry/core": "8.41.0"
   },
   "devDependencies": {
     "@sentry-internal/integration-shims": "8.41.0",
