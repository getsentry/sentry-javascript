{
  "name": "@sentry/browser",
  "version": "8.0.0-alpha.9",
  "description": "Official Sentry SDK for browsers",
  "repository": "git://github.com/getsentry/sentry-javascript.git",
  "homepage": "https://github.com/getsentry/sentry-javascript/tree/master/packages/browser",
  "author": "Sentry",
  "license": "MIT",
  "engines": {
    "node": ">=14.18"
  },
  "files": [
    "cjs",
    "esm",
    "types",
    "types-ts3.8"
  ],
  "main": "build/npm/cjs/index.js",
  "module": "build/npm/esm/index.js",
  "types": "build/npm/types/index.d.ts",
  "exports": {
    "./package.json": "./package.json",
    ".": {
      "import": {
        "types": "./build/npm/types/index.d.ts",
        "default": "./build/npm/esm/index.js"
      },
      "require": {
        "types": "./build/npm.types/index.d.ts",
        "default": "./build/npm/cjs/index.js"
      }
    }
  },
  "typesVersions": {
    "<4.9": {
      "build/npm/types/index.d.ts": [
        "build/npm/types-ts3.8/index.d.ts"
      ]
    }
  },
  "publishConfig": {
    "access": "public"
  },
  "dependencies": {
<<<<<<< HEAD
    "@sentry-internal/feedback": "8.0.0-alpha.7",
    "@sentry-internal/feedback-modal": "8.0.0-alpha.7",
    "@sentry-internal/feedback-screenshot": "8.0.0-alpha.7",
    "@sentry-internal/replay": "8.0.0-alpha.7",
    "@sentry-internal/replay-canvas": "8.0.0-alpha.7",
    "@sentry-internal/tracing": "8.0.0-alpha.7",
    "@sentry/core": "8.0.0-alpha.7",
    "@sentry/types": "8.0.0-alpha.7",
    "@sentry/utils": "8.0.0-alpha.7"
=======
    "@sentry-internal/browser-utils": "8.0.0-alpha.9",
    "@sentry-internal/feedback": "8.0.0-alpha.9",
    "@sentry-internal/replay": "8.0.0-alpha.9",
    "@sentry-internal/replay-canvas": "8.0.0-alpha.9",
    "@sentry/core": "8.0.0-alpha.9",
    "@sentry/types": "8.0.0-alpha.9",
    "@sentry/utils": "8.0.0-alpha.9"
>>>>>>> 7383f8ab
  },
  "devDependencies": {
    "@sentry-internal/integration-shims": "8.0.0-alpha.9",
    "@types/md5": "2.1.33",
    "btoa": "^1.2.1",
    "chai": "^4.1.2",
    "chokidar": "^3.0.2",
    "fake-indexeddb": "^4.0.1",
    "karma": "^6.3.16",
    "karma-chai": "^0.1.0",
    "karma-chrome-launcher": "^2.2.0",
    "karma-firefox-launcher": "^2.1.2",
    "karma-mocha": "^1.3.0",
    "karma-mocha-reporter": "^2.2.5",
    "karma-rollup-preprocessor": "^7.0.0",
    "karma-sinon": "^1.0.5",
    "karma-typescript": "^4.0.0",
    "karma-typescript-es6-transform": "^4.0.0",
    "karma-webkit-launcher": "^1.0.2",
    "mocha": "^6.1.4",
    "node-fetch": "^2.6.0",
    "playwright": "^1.31.1",
    "sinon": "^7.3.2",
    "webpack": "^4.47.0"
  },
  "scripts": {
    "build": "run-p build:transpile build:bundle build:types",
    "build:dev": "yarn build",
    "build:bundle": "rollup -c rollup.bundle.config.mjs",
    "build:transpile": "rollup -c rollup.npm.config.mjs",
    "build:types": "run-s build:types:core build:types:downlevel",
    "build:types:core": "tsc -p tsconfig.types.json",
    "build:types:downlevel": "yarn downlevel-dts build/npm/types build/npm/types-ts3.8 --to ts3.8",
    "build:watch": "run-p build:transpile:watch build:bundle:watch build:types:watch",
    "build:dev:watch": "run-p build:transpile:watch build:types:watch",
    "build:bundle:watch": "rollup -c rollup.bundle.config.mjs --watch",
    "build:transpile:watch": "rollup -c rollup.npm.config.mjs --watch",
    "build:types:watch": "tsc -p tsconfig.types.json --watch",
    "build:tarball": "ts-node ../../scripts/prepack.ts --bundles && npm pack ./build/npm",
    "circularDepCheck": "madge --circular src/index.ts",
    "clean": "rimraf build coverage .rpt2_cache sentry-browser-*.tgz",
    "fix": "eslint . --format stylish --fix",
    "lint": "eslint . --format stylish",
    "size:check": "cat build/bundles/bundle.min.js | gzip -9 | wc -c | awk '{$1=$1/1024; print \"ES2017: \",$1,\"kB\";}'",
    "test": "yarn test:unit",
    "test:unit": "jest",
    "test:integration": "test/integration/run.js",
    "test:integration:checkbrowsers": "node scripts/checkbrowsers.js",
    "test:package": "node test/package/npm-build.js && rm test/package/tmp.js",
    "test:unit:watch": "jest --watch",
    "test:integration:watch": "test/integration/run.js --watch",
    "yalc:publish": "ts-node ../../scripts/prepack.ts --bundles && yalc publish ./build/npm --push --sig"
  },
  "volta": {
    "extends": "../../package.json"
  },
  "sideEffects": false
}<|MERGE_RESOLUTION|>--- conflicted
+++ resolved
@@ -42,25 +42,15 @@
     "access": "public"
   },
   "dependencies": {
-<<<<<<< HEAD
-    "@sentry-internal/feedback": "8.0.0-alpha.7",
-    "@sentry-internal/feedback-modal": "8.0.0-alpha.7",
-    "@sentry-internal/feedback-screenshot": "8.0.0-alpha.7",
-    "@sentry-internal/replay": "8.0.0-alpha.7",
-    "@sentry-internal/replay-canvas": "8.0.0-alpha.7",
-    "@sentry-internal/tracing": "8.0.0-alpha.7",
-    "@sentry/core": "8.0.0-alpha.7",
-    "@sentry/types": "8.0.0-alpha.7",
-    "@sentry/utils": "8.0.0-alpha.7"
-=======
     "@sentry-internal/browser-utils": "8.0.0-alpha.9",
+    "@sentry-internal/feedback-modal": "8.0.0-alpha.9",
+    "@sentry-internal/feedback-screenshot": "8.0.0-alpha.9",
     "@sentry-internal/feedback": "8.0.0-alpha.9",
     "@sentry-internal/replay": "8.0.0-alpha.9",
     "@sentry-internal/replay-canvas": "8.0.0-alpha.9",
     "@sentry/core": "8.0.0-alpha.9",
     "@sentry/types": "8.0.0-alpha.9",
     "@sentry/utils": "8.0.0-alpha.9"
->>>>>>> 7383f8ab
   },
   "devDependencies": {
     "@sentry-internal/integration-shims": "8.0.0-alpha.9",
