--- conflicted
+++ resolved
@@ -14,14 +14,9 @@
     "access": "public"
   },
   "dependencies": {
-<<<<<<< HEAD
-    "@sentry/core": "^0.4.0-beta.3",
-    "@sentry/utils": "^0.4.0-beta.3",
+    "@sentry/core": "^0.4.0-beta.4",
+    "@sentry/utils": "^0.4.0-beta.4",
     "raven-js": "^3.23.1"
-=======
-    "@sentry/core": "^0.4.0-beta.4",
-    "raven-js": "^3.22.1"
->>>>>>> f7cc8a22
   },
   "devDependencies": {
     "chai": "^4.1.2",
