import { makeBaseBundleConfig, makeBundleConfigVariants } from '@sentry-internal/rollup-utils';

const builds = [];

const browserPluggableIntegrationFiles = ['contextlines', 'httpclient', 'reportingobserver', 'browserprofiling'];

const reexportedPluggableIntegrationFiles = [
  'captureconsole',
  'dedupe',
  'extraerrordata',
  'rewriteframes',
  'feedback',
  'modulemetadata',
<<<<<<< HEAD
  'graphqlclient',
=======
  'spotlight',
>>>>>>> f2a777aa
];

browserPluggableIntegrationFiles.forEach(integrationName => {
  const integrationsBundleConfig = makeBaseBundleConfig({
    bundleType: 'addon',
    entrypoints: [`src/integrations/${integrationName}.ts`],
    licenseTitle: `@sentry/browser - ${integrationName}`,
    outputFileBase: () => `bundles/${integrationName}`,
  });

  builds.push(...makeBundleConfigVariants(integrationsBundleConfig));
});

reexportedPluggableIntegrationFiles.forEach(integrationName => {
  const integrationsBundleConfig = makeBaseBundleConfig({
    bundleType: 'addon',
    entrypoints: [`src/integrations-bundle/index.${integrationName}.ts`],
    licenseTitle: `@sentry/browser - ${integrationName}`,
    outputFileBase: () => `bundles/${integrationName}`,
  });

  builds.push(...makeBundleConfigVariants(integrationsBundleConfig));
});

// Bundle config for additional exports we don't want to include in the main SDK bundle
// if we need more of these, we can generalize the config as for pluggable integrations
builds.push(
  ...makeBundleConfigVariants(
    makeBaseBundleConfig({
      bundleType: 'addon',
      entrypoints: ['src/pluggable-exports-bundle/index.multiplexedtransport.ts'],
      licenseTitle: '@sentry/browser - multiplexedtransport',
      outputFileBase: () => 'bundles/multiplexedtransport',
    }),
  ),
);

const baseBundleConfig = makeBaseBundleConfig({
  bundleType: 'standalone',
  entrypoints: ['src/index.bundle.ts'],
  licenseTitle: '@sentry/browser',
  outputFileBase: () => 'bundles/bundle',
});

const tracingBaseBundleConfig = makeBaseBundleConfig({
  bundleType: 'standalone',
  entrypoints: ['src/index.bundle.tracing.ts'],
  licenseTitle: '@sentry/browser (Performance Monitoring)',
  outputFileBase: () => 'bundles/bundle.tracing',
});

const replayBaseBundleConfig = makeBaseBundleConfig({
  bundleType: 'standalone',
  entrypoints: ['src/index.bundle.replay.ts'],
  licenseTitle: '@sentry/browser (Replay)',
  outputFileBase: () => 'bundles/bundle.replay',
});

const feedbackBaseBundleConfig = makeBaseBundleConfig({
  bundleType: 'standalone',
  entrypoints: ['src/index.bundle.feedback.ts'],
  licenseTitle: '@sentry/browser & @sentry/feedback',
  outputFileBase: () => 'bundles/bundle.feedback',
});

const tracingReplayBaseBundleConfig = makeBaseBundleConfig({
  bundleType: 'standalone',
  entrypoints: ['src/index.bundle.tracing.replay.ts'],
  licenseTitle: '@sentry/browser (Performance Monitoring and Replay)',
  outputFileBase: () => 'bundles/bundle.tracing.replay',
});

const tracingReplayFeedbackBaseBundleConfig = makeBaseBundleConfig({
  bundleType: 'standalone',
  entrypoints: ['src/index.bundle.tracing.replay.feedback.ts'],
  licenseTitle: '@sentry/browser (Performance Monitoring, Replay, and Feedback)',
  outputFileBase: () => 'bundles/bundle.tracing.replay.feedback',
});

builds.push(
  ...makeBundleConfigVariants(baseBundleConfig),
  ...makeBundleConfigVariants(tracingBaseBundleConfig),
  ...makeBundleConfigVariants(replayBaseBundleConfig),
  ...makeBundleConfigVariants(feedbackBaseBundleConfig),
  ...makeBundleConfigVariants(tracingReplayBaseBundleConfig),
  ...makeBundleConfigVariants(tracingReplayFeedbackBaseBundleConfig),
);

export default builds;<|MERGE_RESOLUTION|>--- conflicted
+++ resolved
@@ -11,11 +11,8 @@
   'rewriteframes',
   'feedback',
   'modulemetadata',
-<<<<<<< HEAD
   'graphqlclient',
-=======
   'spotlight',
->>>>>>> f2a777aa
 ];
 
 browserPluggableIntegrationFiles.forEach(integrationName => {
