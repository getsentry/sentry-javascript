--- conflicted
+++ resolved
@@ -81,21 +81,12 @@
     "@rollup/plugin-commonjs": "28.0.1",
     "@sentry-internal/browser-utils": "10.27.0",
     "@sentry/bundler-plugin-core": "^4.6.1",
-<<<<<<< HEAD
     "@sentry/core": "10.27.0",
     "@sentry/node": "10.27.0",
     "@sentry/opentelemetry": "10.27.0",
     "@sentry/react": "10.27.0",
     "@sentry/vercel-edge": "10.27.0",
-    "@sentry/webpack-plugin": "^4.3.0",
-=======
-    "@sentry/core": "10.26.0",
-    "@sentry/node": "10.26.0",
-    "@sentry/opentelemetry": "10.26.0",
-    "@sentry/react": "10.26.0",
-    "@sentry/vercel-edge": "10.26.0",
     "@sentry/webpack-plugin": "^4.6.1",
->>>>>>> 850d4ccd
     "resolve": "1.22.8",
     "rollup": "^4.35.0",
     "stacktrace-parser": "^0.1.10"
