--- conflicted
+++ resolved
@@ -94,12 +94,8 @@
   "devDependencies": {
     "@types/resolve": "1.20.3",
     "eslint-plugin-react": "^7.31.11",
-<<<<<<< HEAD
-    "next": "13.2.0",
-    "@sentry-internal/integration-shims": "9.32.0"
-=======
+    "@sentry-internal/integration-shims": "9.32.0",
     "next": "13.5.9"
->>>>>>> 43403dc2
   },
   "peerDependencies": {
     "next": "^13.2.0 || ^14.0 || ^15.0.0-rc.0"
