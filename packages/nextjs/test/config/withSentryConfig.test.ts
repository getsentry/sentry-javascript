import { afterEach, describe, expect, it, vi } from 'vitest';
import * as util from '../../src/config/util';
import { DEFAULT_SERVER_EXTERNAL_PACKAGES } from '../../src/config/withSentryConfig';
import { defaultRuntimePhase, defaultsObject, exportedNextConfig, userNextConfig } from './fixtures';
import { materializeFinalNextConfig } from './testUtils';

describe('withSentryConfig', () => {
  it('includes expected properties', () => {
    const finalConfig = materializeFinalNextConfig(exportedNextConfig);

    expect(finalConfig).toEqual(
      expect.objectContaining({
        webpack: expect.any(Function), // `webpack` is tested specifically elsewhere
      }),
    );
  });

  it('preserves unrelated next config options', () => {
    const finalConfig = materializeFinalNextConfig(exportedNextConfig);

    expect(finalConfig.publicRuntimeConfig).toEqual(userNextConfig.publicRuntimeConfig);
  });

  it("works when user's overall config is an object", () => {
    const finalConfig = materializeFinalNextConfig(exportedNextConfig);

    const { webpack, experimental, ...restOfFinalConfig } = finalConfig;
    // eslint-disable-next-line @typescript-eslint/no-unused-vars
    const { webpack: _userWebpack, experimental: _userExperimental, ...restOfUserConfig } = userNextConfig;

    expect(restOfFinalConfig).toEqual(restOfUserConfig);
    expect(webpack).toBeInstanceOf(Function);
    expect(experimental).toEqual(
      expect.objectContaining({
        instrumentationHook: true,
        serverComponentsExternalPackages: expect.arrayContaining(DEFAULT_SERVER_EXTERNAL_PACKAGES),
      }),
    );
  });

  it("works when user's overall config is a function", () => {
    const exportedNextConfigFunction = () => userNextConfig;

    const finalConfig = materializeFinalNextConfig(exportedNextConfigFunction);

    const { webpack, experimental, ...restOfFinalConfig } = finalConfig;
    const {
      // eslint-disable-next-line @typescript-eslint/no-unused-vars
      webpack: _userWebpack,
      // eslint-disable-next-line @typescript-eslint/no-unused-vars
      experimental: _userExperimental,
      ...restOfUserConfig
    } = exportedNextConfigFunction();

    expect(restOfFinalConfig).toEqual(restOfUserConfig);
    expect(webpack).toBeInstanceOf(Function);
    expect(experimental).toEqual(
      expect.objectContaining({
        instrumentationHook: true,
        serverComponentsExternalPackages: expect.arrayContaining(DEFAULT_SERVER_EXTERNAL_PACKAGES),
      }),
    );
  });

  it('correctly passes `phase` and `defaultConfig` through to functional `userNextConfig`', () => {
    const exportedNextConfigFunction = vi.fn().mockReturnValue(userNextConfig);

    materializeFinalNextConfig(exportedNextConfigFunction);

    expect(exportedNextConfigFunction).toHaveBeenCalledWith(defaultRuntimePhase, defaultsObject);
  });

  it('handles experimental build mode correctly', () => {
    const originalArgv = process.argv;
    const consoleWarnSpy = vi.spyOn(console, 'warn').mockImplementation(() => {});

    try {
      process.argv = [...originalArgv, '--experimental-build-mode'];
      materializeFinalNextConfig(exportedNextConfig);

      expect(consoleWarnSpy).toHaveBeenCalledWith(
        '[@sentry/nextjs] The Sentry Next.js SDK does not currently fully support next build --experimental-build-mode',
      );

      // Generate phase
      process.argv = [...process.argv, 'generate'];
      const generateConfig = materializeFinalNextConfig(exportedNextConfig);

      expect(generateConfig).toEqual(exportedNextConfig);

      expect(consoleWarnSpy).toHaveBeenCalledTimes(1);
    } finally {
      process.argv = originalArgv;
      consoleWarnSpy.mockRestore();
    }
  });

  describe('server packages configuration', () => {
    afterEach(() => {
      vi.restoreAllMocks();
    });

    it('uses serverExternalPackages for Next.js 15+', () => {
      vi.spyOn(util, 'getNextjsVersion').mockReturnValue('15.0.0');
      const finalConfig = materializeFinalNextConfig(exportedNextConfig);

      expect(finalConfig.serverExternalPackages).toBeDefined();
      expect(finalConfig.serverExternalPackages).toEqual(expect.arrayContaining(DEFAULT_SERVER_EXTERNAL_PACKAGES));
      expect(finalConfig.experimental?.serverComponentsExternalPackages).toBeUndefined();
    });

    it('uses experimental.serverComponentsExternalPackages for Next.js < 15', () => {
      vi.spyOn(util, 'getNextjsVersion').mockReturnValue('14.0.0');
      const finalConfig = materializeFinalNextConfig(exportedNextConfig);

      expect(finalConfig.serverExternalPackages).toBeUndefined();
      expect(finalConfig.experimental?.serverComponentsExternalPackages).toBeDefined();
      expect(finalConfig.experimental?.serverComponentsExternalPackages).toEqual(
        expect.arrayContaining(DEFAULT_SERVER_EXTERNAL_PACKAGES),
      );
    });

    it('preserves existing packages in both versions', () => {
      const existingPackages = ['@some/existing-package'];

      vi.spyOn(util, 'getNextjsVersion').mockReturnValue('15.0.0');
      const config15 = materializeFinalNextConfig({
        ...exportedNextConfig,
        serverExternalPackages: existingPackages,
      });
      expect(config15.serverExternalPackages).toEqual(
        expect.arrayContaining([...existingPackages, ...DEFAULT_SERVER_EXTERNAL_PACKAGES]),
      );

      vi.spyOn(util, 'getNextjsVersion').mockReturnValue('14.0.0');
      const config14 = materializeFinalNextConfig({
        ...exportedNextConfig,
        experimental: {
          serverComponentsExternalPackages: existingPackages,
        },
      });
      expect(config14.experimental?.serverComponentsExternalPackages).toEqual(
        expect.arrayContaining([...existingPackages, ...DEFAULT_SERVER_EXTERNAL_PACKAGES]),
      );
    });
  });

  describe('webpack configuration behavior', () => {
    const originalTurbopack = process.env.TURBOPACK;

    afterEach(() => {
      vi.restoreAllMocks();
      process.env.TURBOPACK = originalTurbopack;
    });

    it('uses constructed webpack function when Turbopack is disabled and disableSentryWebpackConfig is false/undefined', () => {
      delete process.env.TURBOPACK;

      // default behavior
      const finalConfigUndefined = materializeFinalNextConfig(exportedNextConfig);
      expect(finalConfigUndefined.webpack).toBeInstanceOf(Function);

      const sentryOptions = {
        disableSentryWebpackConfig: false,
      };
      const finalConfigFalse = materializeFinalNextConfig(exportedNextConfig, undefined, sentryOptions);
      expect(finalConfigFalse.webpack).toBeInstanceOf(Function);
    });

    it('preserves original webpack config when disableSentryWebpackConfig is true (regardless of Turbopack)', () => {
      const originalWebpackFunction = vi.fn();
      const configWithWebpack = {
        ...exportedNextConfig,
        webpack: originalWebpackFunction,
      };

      const sentryOptions = {
        disableSentryWebpackConfig: true,
      };

      delete process.env.TURBOPACK;
      const finalConfigWithoutTurbopack = materializeFinalNextConfig(configWithWebpack, undefined, sentryOptions);
      expect(finalConfigWithoutTurbopack.webpack).toBe(originalWebpackFunction);

      process.env.TURBOPACK = '1';
      vi.spyOn(util, 'getNextjsVersion').mockReturnValue('15.3.0');
      const finalConfigWithTurbopack = materializeFinalNextConfig(configWithWebpack, undefined, sentryOptions);
      expect(finalConfigWithTurbopack.webpack).toBe(originalWebpackFunction);
    });

    it('preserves original webpack config when Turbopack is enabled (ignores disableSentryWebpackConfig flag)', () => {
      process.env.TURBOPACK = '1';
      vi.spyOn(util, 'getNextjsVersion').mockReturnValue('15.3.0');

      const originalWebpackFunction = vi.fn();
      const configWithWebpack = {
        ...exportedNextConfig,
        webpack: originalWebpackFunction,
      };

      const sentryOptionsWithFalse = {
        disableSentryWebpackConfig: false,
      };
      const finalConfigWithFalse = materializeFinalNextConfig(configWithWebpack, undefined, sentryOptionsWithFalse);
      expect(finalConfigWithFalse.webpack).toBe(originalWebpackFunction);

      const finalConfigWithUndefined = materializeFinalNextConfig(configWithWebpack);
      expect(finalConfigWithUndefined.webpack).toBe(originalWebpackFunction);

      const sentryOptionsWithTrue = {
        disableSentryWebpackConfig: true,
      };
      const finalConfigWithTrue = materializeFinalNextConfig(configWithWebpack, undefined, sentryOptionsWithTrue);
      expect(finalConfigWithTrue.webpack).toBe(originalWebpackFunction);
    });

    it('preserves original webpack config when Turbopack is enabled and disableSentryWebpackConfig is true', () => {
      process.env.TURBOPACK = '1';
      vi.spyOn(util, 'getNextjsVersion').mockReturnValue('15.3.0');

      const sentryOptions = {
        disableSentryWebpackConfig: true,
      };

      const originalWebpackFunction = vi.fn();
      const configWithWebpack = {
        ...exportedNextConfig,
        webpack: originalWebpackFunction,
      };

      const finalConfig = materializeFinalNextConfig(configWithWebpack, undefined, sentryOptions);

      expect(finalConfig.webpack).toBe(originalWebpackFunction);
    });

    it('preserves undefined webpack when Turbopack is enabled, disableSentryWebpackConfig is true, and no original webpack config exists', () => {
      process.env.TURBOPACK = '1';
      vi.spyOn(util, 'getNextjsVersion').mockReturnValue('15.3.0');

      const sentryOptions = {
        disableSentryWebpackConfig: true,
      };

      const configWithoutWebpack = {
        ...exportedNextConfig,
      };
      delete configWithoutWebpack.webpack;

      const finalConfig = materializeFinalNextConfig(configWithoutWebpack, undefined, sentryOptions);

      expect(finalConfig.webpack).toBeUndefined();
    });

    it('includes turbopack config when Turbopack is supported and enabled', () => {
      process.env.TURBOPACK = '1';
      vi.spyOn(util, 'getNextjsVersion').mockReturnValue('15.3.0');

      const finalConfig = materializeFinalNextConfig(exportedNextConfig);

      expect(finalConfig.turbopack).toBeDefined();
    });

    it('does not include turbopack config when Turbopack is not enabled', () => {
      delete process.env.TURBOPACK;

      const finalConfig = materializeFinalNextConfig(exportedNextConfig);

      expect(finalConfig.turbopack).toBeUndefined();
    });
  });

  describe('turbopack sourcemap configuration', () => {
    const originalTurbopack = process.env.TURBOPACK;

    afterEach(() => {
      vi.restoreAllMocks();
      process.env.TURBOPACK = originalTurbopack;
    });

    it('enables productionBrowserSourceMaps for supported turbopack builds when sourcemaps are not disabled', () => {
      process.env.TURBOPACK = '1';
      vi.spyOn(util, 'getNextjsVersion').mockReturnValue('15.3.0');

      const finalConfig = materializeFinalNextConfig(exportedNextConfig);

      expect(finalConfig.productionBrowserSourceMaps).toBe(true);
    });

    it('does not enable productionBrowserSourceMaps when sourcemaps are disabled', () => {
      process.env.TURBOPACK = '1';
      vi.spyOn(util, 'getNextjsVersion').mockReturnValue('15.3.0');

      const cleanConfig = { ...exportedNextConfig };
      delete cleanConfig.productionBrowserSourceMaps;

      const sentryOptions = {
        sourcemaps: {
          disable: true,
        },
      };

      const finalConfig = materializeFinalNextConfig(cleanConfig, undefined, sentryOptions);

      expect(finalConfig.productionBrowserSourceMaps).toBeUndefined();
    });

    it('does not enable productionBrowserSourceMaps when turbopack is not enabled', () => {
      delete process.env.TURBOPACK;

      const cleanConfig = { ...exportedNextConfig };
      delete cleanConfig.productionBrowserSourceMaps;

      const finalConfig = materializeFinalNextConfig(cleanConfig);

      expect(finalConfig.productionBrowserSourceMaps).toBeUndefined();
    });

    it('does not enable productionBrowserSourceMaps when turbopack version is not supported', () => {
      process.env.TURBOPACK = '1';
      vi.spyOn(util, 'getNextjsVersion').mockReturnValue('15.2.0'); // unsupported version

      const cleanConfig = { ...exportedNextConfig };
      delete cleanConfig.productionBrowserSourceMaps;

      const finalConfig = materializeFinalNextConfig(cleanConfig);

      expect(finalConfig.productionBrowserSourceMaps).toBeUndefined();
    });

    it('preserves user-configured productionBrowserSourceMaps setting', () => {
      process.env.TURBOPACK = '1';
      vi.spyOn(util, 'getNextjsVersion').mockReturnValue('15.3.0');

      const configWithSourceMaps = {
        ...exportedNextConfig,
        productionBrowserSourceMaps: false, // user explicitly disabled
      };

      const finalConfig = materializeFinalNextConfig(configWithSourceMaps);

      expect(finalConfig.productionBrowserSourceMaps).toBe(false);
    });

    it('preserves user-configured productionBrowserSourceMaps: true setting', () => {
      process.env.TURBOPACK = '1';
      vi.spyOn(util, 'getNextjsVersion').mockReturnValue('15.3.0');

      const configWithSourceMaps = {
        ...exportedNextConfig,
        productionBrowserSourceMaps: true, // user explicitly enabled
      };

      const sentryOptions = {
        sourcemaps: {
          disable: true, // Sentry disabled, but user wants Next.js sourcemaps
        },
      };

      const finalConfig = materializeFinalNextConfig(configWithSourceMaps, undefined, sentryOptions);

      expect(finalConfig.productionBrowserSourceMaps).toBe(true);
    });

    it('automatically enables deleteSourcemapsAfterUpload for turbopack builds when not explicitly set', () => {
      process.env.TURBOPACK = '1';
      vi.spyOn(util, 'getNextjsVersion').mockReturnValue('15.3.0');

      // Use a clean config without productionBrowserSourceMaps to ensure it gets auto-enabled
      const cleanConfig = { ...exportedNextConfig };
      delete cleanConfig.productionBrowserSourceMaps;

      const sentryOptions = {
        sourcemaps: {}, // no deleteSourcemapsAfterUpload setting
      };

      const finalConfig = materializeFinalNextConfig(cleanConfig, undefined, sentryOptions);

      // Both productionBrowserSourceMaps and deleteSourcemapsAfterUpload should be enabled
      expect(finalConfig.productionBrowserSourceMaps).toBe(true);
      expect(sentryOptions.sourcemaps).toHaveProperty('deleteSourcemapsAfterUpload', true);
    });

    it('preserves explicitly configured deleteSourcemapsAfterUpload setting', () => {
      process.env.TURBOPACK = '1';
      vi.spyOn(util, 'getNextjsVersion').mockReturnValue('15.3.0');

      const sentryOptions = {
        sourcemaps: {
          deleteSourcemapsAfterUpload: false, // user wants to keep sourcemaps
        },
      };

      materializeFinalNextConfig(exportedNextConfig, undefined, sentryOptions);

      expect(sentryOptions.sourcemaps.deleteSourcemapsAfterUpload).toBe(false);
    });

    it('does not modify deleteSourcemapsAfterUpload when sourcemaps are disabled', () => {
      process.env.TURBOPACK = '1';
      vi.spyOn(util, 'getNextjsVersion').mockReturnValue('15.3.0');

      const sentryOptions = {
        sourcemaps: {
          disable: true,
        },
      };

      materializeFinalNextConfig(exportedNextConfig, undefined, sentryOptions);

      expect(sentryOptions.sourcemaps).not.toHaveProperty('deleteSourcemapsAfterUpload');
    });

    it('does not enable deleteSourcemapsAfterUpload when user pre-configured productionBrowserSourceMaps: true', () => {
      process.env.TURBOPACK = '1';
      vi.spyOn(util, 'getNextjsVersion').mockReturnValue('15.3.0');

      const configWithSourceMapsPreEnabled = {
        ...exportedNextConfig,
        productionBrowserSourceMaps: true, // User already enabled
      };

      const sentryOptions = {
        sourcemaps: {}, // no explicit deleteSourcemapsAfterUpload setting
      };

      materializeFinalNextConfig(configWithSourceMapsPreEnabled, undefined, sentryOptions);

      // Should NOT automatically enable deletion because productionBrowserSourceMaps was already set by user
      expect(sentryOptions.sourcemaps).not.toHaveProperty('deleteSourcemapsAfterUpload');
    });

    it('does not enable sourcemaps or deletion when user explicitly sets productionBrowserSourceMaps: false', () => {
      process.env.TURBOPACK = '1';
      vi.spyOn(util, 'getNextjsVersion').mockReturnValue('15.3.0');

      const configWithSourceMapsDisabled = {
        ...exportedNextConfig,
        productionBrowserSourceMaps: false, // User explicitly disabled
      };

      const sentryOptions = {
        sourcemaps: {}, // no explicit deleteSourcemapsAfterUpload setting
      };

      const finalConfig = materializeFinalNextConfig(configWithSourceMapsDisabled, undefined, sentryOptions);

      // Should NOT modify productionBrowserSourceMaps or enable deletion when user explicitly set to false
      expect(finalConfig.productionBrowserSourceMaps).toBe(false);
      expect(sentryOptions.sourcemaps).not.toHaveProperty('deleteSourcemapsAfterUpload');
    });

    it('logs correct message when enabling sourcemaps for turbopack', () => {
      process.env.TURBOPACK = '1';
      vi.spyOn(util, 'getNextjsVersion').mockReturnValue('15.3.0');
      const consoleSpy = vi.spyOn(console, 'log').mockImplementation(() => {});

      const cleanConfig = { ...exportedNextConfig };
      delete cleanConfig.productionBrowserSourceMaps;

      const sentryOptions = {
        debug: true,
      };

      materializeFinalNextConfig(cleanConfig, undefined, sentryOptions);

      expect(consoleSpy).toHaveBeenCalledWith(
        '[@sentry/nextjs] Automatically enabling browser source map generation for turbopack build.',
      );

      consoleSpy.mockRestore();
    });

    it('warns about automatic sourcemap deletion for turbopack builds', () => {
      process.env.TURBOPACK = '1';
      vi.spyOn(util, 'getNextjsVersion').mockReturnValue('15.3.0');
      const consoleWarnSpy = vi.spyOn(console, 'warn').mockImplementation(() => {});

      // Use a clean config without productionBrowserSourceMaps to trigger automatic enablement
      const cleanConfig = { ...exportedNextConfig };
      delete cleanConfig.productionBrowserSourceMaps;

      const sentryOptions = {
        debug: true,
        sourcemaps: {}, // triggers automatic deletion
      };

      materializeFinalNextConfig(cleanConfig, undefined, sentryOptions);

      expect(consoleWarnSpy).toHaveBeenCalledWith(
        '[@sentry/nextjs] Source maps will be automatically deleted after being uploaded to Sentry. If you want to keep the source maps, set the `sourcemaps.deleteSourcemapsAfterUpload` option to false in `withSentryConfig()`. If you do not want to generate and upload sourcemaps at all, set the `sourcemaps.disable` option to true.',
      );

      consoleWarnSpy.mockRestore();
    });

    describe('version compatibility', () => {
      it('enables sourcemaps for Next.js 15.3.0', () => {
        process.env.TURBOPACK = '1';
        vi.spyOn(util, 'getNextjsVersion').mockReturnValue('15.3.0');

        const finalConfig = materializeFinalNextConfig(exportedNextConfig);

        expect(finalConfig.productionBrowserSourceMaps).toBe(true);
      });

      it('enables sourcemaps for Next.js 15.4.0', () => {
        process.env.TURBOPACK = '1';
        vi.spyOn(util, 'getNextjsVersion').mockReturnValue('15.4.0');

        const finalConfig = materializeFinalNextConfig(exportedNextConfig);

        expect(finalConfig.productionBrowserSourceMaps).toBe(true);
      });

      it('enables sourcemaps for Next.js 16.0.0', () => {
        process.env.TURBOPACK = '1';
        vi.spyOn(util, 'getNextjsVersion').mockReturnValue('16.0.0');

        const finalConfig = materializeFinalNextConfig(exportedNextConfig);

        expect(finalConfig.productionBrowserSourceMaps).toBe(true);
      });

      it('does not enable sourcemaps for Next.js 15.2.9', () => {
        process.env.TURBOPACK = '1';
        vi.spyOn(util, 'getNextjsVersion').mockReturnValue('15.2.9');

        const cleanConfig = { ...exportedNextConfig };
        delete cleanConfig.productionBrowserSourceMaps;

        const finalConfig = materializeFinalNextConfig(cleanConfig);

        expect(finalConfig.productionBrowserSourceMaps).toBeUndefined();
      });

      it('enables sourcemaps for supported canary versions', () => {
        process.env.TURBOPACK = '1';
        vi.spyOn(util, 'getNextjsVersion').mockReturnValue('15.3.0-canary.28');

        const finalConfig = materializeFinalNextConfig(exportedNextConfig);

        expect(finalConfig.productionBrowserSourceMaps).toBe(true);
      });

      it('does not enable sourcemaps for unsupported canary versions', () => {
        process.env.TURBOPACK = '1';
        vi.spyOn(util, 'getNextjsVersion').mockReturnValue('15.3.0-canary.27');

        const cleanConfig = { ...exportedNextConfig };
        delete cleanConfig.productionBrowserSourceMaps;

        const finalConfig = materializeFinalNextConfig(cleanConfig);

        expect(finalConfig.productionBrowserSourceMaps).toBeUndefined();
      });
    });

    describe('edge cases', () => {
      it('handles undefined sourcemaps option', () => {
        process.env.TURBOPACK = '1';
        vi.spyOn(util, 'getNextjsVersion').mockReturnValue('15.3.0');

        const sentryOptions = {}; // no sourcemaps property

        const finalConfig = materializeFinalNextConfig(exportedNextConfig, undefined, sentryOptions);

        expect(finalConfig.productionBrowserSourceMaps).toBe(true);
      });

      it('handles empty sourcemaps object', () => {
        process.env.TURBOPACK = '1';
        vi.spyOn(util, 'getNextjsVersion').mockReturnValue('15.3.0');

        // Use a clean config without productionBrowserSourceMaps to trigger automatic enablement
        const cleanConfig = { ...exportedNextConfig };
        delete cleanConfig.productionBrowserSourceMaps;

        const sentryOptions = {
          sourcemaps: {}, // empty object
        };

        materializeFinalNextConfig(cleanConfig, undefined, sentryOptions);

        expect(sentryOptions.sourcemaps).toHaveProperty('deleteSourcemapsAfterUpload', true);
      });

      it('works when TURBOPACK env var is truthy string', () => {
        process.env.TURBOPACK = 'true';
        vi.spyOn(util, 'getNextjsVersion').mockReturnValue('15.3.0');

        const finalConfig = materializeFinalNextConfig(exportedNextConfig);

        expect(finalConfig.productionBrowserSourceMaps).toBe(true);
      });

      it('does not enable sourcemaps when TURBOPACK env var is falsy', () => {
        process.env.TURBOPACK = '';
        vi.spyOn(util, 'getNextjsVersion').mockReturnValue('15.3.0');

        const cleanConfig = { ...exportedNextConfig };
        delete cleanConfig.productionBrowserSourceMaps;

        const finalConfig = materializeFinalNextConfig(cleanConfig);

        expect(finalConfig.productionBrowserSourceMaps).toBeUndefined();
      });

      it('works correctly with tunnel route configuration', () => {
        process.env.TURBOPACK = '1';
        vi.spyOn(util, 'getNextjsVersion').mockReturnValue('15.3.0');

        // Use a clean config without productionBrowserSourceMaps to trigger automatic enablement
        const cleanConfig = { ...exportedNextConfig };
        delete cleanConfig.productionBrowserSourceMaps;

        const sentryOptions = {
          tunnelRoute: '/custom-tunnel',
          sourcemaps: {},
        };

        const finalConfig = materializeFinalNextConfig(cleanConfig, undefined, sentryOptions);

        expect(finalConfig.productionBrowserSourceMaps).toBe(true);
        expect(sentryOptions.sourcemaps).toHaveProperty('deleteSourcemapsAfterUpload', true);
        expect(finalConfig.rewrites).toBeInstanceOf(Function);
      });

      it('works correctly with custom release configuration', () => {
        process.env.TURBOPACK = '1';
        vi.spyOn(util, 'getNextjsVersion').mockReturnValue('15.3.0');

        // Clear environment variable to test custom release name
        const originalSentryRelease = process.env.SENTRY_RELEASE;
        delete process.env.SENTRY_RELEASE;

        const cleanConfig = { ...exportedNextConfig };
        delete cleanConfig.env;
        delete cleanConfig.productionBrowserSourceMaps; // Ensure it gets auto-enabled

        const sentryOptions = {
          release: {
            name: 'custom-release-1.0.0',
          },
          sourcemaps: {},
        };

        const finalConfig = materializeFinalNextConfig(cleanConfig, undefined, sentryOptions);

        expect(finalConfig.productionBrowserSourceMaps).toBe(true);
        expect(sentryOptions.sourcemaps).toHaveProperty('deleteSourcemapsAfterUpload', true);
        expect(finalConfig.env).toHaveProperty('_sentryRelease', 'custom-release-1.0.0');

        // Restore original env var
        if (originalSentryRelease) {
          process.env.SENTRY_RELEASE = originalSentryRelease;
        }
      });

      it('does not interfere with other Next.js configuration options', () => {
        process.env.TURBOPACK = '1';
        vi.spyOn(util, 'getNextjsVersion').mockReturnValue('15.3.0');

        const configWithOtherOptions = {
          ...exportedNextConfig,
          assetPrefix: 'https://cdn.example.com',
          basePath: '/app',
          distDir: 'custom-dist',
        };

        const finalConfig = materializeFinalNextConfig(configWithOtherOptions);

        expect(finalConfig.productionBrowserSourceMaps).toBe(true);
        expect(finalConfig.assetPrefix).toBe('https://cdn.example.com');
        expect(finalConfig.basePath).toBe('/app');
        expect(finalConfig.distDir).toBe('custom-dist');
      });

      it('works correctly when turbopack config already exists', () => {
        process.env.TURBOPACK = '1';
        vi.spyOn(util, 'getNextjsVersion').mockReturnValue('15.3.0');

        const configWithTurbopack = {
          ...exportedNextConfig,
          turbopack: {
            resolveAlias: {
              '@': './src',
            },
          },
        };

        const finalConfig = materializeFinalNextConfig(configWithTurbopack);

        expect(finalConfig.productionBrowserSourceMaps).toBe(true);
        expect(finalConfig.turbopack).toBeDefined();
        expect(finalConfig.turbopack?.resolveAlias).toEqual({ '@': './src' });
      });
    });
  });

  describe('release injection behavior', () => {
    afterEach(() => {
      vi.restoreAllMocks();

      // clear env to avoid leaking env vars from fixtures
      delete exportedNextConfig.env;
      delete process.env.SENTRY_RELEASE;
    });

    it('does not inject release when create is false', () => {
      const sentryOptions = {
        release: {
          create: false,
        },
      };

      // clear env to avoid leaking env vars from fixtures
      delete exportedNextConfig.env;

      const finalConfig = materializeFinalNextConfig(exportedNextConfig, undefined, sentryOptions);

      // Should not inject release into environment when create is false
      expect(finalConfig.env).not.toHaveProperty('_sentryRelease');
    });

    it('injects release when create is true (default)', () => {
      const sentryOptions = {
        release: {
          create: true,
          name: 'test-release@1.0.0',
        },
      };

      const finalConfig = materializeFinalNextConfig(exportedNextConfig, undefined, sentryOptions);

      // Should inject release into environment when create is true
      expect(finalConfig.env).toHaveProperty('_sentryRelease', 'test-release@1.0.0');
    });

    it('injects release with explicit name', () => {
      const sentryOptions = {
        release: {
          name: 'custom-release-v2.1.0',
        },
      };

      const finalConfig = materializeFinalNextConfig(exportedNextConfig, undefined, sentryOptions);

      // Should inject the explicit release name
      expect(finalConfig.env).toHaveProperty('_sentryRelease', 'custom-release-v2.1.0');
    });

    it('falls back to SENTRY_RELEASE environment variable when no explicit name provided', () => {
      process.env.SENTRY_RELEASE = 'env-release-1.5.0';

      const sentryOptions = {
        release: {
          create: true,
        },
      };

      const finalConfig = materializeFinalNextConfig(exportedNextConfig, undefined, sentryOptions);

      expect(finalConfig.env).toHaveProperty('_sentryRelease', 'env-release-1.5.0');
    });
  });

  describe('runAfterProductionCompile hook integration', () => {
    afterEach(() => {
      vi.restoreAllMocks();
    });

    it('sets up runAfterProductionCompile hook when flag is enabled and version is supported', () => {
      vi.spyOn(util, 'supportsProductionCompileHook').mockReturnValue(true);

      const sentryOptions = {
        useRunAfterProductionCompileHook: true,
      };

      // Use a clean copy of the config to avoid test interference
      const cleanConfig = { ...exportedNextConfig };
      delete cleanConfig.compiler;

      const finalConfig = materializeFinalNextConfig(cleanConfig, undefined, sentryOptions);

      expect(finalConfig.compiler?.runAfterProductionCompile).toBeInstanceOf(Function);
    });

    it('does not set up hook when flag is disabled', () => {
      vi.spyOn(util, 'supportsProductionCompileHook').mockReturnValue(true);

      const sentryOptions = {
        useRunAfterProductionCompileHook: false,
      };

      const cleanConfig = { ...exportedNextConfig };
      delete cleanConfig.compiler;

      const finalConfig = materializeFinalNextConfig(cleanConfig, undefined, sentryOptions);

      expect(finalConfig.compiler?.runAfterProductionCompile).toBeUndefined();
    });

    it('does not set up hook when Next.js version is not supported', () => {
      vi.spyOn(util, 'supportsProductionCompileHook').mockReturnValue(false);

      const sentryOptions = {
        useRunAfterProductionCompileHook: true,
      };

      const cleanConfig = { ...exportedNextConfig };
      delete cleanConfig.compiler;

      const finalConfig = materializeFinalNextConfig(cleanConfig, undefined, sentryOptions);

      expect(finalConfig.compiler?.runAfterProductionCompile).toBeUndefined();
    });

    it('preserves existing runAfterProductionCompile hook using proxy', () => {
      vi.spyOn(util, 'supportsProductionCompileHook').mockReturnValue(true);

      const originalHook = vi.fn().mockResolvedValue(undefined);
      const configWithExistingHook = {
        ...exportedNextConfig,
        compiler: {
          runAfterProductionCompile: originalHook,
        },
      };

      const sentryOptions = {
        useRunAfterProductionCompileHook: true,
      };

      const finalConfig = materializeFinalNextConfig(configWithExistingHook, undefined, sentryOptions);

      expect(finalConfig.compiler?.runAfterProductionCompile).toBeInstanceOf(Function);
      expect(finalConfig.compiler?.runAfterProductionCompile).not.toBe(originalHook);
    });

    it('warns when existing runAfterProductionCompile is not a function', () => {
      vi.spyOn(util, 'supportsProductionCompileHook').mockReturnValue(true);
      const consoleWarnSpy = vi.spyOn(console, 'warn').mockImplementation(() => {});

      const configWithInvalidHook = {
        ...exportedNextConfig,
        compiler: {
          runAfterProductionCompile: 'invalid-hook' as any,
        },
      };

      const sentryOptions = {
        useRunAfterProductionCompileHook: true,
      };

      materializeFinalNextConfig(configWithInvalidHook, undefined, sentryOptions);

      expect(consoleWarnSpy).toHaveBeenCalledWith(
        '[@sentry/nextjs] The configured `compiler.runAfterProductionCompile` option is not a function. Will not run source map and release management logic.',
      );

      consoleWarnSpy.mockRestore();
    });

    it('creates compiler object when it does not exist', () => {
      vi.spyOn(util, 'supportsProductionCompileHook').mockReturnValue(true);

      const configWithoutCompiler = { ...exportedNextConfig };
      delete configWithoutCompiler.compiler;

      const sentryOptions = {
        useRunAfterProductionCompileHook: true,
      };

      const finalConfig = materializeFinalNextConfig(configWithoutCompiler, undefined, sentryOptions);

      expect(finalConfig.compiler).toBeDefined();
      expect(finalConfig.compiler?.runAfterProductionCompile).toBeInstanceOf(Function);
    });

    it('defaults to true for turbopack when useRunAfterProductionCompileHook is not specified', () => {
      process.env.TURBOPACK = '1';
      vi.spyOn(util, 'getNextjsVersion').mockReturnValue('15.4.1');
      vi.spyOn(util, 'supportsProductionCompileHook').mockReturnValue(true);

<<<<<<< HEAD
      const sentryOptions = {}; // No useRunAfterProductionCompileHook specified

      const finalConfig = materializeFinalNextConfig(exportedNextConfig, undefined, sentryOptions);

      expect(finalConfig.compiler?.runAfterProductionCompile).toBeInstanceOf(Function);

      delete process.env.TURBOPACK;
    });

    it('defaults to false for webpack when useRunAfterProductionCompileHook is not specified', () => {
      delete process.env.TURBOPACK;
      vi.spyOn(util, 'supportsProductionCompileHook').mockReturnValue(true);

      const sentryOptions = {}; // No useRunAfterProductionCompileHook specified
=======
      const sentryOptions = {
        useRunAfterProductionCompileHook: true,
      };
>>>>>>> cf7913c1

      // Use a clean copy of the config to avoid test interference
      const cleanConfig = { ...exportedNextConfig };
      delete cleanConfig.compiler;

      const finalConfig = materializeFinalNextConfig(cleanConfig, undefined, sentryOptions);

<<<<<<< HEAD
      expect(finalConfig.compiler?.runAfterProductionCompile).toBeUndefined();
    });

    it('respects explicit false setting for turbopack', () => {
      process.env.TURBOPACK = '1';
      vi.spyOn(util, 'getNextjsVersion').mockReturnValue('15.4.1');
      vi.spyOn(util, 'supportsProductionCompileHook').mockReturnValue(true);

      const sentryOptions = {
        useRunAfterProductionCompileHook: false,
      };

      const cleanConfig = { ...exportedNextConfig };
      delete cleanConfig.compiler;

      const finalConfig = materializeFinalNextConfig(cleanConfig, undefined, sentryOptions);

      expect(finalConfig.compiler?.runAfterProductionCompile).toBeUndefined();

      delete process.env.TURBOPACK;
    });

    it('respects explicit true setting for webpack', () => {
      delete process.env.TURBOPACK;
      vi.spyOn(util, 'supportsProductionCompileHook').mockReturnValue(true);

      const sentryOptions = {
        useRunAfterProductionCompileHook: true,
      };

      const finalConfig = materializeFinalNextConfig(exportedNextConfig, undefined, sentryOptions);

      expect(finalConfig.compiler?.runAfterProductionCompile).toBeInstanceOf(Function);
    });

    it('works with turbopack builds when TURBOPACK env is set', () => {
      process.env.TURBOPACK = '1';
      vi.spyOn(util, 'getNextjsVersion').mockReturnValue('15.4.1');
=======
      expect(finalConfig.compiler?.runAfterProductionCompile).toBeInstanceOf(Function);

      delete process.env.TURBOPACK;
    });

    it('works with webpack builds when TURBOPACK env is not set', () => {
      delete process.env.TURBOPACK;
>>>>>>> cf7913c1
      vi.spyOn(util, 'supportsProductionCompileHook').mockReturnValue(true);

      const sentryOptions = {
        useRunAfterProductionCompileHook: true,
      };

<<<<<<< HEAD
      const finalConfig = materializeFinalNextConfig(exportedNextConfig, undefined, sentryOptions);
=======
      // Use a clean copy of the config to avoid test interference
      const cleanConfig = { ...exportedNextConfig };
      delete cleanConfig.compiler;
>>>>>>> cf7913c1

      expect(finalConfig.compiler?.runAfterProductionCompile).toBeInstanceOf(Function);

<<<<<<< HEAD
      delete process.env.TURBOPACK;
    });

    it('works with webpack builds when TURBOPACK env is not set', () => {
      delete process.env.TURBOPACK;
      vi.spyOn(util, 'supportsProductionCompileHook').mockReturnValue(true);

      const sentryOptions = {
        useRunAfterProductionCompileHook: true,
      };

      const finalConfig = materializeFinalNextConfig(exportedNextConfig, undefined, sentryOptions);

=======
>>>>>>> cf7913c1
      expect(finalConfig.compiler?.runAfterProductionCompile).toBeInstanceOf(Function);
    });
  });
});<|MERGE_RESOLUTION|>--- conflicted
+++ resolved
@@ -881,10 +881,12 @@
       vi.spyOn(util, 'getNextjsVersion').mockReturnValue('15.4.1');
       vi.spyOn(util, 'supportsProductionCompileHook').mockReturnValue(true);
 
-<<<<<<< HEAD
       const sentryOptions = {}; // No useRunAfterProductionCompileHook specified
 
-      const finalConfig = materializeFinalNextConfig(exportedNextConfig, undefined, sentryOptions);
+      const cleanConfig = { ...exportedNextConfig };
+      delete cleanConfig.compiler;
+
+      const finalConfig = materializeFinalNextConfig(cleanConfig, undefined, sentryOptions);
 
       expect(finalConfig.compiler?.runAfterProductionCompile).toBeInstanceOf(Function);
 
@@ -896,19 +898,12 @@
       vi.spyOn(util, 'supportsProductionCompileHook').mockReturnValue(true);
 
       const sentryOptions = {}; // No useRunAfterProductionCompileHook specified
-=======
-      const sentryOptions = {
-        useRunAfterProductionCompileHook: true,
-      };
->>>>>>> cf7913c1
-
-      // Use a clean copy of the config to avoid test interference
+
       const cleanConfig = { ...exportedNextConfig };
       delete cleanConfig.compiler;
 
       const finalConfig = materializeFinalNextConfig(cleanConfig, undefined, sentryOptions);
 
-<<<<<<< HEAD
       expect(finalConfig.compiler?.runAfterProductionCompile).toBeUndefined();
     });
 
@@ -947,7 +942,14 @@
     it('works with turbopack builds when TURBOPACK env is set', () => {
       process.env.TURBOPACK = '1';
       vi.spyOn(util, 'getNextjsVersion').mockReturnValue('15.4.1');
-=======
+      vi.spyOn(util, 'supportsProductionCompileHook').mockReturnValue(true);
+
+      const sentryOptions = {
+        useRunAfterProductionCompileHook: true,
+      };
+
+      const finalConfig = materializeFinalNextConfig(exportedNextConfig, undefined, sentryOptions);
+
       expect(finalConfig.compiler?.runAfterProductionCompile).toBeInstanceOf(Function);
 
       delete process.env.TURBOPACK;
@@ -955,40 +957,15 @@
 
     it('works with webpack builds when TURBOPACK env is not set', () => {
       delete process.env.TURBOPACK;
->>>>>>> cf7913c1
       vi.spyOn(util, 'supportsProductionCompileHook').mockReturnValue(true);
 
       const sentryOptions = {
         useRunAfterProductionCompileHook: true,
       };
 
-<<<<<<< HEAD
       const finalConfig = materializeFinalNextConfig(exportedNextConfig, undefined, sentryOptions);
-=======
-      // Use a clean copy of the config to avoid test interference
-      const cleanConfig = { ...exportedNextConfig };
-      delete cleanConfig.compiler;
->>>>>>> cf7913c1
 
       expect(finalConfig.compiler?.runAfterProductionCompile).toBeInstanceOf(Function);
-
-<<<<<<< HEAD
-      delete process.env.TURBOPACK;
-    });
-
-    it('works with webpack builds when TURBOPACK env is not set', () => {
-      delete process.env.TURBOPACK;
-      vi.spyOn(util, 'supportsProductionCompileHook').mockReturnValue(true);
-
-      const sentryOptions = {
-        useRunAfterProductionCompileHook: true,
-      };
-
-      const finalConfig = materializeFinalNextConfig(exportedNextConfig, undefined, sentryOptions);
-
-=======
->>>>>>> cf7913c1
-      expect(finalConfig.compiler?.runAfterProductionCompile).toBeInstanceOf(Function);
     });
   });
 });