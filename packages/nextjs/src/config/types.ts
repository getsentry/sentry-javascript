--- conflicted
+++ resolved
@@ -469,11 +469,6 @@
   suppressOnRouterTransitionStartWarning?: boolean;
 
   /**
-<<<<<<< HEAD
-   * Disables manifest injection.
-   *
-   * Defaults to `false`.
-=======
    * Disables automatic injection of the route manifest into the client bundle.
    *
    * The route manifest is a build-time generated mapping of your Next.js App Router
@@ -488,7 +483,6 @@
    * - You're only using Pages Router (this feature is only supported in the App Router)
    *
    * @default false
->>>>>>> e67ba064
    */
   disableManifestInjection?: boolean;
 
