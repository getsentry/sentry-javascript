/* eslint-disable max-lines */
/* eslint-disable complexity */
import { isThenable, parseSemver } from '@sentry/core';
import { getSentryRelease } from '@sentry/node';
import * as childProcess from 'child_process';
import * as fs from 'fs';
import * as path from 'path';
import { createRouteManifest } from './manifest/createRouteManifest';
import type { RouteManifest } from './manifest/types';
import { constructTurbopackConfig } from './turbopack';
import type {
  ExportedNextConfig as NextConfig,
  NextConfigFunction,
  NextConfigObject,
  SentryBuildOptions,
} from './types';
import { getNextjsVersion } from './util';
import { constructWebpackConfigFunction } from './webpack';

let showedExportModeTunnelWarning = false;
let showedExperimentalBuildModeWarning = false;

// Packages we auto-instrument need to be external for instrumentation to work
// Next.js externalizes some packages by default, see: https://nextjs.org/docs/app/api-reference/config/next-config-js/serverExternalPackages
// Others we need to add ourselves
//
// NOTE: 'ai' (Vercel AI SDK) is intentionally NOT included in this list.
// When externalized, Next.js doesn't properly handle the package's conditional exports,
// specifically the "react-server" export condition. This causes client-side code to be
// loaded in server components instead of the appropriate server-side functions.
export const DEFAULT_SERVER_EXTERNAL_PACKAGES = [
  'amqplib',
  'connect',
  'dataloader',
  'express',
  'generic-pool',
  'graphql',
  '@hapi/hapi',
  'ioredis',
  'kafkajs',
  'koa',
  'lru-memoizer',
  'mongodb',
  'mongoose',
  'mysql',
  'mysql2',
  'knex',
  'pg',
  'pg-pool',
  '@node-redis/client',
  '@redis/client',
  'redis',
  'tedious',
];

/**
 * Modifies the passed in Next.js configuration with automatic build-time instrumentation and source map upload.
 *
 * @param nextConfig A Next.js configuration object, as usually exported in `next.config.js` or `next.config.mjs`.
 * @param sentryBuildOptions Additional options to configure instrumentation and
 * @returns The modified config to be exported
 */
export function withSentryConfig<C>(nextConfig?: C, sentryBuildOptions: SentryBuildOptions = {}): C {
  const castNextConfig = (nextConfig as NextConfig) || {};
  if (typeof castNextConfig === 'function') {
    return function (this: unknown, ...webpackConfigFunctionArgs: unknown[]): ReturnType<NextConfigFunction> {
      const maybePromiseNextConfig: ReturnType<typeof castNextConfig> = castNextConfig.apply(
        this,
        webpackConfigFunctionArgs,
      );

      if (isThenable(maybePromiseNextConfig)) {
        return maybePromiseNextConfig.then(promiseResultNextConfig => {
          return getFinalConfigObject(promiseResultNextConfig, sentryBuildOptions);
        });
      }

      return getFinalConfigObject(maybePromiseNextConfig, sentryBuildOptions);
    } as C;
  } else {
    return getFinalConfigObject(castNextConfig, sentryBuildOptions) as C;
  }
}

/**
 * Generates a random tunnel route path that's less likely to be blocked by ad-blockers
 */
function generateRandomTunnelRoute(): string {
  // Generate a random 8-character alphanumeric string
  const randomString = Math.random().toString(36).substring(2, 10);
  return `/${randomString}`;
}

// Modify the materialized object form of the user's next config by deleting the `sentry` property and wrapping the
// `webpack` property
function getFinalConfigObject(
  incomingUserNextConfigObject: NextConfigObject,
  userSentryOptions: SentryBuildOptions,
): NextConfigObject {
  // Only determine a release name if release creation is not explicitly disabled
  // This prevents injection of Git commit hashes that break build determinism
  const shouldCreateRelease = userSentryOptions.release?.create !== false;
  const releaseName = shouldCreateRelease
    ? userSentryOptions.release?.name ?? getSentryRelease() ?? getGitRevision()
    : userSentryOptions.release?.name;

  if (userSentryOptions?.tunnelRoute) {
    if (incomingUserNextConfigObject.output === 'export') {
      if (!showedExportModeTunnelWarning) {
        showedExportModeTunnelWarning = true;
        // eslint-disable-next-line no-console
        console.warn(
          '[@sentry/nextjs] The Sentry Next.js SDK `tunnelRoute` option will not work in combination with Next.js static exports. The `tunnelRoute` option uses server-side features that cannot be accessed in export mode. If you still want to tunnel Sentry events, set up your own tunnel: https://docs.sentry.io/platforms/javascript/troubleshooting/#using-the-tunnel-option',
        );
      }
    } else {
      const resolvedTunnelRoute =
        userSentryOptions.tunnelRoute === true ? generateRandomTunnelRoute() : userSentryOptions.tunnelRoute;

      // Update the global options object to use the resolved value everywhere
      userSentryOptions.tunnelRoute = resolvedTunnelRoute || undefined;
      setUpTunnelRewriteRules(incomingUserNextConfigObject, resolvedTunnelRoute);
    }
  }

  if (process.argv.includes('--experimental-build-mode')) {
    if (!showedExperimentalBuildModeWarning) {
      showedExperimentalBuildModeWarning = true;
      // eslint-disable-next-line no-console
      console.warn(
        '[@sentry/nextjs] The Sentry Next.js SDK does not currently fully support next build --experimental-build-mode',
      );
    }
    if (process.argv.includes('generate')) {
      // Next.js v15.3.0-canary.1 splits the experimental build into two phases:
      // 1. compile: Code compilation
      // 2. generate: Environment variable inlining and prerendering (We don't instrument this phase, we inline in the compile phase)
      //
      // We assume a single "full" build and reruns Webpack instrumentation in both phases.
      // During the generate step it collides with Next.js's inliner
      // producing malformed JS and build failures.
      // We skip Sentry processing during generate to avoid this issue.
      return incomingUserNextConfigObject;
    }
  }

  let routeManifest: RouteManifest | undefined;
  if (!userSentryOptions.disableManifestInjection) {
    routeManifest = createRouteManifest();
  }

  setUpBuildTimeVariables(incomingUserNextConfigObject, userSentryOptions, releaseName);

  const nextJsVersion = getNextjsVersion();

  // Add the `clientTraceMetadata` experimental option based on Next.js version. The option got introduced in Next.js version 15.0.0 (actually 14.3.0-canary.64).
  // Adding the option on lower versions will cause Next.js to print nasty warnings we wouldn't confront our users with.
  if (nextJsVersion) {
    const { major, minor } = parseSemver(nextJsVersion);
    if (major !== undefined && minor !== undefined && (major >= 15 || (major === 14 && minor >= 3))) {
      incomingUserNextConfigObject.experimental = incomingUserNextConfigObject.experimental || {};
      incomingUserNextConfigObject.experimental.clientTraceMetadata = [
        'baggage',
        'sentry-trace',
        ...(incomingUserNextConfigObject.experimental?.clientTraceMetadata || []),
      ];
    }
  } else {
    // eslint-disable-next-line no-console
    console.log(
      "[@sentry/nextjs] The Sentry SDK was not able to determine your Next.js version. If you are using Next.js version 15 or greater, please add `experimental.clientTraceMetadata: ['sentry-trace', 'baggage']` to your Next.js config to enable pageload tracing for App Router.",
    );
  }

  // From Next.js version (15.0.0-canary.124) onwards, Next.js does no longer require the `experimental.instrumentationHook` option and will
  // print a warning when it is set, so we need to conditionally provide it for lower versions.
  if (nextJsVersion) {
    const { major, minor, patch, prerelease } = parseSemver(nextJsVersion);
    const isFullySupportedRelease =
      major !== undefined &&
      minor !== undefined &&
      patch !== undefined &&
      major >= 15 &&
      ((minor === 0 && patch === 0 && prerelease === undefined) || minor > 0 || patch > 0);
    const isSupportedV15Rc =
      major !== undefined &&
      minor !== undefined &&
      patch !== undefined &&
      prerelease !== undefined &&
      major === 15 &&
      minor === 0 &&
      patch === 0 &&
      prerelease.startsWith('rc.') &&
      parseInt(prerelease.split('.')[1] || '', 10) > 0;
    const isSupportedCanary =
      minor !== undefined &&
      patch !== undefined &&
      prerelease !== undefined &&
      major === 15 &&
      minor === 0 &&
      patch === 0 &&
      prerelease.startsWith('canary.') &&
      parseInt(prerelease.split('.')[1] || '', 10) >= 124;

    if (!isFullySupportedRelease && !isSupportedV15Rc && !isSupportedCanary) {
      if (incomingUserNextConfigObject.experimental?.instrumentationHook === false) {
        // eslint-disable-next-line no-console
        console.warn(
          '[@sentry/nextjs] You turned off the `experimental.instrumentationHook` option. Note that Sentry will not be initialized if you did not set it up inside `instrumentation.(js|ts)`.',
        );
      }
      incomingUserNextConfigObject.experimental = {
        instrumentationHook: true,
        ...incomingUserNextConfigObject.experimental,
      };
    }
  } else {
    // If we cannot detect a Next.js version for whatever reason, the sensible default is to set the `experimental.instrumentationHook`, even though it may create a warning.
    if (
      incomingUserNextConfigObject.experimental &&
      'instrumentationHook' in incomingUserNextConfigObject.experimental
    ) {
      if (incomingUserNextConfigObject.experimental.instrumentationHook === false) {
        // eslint-disable-next-line no-console
        console.warn(
          '[@sentry/nextjs] You set `experimental.instrumentationHook` to `false`. If you are using Next.js version 15 or greater, you can remove that option. If you are using Next.js version 14 or lower, you need to set `experimental.instrumentationHook` in your `next.config.(js|mjs)` to `true` for the SDK to be properly initialized in combination with `instrumentation.(js|ts)`.',
        );
      }
    } else {
      // eslint-disable-next-line no-console
      console.log(
        "[@sentry/nextjs] The Sentry SDK was not able to determine your Next.js version. If you are using Next.js version 15 or greater, Next.js will probably show you a warning about the `experimental.instrumentationHook` being set. To silence Next.js' warning, explicitly set the `experimental.instrumentationHook` option in your `next.config.(js|mjs|ts)` to `undefined`. If you are on Next.js version 14 or lower, you can silence this particular warning by explicitly setting the `experimental.instrumentationHook` option in your `next.config.(js|mjs)` to `true`.",
      );
      incomingUserNextConfigObject.experimental = {
        instrumentationHook: true,
        ...incomingUserNextConfigObject.experimental,
      };
    }
  }

  // We wanna check whether the user added a `onRouterTransitionStart` handler to their client instrumentation file.
  const instrumentationClientFileContents = getInstrumentationClientFileContents();
  if (
    instrumentationClientFileContents !== undefined &&
    !instrumentationClientFileContents.includes('onRouterTransitionStart') &&
    !userSentryOptions.suppressOnRouterTransitionStartWarning
  ) {
    // eslint-disable-next-line no-console
    console.warn(
      '[@sentry/nextjs] ACTION REQUIRED: To instrument navigations, the Sentry SDK requires you to export an `onRouterTransitionStart` hook from your `instrumentation-client.(js|ts)` file. You can do so by adding `export const onRouterTransitionStart = Sentry.captureRouterTransitionStart;` to the file.',
    );
  }

  let nextMajor: number | undefined;
  const isTurbopack = process.env.TURBOPACK;
  let isTurbopackSupported = false;
  if (nextJsVersion) {
    const { major, minor, patch, prerelease } = parseSemver(nextJsVersion);
    nextMajor = major;
    const isSupportedVersion =
      major !== undefined &&
      minor !== undefined &&
      patch !== undefined &&
      (major > 15 ||
        (major === 15 && minor > 3) ||
        (major === 15 && minor === 3 && patch === 0 && prerelease === undefined) ||
        (major === 15 && minor === 3 && patch > 0));
    isTurbopackSupported = isSupportedVersion;
    const isSupportedCanary =
      major !== undefined &&
      minor !== undefined &&
      patch !== undefined &&
      prerelease !== undefined &&
      major === 15 &&
      minor === 3 &&
      patch === 0 &&
      prerelease.startsWith('canary.') &&
      parseInt(prerelease.split('.')[1] || '', 10) >= 28;
    const supportsClientInstrumentation = isSupportedCanary || isSupportedVersion;

    if (!supportsClientInstrumentation && isTurbopack) {
      if (process.env.NODE_ENV === 'development') {
        // eslint-disable-next-line no-console
        console.warn(
          `[@sentry/nextjs] WARNING: You are using the Sentry SDK with Turbopack (\`next dev --turbo\`). The Sentry SDK is compatible with Turbopack on Next.js version 15.3.0 or later. You are currently on ${nextJsVersion}. Please upgrade to a newer Next.js version to use the Sentry SDK with Turbopack. Note that the SDK will continue to work for non-Turbopack production builds. This warning is only about dev-mode.`,
        );
      } else if (process.env.NODE_ENV === 'production') {
        // eslint-disable-next-line no-console
        console.warn(
          `[@sentry/nextjs] WARNING: You are using the Sentry SDK with Turbopack (\`next build --turbo\`). The Sentry SDK is compatible with Turbopack on Next.js version 15.3.0 or later. You are currently on ${nextJsVersion}. Please upgrade to a newer Next.js version to use the Sentry SDK with Turbopack. Note that as Turbopack is still experimental for production builds, some of the Sentry SDK features like source maps will not work. Follow this issue for progress on Sentry + Turbopack: https://github.com/getsentry/sentry-javascript/issues/8105.`,
        );
      }
    }
  }

  return {
    ...incomingUserNextConfigObject,
    ...(nextMajor && nextMajor >= 15
      ? {
          serverExternalPackages: [
            ...(incomingUserNextConfigObject.serverExternalPackages || []),
            ...DEFAULT_SERVER_EXTERNAL_PACKAGES,
          ],
        }
      : {
          experimental: {
            ...incomingUserNextConfigObject.experimental,
            serverComponentsExternalPackages: [
              ...(incomingUserNextConfigObject.experimental?.serverComponentsExternalPackages || []),
              ...DEFAULT_SERVER_EXTERNAL_PACKAGES,
            ],
          },
        }),
<<<<<<< HEAD

=======
>>>>>>> e67ba064
    webpack: !isTurbopack
      ? constructWebpackConfigFunction(incomingUserNextConfigObject, userSentryOptions, releaseName, routeManifest)
      : undefined,
    ...(isTurbopackSupported && isTurbopack
      ? {
          turbopack: constructTurbopackConfig({
            userNextConfig: incomingUserNextConfigObject,
            routeManifest,
          }),
        }
      : {}),
  };
}

/**
 * Injects rewrite rules into the Next.js config provided by the user to tunnel
 * requests from the `tunnelPath` to Sentry.
 *
 * See https://nextjs.org/docs/api-reference/next.config.js/rewrites.
 */
function setUpTunnelRewriteRules(userNextConfig: NextConfigObject, tunnelPath: string): void {
  const originalRewrites = userNextConfig.rewrites;

  // This function doesn't take any arguments at the time of writing but we future-proof
  // here in case Next.js ever decides to pass some
  userNextConfig.rewrites = async (...args: unknown[]) => {
    const tunnelRouteRewrite = {
      // Matched rewrite routes will look like the following: `[tunnelPath]?o=[orgid]&p=[projectid]`
      // Nextjs will automatically convert `source` into a regex for us
      source: `${tunnelPath}(/?)`,
      has: [
        {
          type: 'query',
          key: 'o', // short for orgId - we keep it short so matching is harder for ad-blockers
          value: '(?<orgid>\\d*)',
        },
        {
          type: 'query',
          key: 'p', // short for projectId - we keep it short so matching is harder for ad-blockers
          value: '(?<projectid>\\d*)',
        },
      ],
      destination: 'https://o:orgid.ingest.sentry.io/api/:projectid/envelope/?hsts=0',
    };

    const tunnelRouteRewriteWithRegion = {
      // Matched rewrite routes will look like the following: `[tunnelPath]?o=[orgid]&p=[projectid]?r=[region]`
      // Nextjs will automatically convert `source` into a regex for us
      source: `${tunnelPath}(/?)`,
      has: [
        {
          type: 'query',
          key: 'o', // short for orgId - we keep it short so matching is harder for ad-blockers
          value: '(?<orgid>\\d*)',
        },
        {
          type: 'query',
          key: 'p', // short for projectId - we keep it short so matching is harder for ad-blockers
          value: '(?<projectid>\\d*)',
        },
        {
          type: 'query',
          key: 'r', // short for region - we keep it short so matching is harder for ad-blockers
          value: '(?<region>[a-z]{2})',
        },
      ],
      destination: 'https://o:orgid.ingest.:region.sentry.io/api/:projectid/envelope/?hsts=0',
    };

    // Order of these is important, they get applied first to last.
    const newRewrites = [tunnelRouteRewriteWithRegion, tunnelRouteRewrite];

    if (typeof originalRewrites !== 'function') {
      return newRewrites;
    }

    // @ts-expect-error Expected 0 arguments but got 1 - this is from the future-proofing mentioned above, so we don't care about it
    const originalRewritesResult = await originalRewrites(...args);

    if (Array.isArray(originalRewritesResult)) {
      return [...newRewrites, ...originalRewritesResult];
    } else {
      return {
        ...originalRewritesResult,
        beforeFiles: [...newRewrites, ...(originalRewritesResult.beforeFiles || [])],
      };
    }
  };
}

function setUpBuildTimeVariables(
  userNextConfig: NextConfigObject,
  userSentryOptions: SentryBuildOptions,
  releaseName: string | undefined,
): void {
  const assetPrefix = userNextConfig.assetPrefix || userNextConfig.basePath || '';
  const basePath = userNextConfig.basePath ?? '';

  const rewritesTunnelPath =
    userSentryOptions.tunnelRoute !== undefined &&
    userNextConfig.output !== 'export' &&
    typeof userSentryOptions.tunnelRoute === 'string'
      ? `${basePath}${userSentryOptions.tunnelRoute}`
      : undefined;

  const buildTimeVariables: Record<string, string> = {
    // Make sure that if we have a windows path, the backslashes are interpreted as such (rather than as escape
    // characters)
    _sentryRewriteFramesDistDir: userNextConfig.distDir?.replace(/\\/g, '\\\\') || '.next',
    // Get the path part of `assetPrefix`, minus any trailing slash. (We use a placeholder for the origin if
    // `assetPrefix` doesn't include one. Since we only care about the path, it doesn't matter what it is.)
    _sentryRewriteFramesAssetPrefixPath: assetPrefix
      ? new URL(assetPrefix, 'http://dogs.are.great').pathname.replace(/\/$/, '')
      : '',
  };

  if (userNextConfig.assetPrefix) {
    buildTimeVariables._assetsPrefix = userNextConfig.assetPrefix;
  }

  if (userSentryOptions._experimental?.thirdPartyOriginStackFrames) {
    buildTimeVariables._experimentalThirdPartyOriginStackFrames = 'true';
  }

  if (rewritesTunnelPath) {
    buildTimeVariables._sentryRewritesTunnelPath = rewritesTunnelPath;
  }

  if (basePath) {
    buildTimeVariables._sentryBasePath = basePath;
  }

  if (userNextConfig.assetPrefix) {
    buildTimeVariables._sentryAssetPrefix = userNextConfig.assetPrefix;
  }

  if (userSentryOptions._experimental?.thirdPartyOriginStackFrames) {
    buildTimeVariables._experimentalThirdPartyOriginStackFrames = 'true';
  }

  if (releaseName) {
    buildTimeVariables._sentryRelease = releaseName;
  }

  if (typeof userNextConfig.env === 'object') {
    userNextConfig.env = { ...buildTimeVariables, ...userNextConfig.env };
  } else if (userNextConfig.env === undefined) {
    userNextConfig.env = buildTimeVariables;
  }
}

function getGitRevision(): string | undefined {
  let gitRevision: string | undefined;
  try {
    gitRevision = childProcess
      .execSync('git rev-parse HEAD', { stdio: ['ignore', 'pipe', 'ignore'] })
      .toString()
      .trim();
  } catch (e) {
    // noop
  }
  return gitRevision;
}

function getInstrumentationClientFileContents(): string | void {
  const potentialInstrumentationClientFileLocations = [
    ['src', 'instrumentation-client.ts'],
    ['src', 'instrumentation-client.js'],
    ['instrumentation-client.ts'],
    ['instrumentation-client.js'],
  ];

  for (const pathSegments of potentialInstrumentationClientFileLocations) {
    try {
      return fs.readFileSync(path.join(process.cwd(), ...pathSegments), 'utf-8');
    } catch {
      // noop
    }
  }
}<|MERGE_RESOLUTION|>--- conflicted
+++ resolved
@@ -311,10 +311,6 @@
             ],
           },
         }),
-<<<<<<< HEAD
-
-=======
->>>>>>> e67ba064
     webpack: !isTurbopack
       ? constructWebpackConfigFunction(incomingUserNextConfigObject, userSentryOptions, releaseName, routeManifest)
       : undefined,
