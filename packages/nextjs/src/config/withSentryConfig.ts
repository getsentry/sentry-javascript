--- conflicted
+++ resolved
@@ -7,10 +7,7 @@
 import * as path from 'path';
 import { createRouteManifest } from './manifest/createRouteManifest';
 import type { RouteManifest } from './manifest/types';
-<<<<<<< HEAD
 import { constructTurbopackConfig } from './turbopack';
-=======
->>>>>>> 16d95cdc
 import type {
   ExportedNextConfig as NextConfig,
   NextConfigFunction,
@@ -314,8 +311,6 @@
             ],
           },
         }),
-<<<<<<< HEAD
-
     webpack: !isTurbopack
       ? constructWebpackConfigFunction(incomingUserNextConfigObject, userSentryOptions, releaseName, routeManifest)
       : undefined,
@@ -327,14 +322,6 @@
           }),
         }
       : {}),
-=======
-    webpack: constructWebpackConfigFunction(
-      incomingUserNextConfigObject,
-      userSentryOptions,
-      releaseName,
-      routeManifest,
-    ),
->>>>>>> 16d95cdc
   };
 }
 
