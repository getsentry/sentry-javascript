import {
  SEMANTIC_ATTRIBUTE_SENTRY_OP,
  SEMANTIC_ATTRIBUTE_SENTRY_ORIGIN,
  SEMANTIC_ATTRIBUTE_SENTRY_SOURCE,
  applySdkMetadata,
  getCapturedScopesOnSpan,
  getClient,
  getCurrentScope,
  getGlobalScope,
  getIsolationScope,
  getRootSpan,
  setCapturedScopesOnSpan,
  spanToJSON,
} from '@sentry/core';
import type { NodeClient, NodeOptions } from '@sentry/node';
import { getDefaultIntegrations, httpIntegration, init as nodeInit } from '@sentry/node';
import { GLOBAL_OBJ, extractTraceparentData, logger, stripUrlQueryAndFragment } from '@sentry/utils';

import { context } from '@opentelemetry/api';
import {
  ATTR_HTTP_REQUEST_METHOD,
  ATTR_HTTP_ROUTE,
  ATTR_URL_QUERY,
  SEMATTRS_HTTP_METHOD,
  SEMATTRS_HTTP_TARGET,
} from '@opentelemetry/semantic-conventions';
import { getScopesFromContext } from '@sentry/opentelemetry';
import type { EventProcessor } from '@sentry/types';
import { DEBUG_BUILD } from '../common/debug-build';
import { devErrorSymbolicationEventProcessor } from '../common/devErrorSymbolicationEventProcessor';
import { getVercelEnv } from '../common/getVercelEnv';
import {
  TRANSACTION_ATTR_SENTRY_ROUTE_BACKFILL,
  TRANSACTION_ATTR_SENTRY_TRACE_BACKFILL,
  TRANSACTION_ATTR_SHOULD_DROP_TRANSACTION,
} from '../common/span-attributes-with-logic-attached';
import { isBuild } from '../common/utils/isBuild';
import { distDirRewriteFramesIntegration } from './distDirRewriteFramesIntegration';

export * from '@sentry/node';

export { captureUnderscoreErrorException } from '../common/pages-router-instrumentation/_error';

const globalWithInjectedValues = GLOBAL_OBJ as typeof GLOBAL_OBJ & {
  __rewriteFramesDistDir__?: string;
  __sentryRewritesTunnelPath__?: string;
};

/**
 * A passthrough error boundary for the server that doesn't depend on any react. Error boundaries don't catch SSR errors
 * so they should simply be a passthrough.
 */
export const ErrorBoundary = (props: React.PropsWithChildren<unknown>): React.ReactNode => {
  if (!props.children) {
    return null;
  }

  if (typeof props.children === 'function') {
    return (props.children as () => React.ReactNode)();
  }

  // since Next.js >= 10 requires React ^16.6.0 we are allowed to return children like this here
  return props.children as React.ReactNode;
};

/**
 * A passthrough redux enhancer for the server that doesn't depend on anything from the `@sentry/react` package.
 */
export function createReduxEnhancer() {
  return (createStore: unknown) => createStore;
}

/**
 * A passthrough error boundary wrapper for the server that doesn't depend on any react. Error boundaries don't catch
 * SSR errors so they should simply be a passthrough.
 */
// eslint-disable-next-line @typescript-eslint/no-explicit-any
export function withErrorBoundary<P extends Record<string, any>>(
  WrappedComponent: React.ComponentType<P>,
): React.FC<P> {
  return WrappedComponent as React.FC<P>;
}

/**
 * Just a passthrough since we're on the server and showing the report dialog on the server doesn't make any sense.
 */
export function showReportDialog(): void {
  return;
}

/** Inits the Sentry NextJS SDK on node. */
export function init(options: NodeOptions): NodeClient | undefined {
  if (isBuild()) {
    return;
  }

  const customDefaultIntegrations = getDefaultIntegrations(options)
    .filter(integration => integration.name !== 'Http')
    .concat(
      // We are using the HTTP integration without instrumenting incoming HTTP requests because Next.js does that by itself.
      httpIntegration({
        instrumentation: {
          _experimentalConfig: {
            disableIncomingRequestInstrumentation: true,
          },
        },
      }),
    );

  // Turn off Next.js' own fetch instrumentation
  // https://github.com/lforst/nextjs-fork/blob/1994fd186defda77ad971c36dc3163db263c993f/packages/next/src/server/lib/patch-fetch.ts#L245
  process.env.NEXT_OTEL_FETCH_DISABLED = '1';

  // This value is injected at build time, based on the output directory specified in the build config. Though a default
  // is set there, we set it here as well, just in case something has gone wrong with the injection.
  const distDirName = globalWithInjectedValues.__rewriteFramesDistDir__;
  if (distDirName) {
    customDefaultIntegrations.push(distDirRewriteFramesIntegration({ distDirName }));
  }

  const opts: NodeOptions = {
    environment: process.env.SENTRY_ENVIRONMENT || getVercelEnv(false) || process.env.NODE_ENV,
    defaultIntegrations: customDefaultIntegrations,
    ...options,
    // Right now we only capture frontend sessions for Next.js
    autoSessionTracking: false,
  };

  if (DEBUG_BUILD && opts.debug) {
    logger.enable();
  }

  DEBUG_BUILD && logger.log('Initializing SDK...');

  if (sdkAlreadyInitialized()) {
    DEBUG_BUILD && logger.log('SDK already initialized');
    return;
  }

  applySdkMetadata(opts, 'nextjs', ['nextjs', 'node']);

  const client = nodeInit(opts);
  client?.on('beforeSampling', ({ spanAttributes }, samplingDecision) => {
    // There are situations where the Next.js Node.js server forwards requests for the Edge Runtime server (e.g. in
    // middleware) and this causes spans for Sentry ingest requests to be created. These are not exempt from our tracing
    // because we didn't get the chance to do `suppressTracing`, since this happens outside of userland.
    // We need to drop these spans.
    if (
      // eslint-disable-next-line deprecation/deprecation
      (typeof spanAttributes[SEMATTRS_HTTP_TARGET] === 'string' &&
        // eslint-disable-next-line deprecation/deprecation
        spanAttributes[SEMATTRS_HTTP_TARGET].includes('sentry_key') &&
        // eslint-disable-next-line deprecation/deprecation
        spanAttributes[SEMATTRS_HTTP_TARGET].includes('sentry_client')) ||
      (typeof spanAttributes[ATTR_URL_QUERY] === 'string' &&
        spanAttributes[ATTR_URL_QUERY].includes('sentry_key') &&
        spanAttributes[ATTR_URL_QUERY].includes('sentry_client'))
    ) {
      samplingDecision.decision = false;
    }
  });

  client?.on('spanStart', span => {
    const spanAttributes = spanToJSON(span).data;

    // What we do in this glorious piece of code, is hoist any information about parameterized routes from spans emitted
    // by Next.js via the `next.route` attribute, up to the transaction by setting the http.route attribute.
    if (typeof spanAttributes?.['next.route'] === 'string') {
      const rootSpan = getRootSpan(span);
      const rootSpanAttributes = spanToJSON(rootSpan).data;

      // Only hoist the http.route attribute if the transaction doesn't already have it
      if (
        // eslint-disable-next-line deprecation/deprecation
        (rootSpanAttributes?.[ATTR_HTTP_REQUEST_METHOD] || rootSpanAttributes?.[SEMATTRS_HTTP_METHOD]) &&
        !rootSpanAttributes?.[ATTR_HTTP_ROUTE]
      ) {
        const route = spanAttributes['next.route'].replace(/\/route$/, '');
        rootSpan.updateName(route);
        rootSpan.setAttribute(ATTR_HTTP_ROUTE, route);
      }
    }

    // We want to skip span data inference for any spans generated by Next.js. Reason being that Next.js emits spans
    // with patterns (e.g. http.server spans) that will produce confusing data.
    if (spanAttributes?.['next.span_type'] !== undefined) {
      span.setAttribute(SEMANTIC_ATTRIBUTE_SENTRY_ORIGIN, 'auto');
    }

    // We want to fork the isolation scope for incoming requests
    if (spanAttributes?.['next.span_type'] === 'BaseServer.handleRequest' && span === getRootSpan(span)) {
      const scopes = getCapturedScopesOnSpan(span);

      const isolationScope = (scopes.isolationScope || getIsolationScope()).clone();
      const scope = scopes.scope || getCurrentScope();

      const currentScopesPointer = getScopesFromContext(context.active());
      if (currentScopesPointer) {
        currentScopesPointer.isolationScope = isolationScope;
      }

      setCapturedScopesOnSpan(span, scope, isolationScope);
    }
  });

  getGlobalScope().addEventProcessor(
    Object.assign(
      (event => {
        if (event.type === 'transaction') {
          // Filter out transactions for static assets
          // This regex matches the default path to the static assets (`_next/static`) and could potentially filter out too many transactions.
          // We match `/_next/static/` anywhere in the transaction name because its location may change with the basePath setting.
          if (event.transaction?.match(/^GET (\/.*)?\/_next\/static\//)) {
            return null;
          }

          // Filter out transactions for requests to the tunnel route
          if (
            globalWithInjectedValues.__sentryRewritesTunnelPath__ &&
            event.transaction === `POST ${globalWithInjectedValues.__sentryRewritesTunnelPath__}`
          ) {
            return null;
          }

          // Filter out requests to resolve source maps for stack frames in dev mode
          if (event.transaction?.match(/\/__nextjs_original-stack-frame/)) {
            return null;
          }

          // Filter out /404 transactions which seem to be created excessively
          if (
            // Pages router
            event.transaction === '/404' ||
            // App router (could be "GET /404", "POST /404", ...)
            event.transaction?.match(/^(GET|HEAD|POST|PUT|DELETE|CONNECT|OPTIONS|TRACE|PATCH) \/(404|_not-found)$/)
          ) {
            return null;
          }

          // Filter transactions that we explicitly want to drop.
          if (event.contexts?.trace?.data?.[TRANSACTION_ATTR_SHOULD_DROP_TRANSACTION]) {
            return null;
          }

          // Next.js 13 sometimes names the root transactions like this containing useless tracing.
          if (event.transaction === 'NextServer.getRequestHandler') {
            return null;
          }

          // Next.js 13 is not correctly picking up tracing data for trace propagation so we use a back-fill strategy
          if (typeof event.contexts?.trace?.data?.[TRANSACTION_ATTR_SENTRY_TRACE_BACKFILL] === 'string') {
            const traceparentData = extractTraceparentData(
              event.contexts.trace.data[TRANSACTION_ATTR_SENTRY_TRACE_BACKFILL],
            );

            if (traceparentData?.parentSampled === false) {
              return null;
            }
          }

          return event;
        } else {
          return event;
        }
      }) satisfies EventProcessor,
      { id: 'NextLowQualityTransactionsFilter' },
    ),
  );

  getGlobalScope().addEventProcessor(
    Object.assign(
      ((event, hint) => {
        if (event.type !== undefined) {
          return event;
        }

        const originalException = hint.originalException;

        const isPostponeError =
          typeof originalException === 'object' &&
          originalException !== null &&
          '$$typeof' in originalException &&
          originalException.$$typeof === Symbol.for('react.postpone');

        if (isPostponeError) {
          // Postpone errors are used for partial-pre-rendering (PPR)
          return null;
        }

        // We don't want to capture suspense errors as they are simply used by React/Next.js for control flow
        const exceptionMessage = event.exception?.values?.[0]?.value;
        if (
          exceptionMessage?.includes('Suspense Exception: This is not a real error!') ||
          exceptionMessage?.includes('Suspense Exception: This is not a real error, and should not leak')
        ) {
          return null;
        }

        return event;
      }) satisfies EventProcessor,
      { id: 'DropReactControlFlowErrors' },
    ),
  );

<<<<<<< HEAD
  // Use the preprocessEvent hook instead of an event processor, so that the users event processors receive the most
  // up-to-date value, but also so that the logic that detects changes to the transaction names to set the source to
  // "custom", doesn't trigger.
  client?.on('preprocessEvent', event => {
    // Enhance route handler transactions
    if (
      event.type === 'transaction' &&
      event.contexts?.trace?.data?.['next.span_type'] === 'BaseServer.handleRequest'
    ) {
      event.contexts.trace.data = event.contexts.trace.data || {};
      event.contexts.trace.data[SEMANTIC_ATTRIBUTE_SENTRY_OP] = 'http.server';
      event.contexts.trace.op = 'http.server';
=======
  // TODO: move this into pre-processing hook
  getGlobalScope().addEventProcessor(
    Object.assign(
      (event => {
        // Enhance route handler transactions
        if (
          event.type === 'transaction' &&
          event.contexts?.trace?.data?.['next.span_type'] === 'BaseServer.handleRequest'
        ) {
          event.contexts.trace.data = event.contexts.trace.data || {};
          event.contexts.trace.data[SEMANTIC_ATTRIBUTE_SENTRY_OP] = 'http.server';
          event.contexts.trace.op = 'http.server';

          if (event.transaction) {
            event.transaction = stripUrlQueryAndFragment(event.transaction);
          }

          // eslint-disable-next-line deprecation/deprecation
          const method = event.contexts.trace.data[SEMATTRS_HTTP_METHOD];
          // eslint-disable-next-line deprecation/deprecation
          const target = event.contexts?.trace?.data?.[SEMATTRS_HTTP_TARGET];
          const route = event.contexts.trace.data[ATTR_HTTP_ROUTE];

          if (typeof method === 'string' && typeof route === 'string') {
            event.transaction = `${method} ${route.replace(/\/route$/, '')}`;
            event.contexts.trace.data[SEMANTIC_ATTRIBUTE_SENTRY_SOURCE] = 'route';
          }

          // backfill transaction name for pages that would otherwise contain unparameterized routes
          if (event.contexts.trace.data['sentry.route_backfill'] && event.transaction !== 'GET /_app') {
            event.transaction = `${method} ${event.contexts.trace.data[TRANSACTION_ATTR_SENTRY_ROUTE_BACKFILL]}`;
          }

          // Next.js overrides transaction names for page loads that throw an error
          // but we want to keep the original target name
          if (event.transaction === 'GET /_error' && target) {
            event.transaction = `${method ? `${method} ` : ''}${target}`;
          }
        }

        // Next.js 13 is not correctly picking up tracing data for trace propagation so we use a back-fill strategy
        if (
          event.type === 'transaction' &&
          typeof event.contexts?.trace?.data?.[TRANSACTION_ATTR_SENTRY_TRACE_BACKFILL] === 'string'
        ) {
          const traceparentData = extractTraceparentData(
            event.contexts.trace.data[TRANSACTION_ATTR_SENTRY_TRACE_BACKFILL],
          );
>>>>>>> 492c5786

      if (event.transaction) {
        event.transaction = stripUrlQueryAndFragment(event.transaction);
      }

      // eslint-disable-next-line deprecation/deprecation
      const method = event.contexts.trace.data[SEMATTRS_HTTP_METHOD];
      const route = event.contexts.trace.data[ATTR_HTTP_ROUTE];
      if (typeof method === 'string' && typeof route === 'string') {
        event.transaction = `${method} ${route.replace(/\/route$/, '')}`;
        event.contexts.trace.data[SEMANTIC_ATTRIBUTE_SENTRY_SOURCE] = 'route';
      }
    }

    // Next.js 13 is not correctly picking up tracing data for trace propagation so we use a back-fill strategy
    if (
      event.type === 'transaction' &&
      typeof event.contexts?.trace?.data?.[TRANSACTION_ATTR_SENTRY_TRACE_BACKFILL] === 'string'
    ) {
      const traceparentData = extractTraceparentData(event.contexts.trace.data[TRANSACTION_ATTR_SENTRY_TRACE_BACKFILL]);

      if (traceparentData?.traceId) {
        event.contexts.trace.trace_id = traceparentData.traceId;
      }

      if (traceparentData?.parentSpanId) {
        event.contexts.trace.parent_span_id = traceparentData.parentSpanId;
      }
    }
  });

  if (process.env.NODE_ENV === 'development') {
    getGlobalScope().addEventProcessor(devErrorSymbolicationEventProcessor);
  }

  DEBUG_BUILD && logger.log('SDK successfully initialized');

  return client;
}

function sdkAlreadyInitialized(): boolean {
  return !!getClient();
}

export * from '../common';

export { wrapApiHandlerWithSentry } from '../common/pages-router-instrumentation/wrapApiHandlerWithSentry';<|MERGE_RESOLUTION|>--- conflicted
+++ resolved
@@ -302,7 +302,6 @@
     ),
   );
 
-<<<<<<< HEAD
   // Use the preprocessEvent hook instead of an event processor, so that the users event processors receive the most
   // up-to-date value, but also so that the logic that detects changes to the transaction names to set the source to
   // "custom", doesn't trigger.
@@ -315,56 +314,6 @@
       event.contexts.trace.data = event.contexts.trace.data || {};
       event.contexts.trace.data[SEMANTIC_ATTRIBUTE_SENTRY_OP] = 'http.server';
       event.contexts.trace.op = 'http.server';
-=======
-  // TODO: move this into pre-processing hook
-  getGlobalScope().addEventProcessor(
-    Object.assign(
-      (event => {
-        // Enhance route handler transactions
-        if (
-          event.type === 'transaction' &&
-          event.contexts?.trace?.data?.['next.span_type'] === 'BaseServer.handleRequest'
-        ) {
-          event.contexts.trace.data = event.contexts.trace.data || {};
-          event.contexts.trace.data[SEMANTIC_ATTRIBUTE_SENTRY_OP] = 'http.server';
-          event.contexts.trace.op = 'http.server';
-
-          if (event.transaction) {
-            event.transaction = stripUrlQueryAndFragment(event.transaction);
-          }
-
-          // eslint-disable-next-line deprecation/deprecation
-          const method = event.contexts.trace.data[SEMATTRS_HTTP_METHOD];
-          // eslint-disable-next-line deprecation/deprecation
-          const target = event.contexts?.trace?.data?.[SEMATTRS_HTTP_TARGET];
-          const route = event.contexts.trace.data[ATTR_HTTP_ROUTE];
-
-          if (typeof method === 'string' && typeof route === 'string') {
-            event.transaction = `${method} ${route.replace(/\/route$/, '')}`;
-            event.contexts.trace.data[SEMANTIC_ATTRIBUTE_SENTRY_SOURCE] = 'route';
-          }
-
-          // backfill transaction name for pages that would otherwise contain unparameterized routes
-          if (event.contexts.trace.data['sentry.route_backfill'] && event.transaction !== 'GET /_app') {
-            event.transaction = `${method} ${event.contexts.trace.data[TRANSACTION_ATTR_SENTRY_ROUTE_BACKFILL]}`;
-          }
-
-          // Next.js overrides transaction names for page loads that throw an error
-          // but we want to keep the original target name
-          if (event.transaction === 'GET /_error' && target) {
-            event.transaction = `${method ? `${method} ` : ''}${target}`;
-          }
-        }
-
-        // Next.js 13 is not correctly picking up tracing data for trace propagation so we use a back-fill strategy
-        if (
-          event.type === 'transaction' &&
-          typeof event.contexts?.trace?.data?.[TRANSACTION_ATTR_SENTRY_TRACE_BACKFILL] === 'string'
-        ) {
-          const traceparentData = extractTraceparentData(
-            event.contexts.trace.data[TRANSACTION_ATTR_SENTRY_TRACE_BACKFILL],
-          );
->>>>>>> 492c5786
 
       if (event.transaction) {
         event.transaction = stripUrlQueryAndFragment(event.transaction);
@@ -372,10 +321,24 @@
 
       // eslint-disable-next-line deprecation/deprecation
       const method = event.contexts.trace.data[SEMATTRS_HTTP_METHOD];
+      // eslint-disable-next-line deprecation/deprecation
+      const target = event.contexts?.trace?.data?.[SEMATTRS_HTTP_TARGET];
       const route = event.contexts.trace.data[ATTR_HTTP_ROUTE];
+
       if (typeof method === 'string' && typeof route === 'string') {
         event.transaction = `${method} ${route.replace(/\/route$/, '')}`;
         event.contexts.trace.data[SEMANTIC_ATTRIBUTE_SENTRY_SOURCE] = 'route';
+      }
+
+      // backfill transaction name for pages that would otherwise contain unparameterized routes
+      if (event.contexts.trace.data['sentry.route_backfill'] && event.transaction !== 'GET /_app') {
+        event.transaction = `${method} ${event.contexts.trace.data[TRANSACTION_ATTR_SENTRY_ROUTE_BACKFILL]}`;
+      }
+
+      // Next.js overrides transaction names for page loads that throw an error
+      // but we want to keep the original target name
+      if (event.transaction === 'GET /_error' && target) {
+        event.transaction = `${method ? `${method} ` : ''}${target}`;
       }
     }
 
