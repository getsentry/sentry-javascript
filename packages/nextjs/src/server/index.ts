import {
  SEMANTIC_ATTRIBUTE_SENTRY_OP,
  SEMANTIC_ATTRIBUTE_SENTRY_ORIGIN,
  SEMANTIC_ATTRIBUTE_SENTRY_SOURCE,
  applySdkMetadata,
  getCapturedScopesOnSpan,
  getClient,
  getCurrentScope,
  getGlobalScope,
  getIsolationScope,
  getRootSpan,
  setCapturedScopesOnSpan,
  spanToJSON,
} from '@sentry/core';
import type { NodeClient, NodeOptions } from '@sentry/node';
import { getDefaultIntegrations, httpIntegration, init as nodeInit } from '@sentry/node';
import { GLOBAL_OBJ, extractTraceparentData, logger, stripUrlQueryAndFragment } from '@sentry/utils';

import { context } from '@opentelemetry/api';
import {
  ATTR_HTTP_REQUEST_METHOD,
  ATTR_HTTP_ROUTE,
  ATTR_URL_QUERY,
  SEMATTRS_HTTP_METHOD,
  SEMATTRS_HTTP_TARGET,
} from '@opentelemetry/semantic-conventions';
import { getScopesFromContext } from '@sentry/opentelemetry';
import type { EventProcessor } from '@sentry/types';
import { DEBUG_BUILD } from '../common/debug-build';
import { devErrorSymbolicationEventProcessor } from '../common/devErrorSymbolicationEventProcessor';
import { getVercelEnv } from '../common/getVercelEnv';
import {
  TRANSACTION_ATTR_SENTRY_TRACE_BACKFILL,
  TRANSACTION_ATTR_SHOULD_DROP_TRANSACTION,
} from '../common/span-attributes-with-logic-attached';
import { isBuild } from '../common/utils/isBuild';
import { distDirRewriteFramesIntegration } from './distDirRewriteFramesIntegration';

export * from '@sentry/node';

export { captureUnderscoreErrorException } from '../common/pages-router-instrumentation/_error';

const globalWithInjectedValues = GLOBAL_OBJ as typeof GLOBAL_OBJ & {
  __rewriteFramesDistDir__?: string;
  __sentryRewritesTunnelPath__?: string;
};

/**
 * A passthrough error boundary for the server that doesn't depend on any react. Error boundaries don't catch SSR errors
 * so they should simply be a passthrough.
 */
export const ErrorBoundary = (props: React.PropsWithChildren<unknown>): React.ReactNode => {
  if (!props.children) {
    return null;
  }

  if (typeof props.children === 'function') {
    return (props.children as () => React.ReactNode)();
  }

  // since Next.js >= 10 requires React ^16.6.0 we are allowed to return children like this here
  return props.children as React.ReactNode;
};

/**
 * A passthrough redux enhancer for the server that doesn't depend on anything from the `@sentry/react` package.
 */
export function createReduxEnhancer() {
  return (createStore: unknown) => createStore;
}

/**
 * A passthrough error boundary wrapper for the server that doesn't depend on any react. Error boundaries don't catch
 * SSR errors so they should simply be a passthrough.
 */
// eslint-disable-next-line @typescript-eslint/no-explicit-any
export function withErrorBoundary<P extends Record<string, any>>(
  WrappedComponent: React.ComponentType<P>,
): React.FC<P> {
  return WrappedComponent as React.FC<P>;
}

/**
 * Just a passthrough since we're on the server and showing the report dialog on the server doesn't make any sense.
 */
export function showReportDialog(): void {
  return;
}

/** Inits the Sentry NextJS SDK on node. */
export function init(options: NodeOptions): NodeClient | undefined {
  if (isBuild()) {
    return;
  }

  const customDefaultIntegrations = getDefaultIntegrations(options)
    .filter(integration => integration.name !== 'Http')
    .concat(
      // We are using the HTTP integration without instrumenting incoming HTTP requests because Next.js does that by itself.
      httpIntegration({
        instrumentation: {
          _experimentalConfig: {
            disableIncomingRequestInstrumentation: true,
          },
        },
      }),
    );

  // Turn off Next.js' own fetch instrumentation
  // https://github.com/lforst/nextjs-fork/blob/1994fd186defda77ad971c36dc3163db263c993f/packages/next/src/server/lib/patch-fetch.ts#L245
  process.env.NEXT_OTEL_FETCH_DISABLED = '1';

  // This value is injected at build time, based on the output directory specified in the build config. Though a default
  // is set there, we set it here as well, just in case something has gone wrong with the injection.
  const distDirName = globalWithInjectedValues.__rewriteFramesDistDir__;
  if (distDirName) {
    customDefaultIntegrations.push(distDirRewriteFramesIntegration({ distDirName }));
  }

  const opts: NodeOptions = {
    environment: process.env.SENTRY_ENVIRONMENT || getVercelEnv(false) || process.env.NODE_ENV,
    defaultIntegrations: customDefaultIntegrations,
    ...options,
    // Right now we only capture frontend sessions for Next.js
    autoSessionTracking: false,
  };

  if (DEBUG_BUILD && opts.debug) {
    logger.enable();
  }

  DEBUG_BUILD && logger.log('Initializing SDK...');

  if (sdkAlreadyInitialized()) {
    DEBUG_BUILD && logger.log('SDK already initialized');
    return;
  }

  applySdkMetadata(opts, 'nextjs', ['nextjs', 'node']);

  const client = nodeInit(opts);
  client?.on('beforeSampling', ({ spanAttributes }, samplingDecision) => {
    // There are situations where the Next.js Node.js server forwards requests for the Edge Runtime server (e.g. in
    // middleware) and this causes spans for Sentry ingest requests to be created. These are not exempt from our tracing
    // because we didn't get the chance to do `suppressTracing`, since this happens outside of userland.
    // We need to drop these spans.
    if (
      // eslint-disable-next-line deprecation/deprecation
      (typeof spanAttributes[SEMATTRS_HTTP_TARGET] === 'string' &&
        // eslint-disable-next-line deprecation/deprecation
        spanAttributes[SEMATTRS_HTTP_TARGET].includes('sentry_key') &&
        // eslint-disable-next-line deprecation/deprecation
        spanAttributes[SEMATTRS_HTTP_TARGET].includes('sentry_client')) ||
      (typeof spanAttributes[ATTR_URL_QUERY] === 'string' &&
        spanAttributes[ATTR_URL_QUERY].includes('sentry_key') &&
        spanAttributes[ATTR_URL_QUERY].includes('sentry_client'))
    ) {
      samplingDecision.decision = false;
    }
  });

  client?.on('spanStart', span => {
    const spanAttributes = spanToJSON(span).data;

    // What we do in this glorious piece of code, is hoist any information about parameterized routes from spans emitted
    // by Next.js via the `next.route` attribute, up to the transaction by setting the http.route attribute.
    if (typeof spanAttributes?.['next.route'] === 'string') {
      const rootSpan = getRootSpan(span);
      const rootSpanAttributes = spanToJSON(rootSpan).data;

      // Only hoist the http.route attribute if the transaction doesn't already have it
      if (
        // eslint-disable-next-line deprecation/deprecation
        (rootSpanAttributes?.[ATTR_HTTP_REQUEST_METHOD] || rootSpanAttributes?.[SEMATTRS_HTTP_METHOD]) &&
        !rootSpanAttributes?.[ATTR_HTTP_ROUTE]
      ) {
        const route = spanAttributes['next.route'].replace(/\/route$/, '');
        rootSpan.updateName(route);
        rootSpan.setAttribute(ATTR_HTTP_ROUTE, route);
      }
    }

    // We want to skip span data inference for any spans generated by Next.js. Reason being that Next.js emits spans
    // with patterns (e.g. http.server spans) that will produce confusing data.
    if (spanAttributes?.['next.span_type'] !== undefined) {
      span.setAttribute(SEMANTIC_ATTRIBUTE_SENTRY_ORIGIN, 'auto');
    }
<<<<<<< HEAD
=======

    // We want to rename these spans because they look like "GET /path/to/route" and we already emit spans that look
    // like this with our own http instrumentation.
    if (spanAttributes?.['next.span_type'] === 'BaseServer.handleRequest') {
      const rootSpan = getRootSpan(span);
      if (span !== rootSpan) {
        span.updateName('next server handler'); // This is all lowercase because the spans that Next.js emits by itself generally look like this.
      }
    }

    // We want to fork the isolation scope for incoming requests
    if (spanAttributes?.['next.span_type'] === 'BaseServer.handleRequest' && span === getRootSpan(span)) {
      const scopes = getCapturedScopesOnSpan(span);

      const isolationScope = (scopes.isolationScope || getIsolationScope()).clone();
      const scope = scopes.scope || getCurrentScope();

      const currentScopesPointer = getScopesFromContext(context.active());
      if (currentScopesPointer) {
        currentScopesPointer.isolationScope = isolationScope;
      }

      setCapturedScopesOnSpan(span, scope, isolationScope);
    }
>>>>>>> 92c0117c
  });

  getGlobalScope().addEventProcessor(
    Object.assign(
      (event => {
        if (event.type === 'transaction') {
          // Filter out transactions for static assets
          // This regex matches the default path to the static assets (`_next/static`) and could potentially filter out too many transactions.
          // We match `/_next/static/` anywhere in the transaction name because its location may change with the basePath setting.
          if (event.transaction?.match(/^GET (\/.*)?\/_next\/static\//)) {
            return null;
          }

          // Filter out transactions for requests to the tunnel route
          if (
            globalWithInjectedValues.__sentryRewritesTunnelPath__ &&
            event.transaction === `POST ${globalWithInjectedValues.__sentryRewritesTunnelPath__}`
          ) {
            return null;
          }

          // Filter out requests to resolve source maps for stack frames in dev mode
          if (event.transaction?.match(/\/__nextjs_original-stack-frame/)) {
            return null;
          }

          // Filter out /404 transactions which seem to be created excessively
          if (
            // Pages router
            event.transaction === '/404' ||
            // App router (could be "GET /404", "POST /404", ...)
            event.transaction?.match(/^(GET|HEAD|POST|PUT|DELETE|CONNECT|OPTIONS|TRACE|PATCH) \/(404|_not-found)$/)
          ) {
            return null;
          }

          // Filter transactions that we explicitly want to drop.
          if (event.contexts?.trace?.data?.[TRANSACTION_ATTR_SHOULD_DROP_TRANSACTION]) {
            return null;
          }

          return event;
        } else {
          return event;
        }
      }) satisfies EventProcessor,
      { id: 'NextLowQualityTransactionsFilter' },
    ),
  );

  getGlobalScope().addEventProcessor(
    Object.assign(
      ((event, hint) => {
        if (event.type !== undefined) {
          return event;
        }

        const originalException = hint.originalException;

        const isPostponeError =
          typeof originalException === 'object' &&
          originalException !== null &&
          '$$typeof' in originalException &&
          originalException.$$typeof === Symbol.for('react.postpone');

        if (isPostponeError) {
          // Postpone errors are used for partial-pre-rendering (PPR)
          return null;
        }

        // We don't want to capture suspense errors as they are simply used by React/Next.js for control flow
        const exceptionMessage = event.exception?.values?.[0]?.value;
        if (
          exceptionMessage?.includes('Suspense Exception: This is not a real error!') ||
          exceptionMessage?.includes('Suspense Exception: This is not a real error, and should not leak')
        ) {
          return null;
        }

        return event;
      }) satisfies EventProcessor,
      { id: 'DropReactControlFlowErrors' },
    ),
  );

  getGlobalScope().addEventProcessor(
    Object.assign(
      (event => {
        // Enhance route handler transactions
        if (
          event.type === 'transaction' &&
          event.contexts?.trace?.data?.['next.span_type'] === 'BaseServer.handleRequest'
        ) {
          event.contexts.trace.data = event.contexts.trace.data || {};
          event.contexts.trace.data[SEMANTIC_ATTRIBUTE_SENTRY_OP] = 'http.server';
          event.contexts.trace.op = 'http.server';

          if (event.transaction) {
            event.transaction = stripUrlQueryAndFragment(event.transaction);
          }

          // eslint-disable-next-line deprecation/deprecation
          const method = event.contexts.trace.data[SEMATTRS_HTTP_METHOD];
          const route = event.contexts.trace.data[ATTR_HTTP_ROUTE];
          if (typeof method === 'string' && typeof route === 'string') {
            event.transaction = `${method} ${route.replace(/\/route$/, '')}`;
            event.contexts.trace.data[SEMANTIC_ATTRIBUTE_SENTRY_SOURCE] = 'route';
          }
        }

        // Next.js 13 is not correctly picking up tracing data for trace propagation so we use a back-fill strategy
        if (
          event.type === 'transaction' &&
          typeof event.contexts?.trace?.data?.[TRANSACTION_ATTR_SENTRY_TRACE_BACKFILL] === 'string'
        ) {
          const traceparentData = extractTraceparentData(
            event.contexts.trace.data[TRANSACTION_ATTR_SENTRY_TRACE_BACKFILL],
          );

          if (traceparentData?.parentSampled === false) {
            return null;
          }

          if (traceparentData?.traceId) {
            event.contexts.trace.trace_id = traceparentData.traceId;
          }

          if (traceparentData?.parentSpanId) {
            event.contexts.trace.parent_span_id = traceparentData.parentSpanId;
          }
        }

        return event;
      }) satisfies EventProcessor,
      { id: 'NextjsTransactionEnhancer' },
    ),
  );

  if (process.env.NODE_ENV === 'development') {
    getGlobalScope().addEventProcessor(devErrorSymbolicationEventProcessor);
  }

  DEBUG_BUILD && logger.log('SDK successfully initialized');

  return client;
}

function sdkAlreadyInitialized(): boolean {
  return !!getClient();
}

export * from '../common';

export { wrapApiHandlerWithSentry } from '../common/pages-router-instrumentation/wrapApiHandlerWithSentry';<|MERGE_RESOLUTION|>--- conflicted
+++ resolved
@@ -185,17 +185,6 @@
     if (spanAttributes?.['next.span_type'] !== undefined) {
       span.setAttribute(SEMANTIC_ATTRIBUTE_SENTRY_ORIGIN, 'auto');
     }
-<<<<<<< HEAD
-=======
-
-    // We want to rename these spans because they look like "GET /path/to/route" and we already emit spans that look
-    // like this with our own http instrumentation.
-    if (spanAttributes?.['next.span_type'] === 'BaseServer.handleRequest') {
-      const rootSpan = getRootSpan(span);
-      if (span !== rootSpan) {
-        span.updateName('next server handler'); // This is all lowercase because the spans that Next.js emits by itself generally look like this.
-      }
-    }
 
     // We want to fork the isolation scope for incoming requests
     if (spanAttributes?.['next.span_type'] === 'BaseServer.handleRequest' && span === getRootSpan(span)) {
@@ -211,7 +200,6 @@
 
       setCapturedScopesOnSpan(span, scope, isolationScope);
     }
->>>>>>> 92c0117c
   });
 
   getGlobalScope().addEventProcessor(
