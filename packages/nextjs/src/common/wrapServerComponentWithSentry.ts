<<<<<<< HEAD
import { captureException, getCurrentHub, runWithAsyncContext, startTransaction } from '@sentry/core';
=======
import {
  addTracingExtensions,
  captureException,
  flush,
  getCurrentHub,
  runWithAsyncContext,
  startTransaction,
} from '@sentry/core';
>>>>>>> b5315490
import { addExceptionMechanism, tracingContextFromHeaders } from '@sentry/utils';

import { isNotFoundNavigationError, isRedirectNavigationError } from '../common/nextNavigationErrorUtils';
import type { ServerComponentContext } from '../common/types';

/**
 * Wraps an `app` directory server component with Sentry error instrumentation.
 */
// eslint-disable-next-line @typescript-eslint/no-explicit-any
export function wrapServerComponentWithSentry<F extends (...args: any[]) => any>(
  appDirComponent: F,
  context: ServerComponentContext,
): F {
  const { componentRoute, componentType } = context;

  // Even though users may define server components as async functions, for the client bundles
  // Next.js will turn them into synchronous functions and it will transform any `await`s into instances of the `use`
  // hook. 🤯
  return new Proxy(appDirComponent, {
    apply: (originalFunction, thisArg, args) => {
      return runWithAsyncContext(() => {
        const hub = getCurrentHub();
        const currentScope = hub.getScope();

        let maybePromiseResult;

        const { traceparentData, dynamicSamplingContext, propagationContext } = tracingContextFromHeaders(
          context.sentryTraceHeader,
          context.baggageHeader,
        );
        currentScope.setPropagationContext(propagationContext);

        const transaction = startTransaction({
          op: 'function.nextjs',
          name: `${componentType} Server Component (${componentRoute})`,
          status: 'ok',
          origin: 'auto.function.nextjs',
          ...traceparentData,
          metadata: {
            source: 'component',
            dynamicSamplingContext: traceparentData && !dynamicSamplingContext ? {} : dynamicSamplingContext,
          },
        });

        currentScope.setSpan(transaction);

        const handleErrorCase = (e: unknown): void => {
          if (isNotFoundNavigationError(e)) {
            // We don't want to report "not-found"s
            transaction.setStatus('not_found');
          } else if (isRedirectNavigationError(e)) {
            // We don't want to report redirects
          } else {
            transaction.setStatus('internal_error');

            captureException(e, scope => {
              scope.addEventProcessor(event => {
                addExceptionMechanism(event, {
                  handled: false,
                });
                return event;
              });

              return scope;
            });
          }

          transaction.finish();
        };

        try {
          maybePromiseResult = originalFunction.apply(thisArg, args);
        } catch (e) {
          handleErrorCase(e);
          void flush();
          throw e;
        }

        if (typeof maybePromiseResult === 'object' && maybePromiseResult !== null && 'then' in maybePromiseResult) {
          // eslint-disable-next-line @typescript-eslint/no-unsafe-member-access
          Promise.resolve(maybePromiseResult).then(
            () => {
              transaction.finish();
            },
            e => {
              handleErrorCase(e);
            },
          );
          void flush();

          // It is very important that we return the original promise here, because Next.js attaches various properties
          // to that promise and will throw if they are not on the returned value.
          return maybePromiseResult;
        } else {
          transaction.finish();
          void flush();
          return maybePromiseResult;
        }
      });
    },
  });
}<|MERGE_RESOLUTION|>--- conflicted
+++ resolved
@@ -1,15 +1,4 @@
-<<<<<<< HEAD
-import { captureException, getCurrentHub, runWithAsyncContext, startTransaction } from '@sentry/core';
-=======
-import {
-  addTracingExtensions,
-  captureException,
-  flush,
-  getCurrentHub,
-  runWithAsyncContext,
-  startTransaction,
-} from '@sentry/core';
->>>>>>> b5315490
+import { captureException, flush, getCurrentHub, runWithAsyncContext, startTransaction } from '@sentry/core';
 import { addExceptionMechanism, tracingContextFromHeaders } from '@sentry/utils';
 
 import { isNotFoundNavigationError, isRedirectNavigationError } from '../common/nextNavigationErrorUtils';
