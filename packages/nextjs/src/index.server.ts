import { configureScope, init as nodeInit } from '@sentry/node';

import { MetadataBuilder } from './utils/metadataBuilder';
import { NextjsOptions } from './utils/nextjsOptions';
import { getFinalServerIntegrations, REWRITE_FRAMES_INTEGRATION } from './utils/serverIntegrations';

export * from '@sentry/node';

// Here we want to make sure to only include what doesn't have browser specifics
// because or SSR of next.js we can only use this.
export { ErrorBoundary, withErrorBoundary } from '@sentry/react';

/** Inits the Sentry NextJS SDK on node. */
export function init(options: NextjsOptions): void {
  const metadataBuilder = new MetadataBuilder(options, ['nextjs', 'node']);
  metadataBuilder.addSdkMetadata();
<<<<<<< HEAD
  const initDecider = new InitDecider(options);
  if (initDecider.shouldInitSentry()) {
    if (options.integrations) {
      options.integrations = getFinalServerIntegrations(options.integrations);
    } else {
      options.integrations = [REWRITE_FRAMES_INTEGRATION];
    }

    nodeInit(options);
    configureScope(scope => {
      scope.setTag('runtime', 'node');
    });
  } else {
    // eslint-disable-next-line no-console
    console.warn('[Sentry] Detected a non-production environment. Not initializing Sentry.');
    // eslint-disable-next-line no-console
    console.warn('[Sentry] To use Sentry also in development set `dev: true` in the options.');
  }
=======
  nodeInit({
    ...options,
    // TODO: handle use cases when users provide integrations
    integrations: [
      new RewriteFrames({
        iteratee: frame => {
          try {
            if (frame.filename) {
              frame.filename = frame.filename.replace(SOURCEMAP_FILENAME_REGEX, 'app:///_next/');
            }
          } catch {
            //
          }
          return frame;
        },
      }),
    ],
  });
  configureScope(scope => {
    scope.setTag('runtime', 'node');
  });
>>>>>>> db74d74d
}<|MERGE_RESOLUTION|>--- conflicted
+++ resolved
@@ -14,46 +14,14 @@
 export function init(options: NextjsOptions): void {
   const metadataBuilder = new MetadataBuilder(options, ['nextjs', 'node']);
   metadataBuilder.addSdkMetadata();
-<<<<<<< HEAD
-  const initDecider = new InitDecider(options);
-  if (initDecider.shouldInitSentry()) {
-    if (options.integrations) {
-      options.integrations = getFinalServerIntegrations(options.integrations);
-    } else {
-      options.integrations = [REWRITE_FRAMES_INTEGRATION];
-    }
+  if (options.integrations) {
+    options.integrations = getFinalServerIntegrations(options.integrations);
+  } else {
+    options.integrations = [REWRITE_FRAMES_INTEGRATION];
+  }
 
-    nodeInit(options);
-    configureScope(scope => {
-      scope.setTag('runtime', 'node');
-    });
-  } else {
-    // eslint-disable-next-line no-console
-    console.warn('[Sentry] Detected a non-production environment. Not initializing Sentry.');
-    // eslint-disable-next-line no-console
-    console.warn('[Sentry] To use Sentry also in development set `dev: true` in the options.');
-  }
-=======
-  nodeInit({
-    ...options,
-    // TODO: handle use cases when users provide integrations
-    integrations: [
-      new RewriteFrames({
-        iteratee: frame => {
-          try {
-            if (frame.filename) {
-              frame.filename = frame.filename.replace(SOURCEMAP_FILENAME_REGEX, 'app:///_next/');
-            }
-          } catch {
-            //
-          }
-          return frame;
-        },
-      }),
-    ],
-  });
+  nodeInit(options);
   configureScope(scope => {
     scope.setTag('runtime', 'node');
   });
->>>>>>> db74d74d
 }