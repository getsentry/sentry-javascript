--- conflicted
+++ resolved
@@ -67,15 +67,9 @@
   },
   "dependencies": {
     "@apm-js-collab/tracing-hooks": "^0.3.1",
-<<<<<<< HEAD
-    "@sentry/core": "10.32.0",
-    "@sentry/opentelemetry": "10.32.0",
-    "import-in-the-middle": "^2.0.1"
-=======
     "@sentry/core": "10.32.1",
     "@sentry/opentelemetry": "10.32.1",
-    "import-in-the-middle": "^2"
->>>>>>> 63daea20
+    "import-in-the-middle": "^2.0.1"
   },
   "devDependencies": {
     "@apm-js-collab/code-transformer": "^0.8.2",
