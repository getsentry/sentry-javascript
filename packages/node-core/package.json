{
  "name": "@sentry/node-core",
  "version": "10.17.0",
  "description": "Sentry Node-Core SDK",
  "repository": "git://github.com/getsentry/sentry-javascript.git",
  "homepage": "https://github.com/getsentry/sentry-javascript/tree/master/packages/node-core",
  "author": "Sentry",
  "license": "MIT",
  "engines": {
    "node": ">=18"
  },
  "files": [
    "/build"
  ],
  "main": "build/cjs/index.js",
  "module": "build/esm/index.js",
  "types": "build/types/index.d.ts",
  "exports": {
    "./package.json": "./package.json",
    ".": {
      "import": {
        "types": "./build/types/index.d.ts",
        "default": "./build/esm/index.js"
      },
      "require": {
        "types": "./build/types/index.d.ts",
        "default": "./build/cjs/index.js"
      }
    },
    "./import": {
      "import": {
        "default": "./build/import-hook.mjs"
      }
    },
    "./loader": {
      "import": {
        "default": "./build/loader-hook.mjs"
      }
    },
    "./init": {
      "import": {
        "default": "./build/esm/init.js"
      },
      "require": {
        "default": "./build/cjs/init.js"
      }
    }
  },
  "typesVersions": {
    "<5.0": {
      "build/types/index.d.ts": [
        "build/types-ts3.8/index.d.ts"
      ]
    }
  },
  "publishConfig": {
    "access": "public"
  },
  "peerDependencies": {
    "@opentelemetry/api": "^1.9.0",
    "@opentelemetry/context-async-hooks": "^1.30.1 || ^2.1.0",
    "@opentelemetry/core": "^1.30.1 || ^2.1.0",
    "@opentelemetry/instrumentation": ">=0.57.1 <1",
    "@opentelemetry/resources": "^1.30.1 || ^2.1.0",
    "@opentelemetry/sdk-trace-base": "^1.30.1 || ^2.1.0",
    "@opentelemetry/semantic-conventions": "^1.37.0"
  },
  "dependencies": {
<<<<<<< HEAD
    "@apm-js-collab/tracing-hooks": "^0.3.0",
    "@sentry/core": "10.12.0",
    "@sentry/opentelemetry": "10.12.0",
=======
    "@sentry/core": "10.17.0",
    "@sentry/opentelemetry": "10.17.0",
>>>>>>> b830cb20
    "import-in-the-middle": "^1.14.2"
  },
  "devDependencies": {
    "@apm-js-collab/code-transformer": "^0.8.0",
    "@opentelemetry/api": "^1.9.0",
    "@opentelemetry/context-async-hooks": "^2.1.0",
    "@opentelemetry/core": "^2.1.0",
    "@opentelemetry/instrumentation": "^0.204.0",
    "@opentelemetry/resources": "^2.1.0",
    "@opentelemetry/sdk-trace-base": "^2.1.0",
    "@opentelemetry/semantic-conventions": "^1.37.0",
    "@types/node": "^18.19.1"
  },
  "scripts": {
    "build": "run-p build:transpile build:types",
    "build:dev": "yarn build",
    "build:transpile": "rollup -c rollup.npm.config.mjs",
    "build:types": "run-s build:types:core build:types:downlevel",
    "build:types:core": "tsc -p tsconfig.types.json",
    "build:types:downlevel": "yarn downlevel-dts build/types build/types-ts3.8 --to ts3.8",
    "build:watch": "run-p build:transpile:watch build:types:watch",
    "build:dev:watch": "yarn build:watch",
    "build:transpile:watch": "rollup -c rollup.npm.config.mjs --watch",
    "build:types:watch": "tsc -p tsconfig.types.json --watch",
    "build:tarball": "npm pack",
    "circularDepCheck": "madge --circular src/index.ts",
    "clean": "rimraf build coverage sentry-node-*.tgz",
    "fix": "eslint . --format stylish --fix",
    "lint": "eslint . --format stylish",
    "lint:es-compatibility": "es-check es2022 ./build/cjs/*.js && es-check es2022 ./build/esm/*.js --module",
    "test": "yarn test:unit",
    "test:unit": "vitest run",
    "test:watch": "vitest --watch",
    "yalc:publish": "yalc publish --push --sig"
  },
  "volta": {
    "extends": "../../package.json"
  },
  "sideEffects": false
}<|MERGE_RESOLUTION|>--- conflicted
+++ resolved
@@ -66,14 +66,9 @@
     "@opentelemetry/semantic-conventions": "^1.37.0"
   },
   "dependencies": {
-<<<<<<< HEAD
-    "@apm-js-collab/tracing-hooks": "^0.3.0",
-    "@sentry/core": "10.12.0",
-    "@sentry/opentelemetry": "10.12.0",
-=======
     "@sentry/core": "10.17.0",
     "@sentry/opentelemetry": "10.17.0",
->>>>>>> b830cb20
+    "@apm-js-collab/tracing-hooks": "^0.3.0",
     "import-in-the-middle": "^1.14.2"
   },
   "devDependencies": {
