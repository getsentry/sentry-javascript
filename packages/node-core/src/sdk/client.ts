import * as os from 'node:os';
import type { Tracer } from '@opentelemetry/api';
import { trace } from '@opentelemetry/api';
import { registerInstrumentations } from '@opentelemetry/instrumentation';
import type { BasicTracerProvider } from '@opentelemetry/sdk-trace-base';
import type { DynamicSamplingContext, Scope, ServerRuntimeClientOptions, TraceContext } from '@sentry/core';
<<<<<<< HEAD
import { _INTERNAL_flushLogsBuffer, applySdkMetadata, debug, SDK_VERSION, ServerRuntimeClient } from '@sentry/core';
import { type AsyncLocalStorageLookup, getTraceContextForScope } from '@sentry/opentelemetry';
=======
import {
  _INTERNAL_clearAiProviderSkips,
  _INTERNAL_flushLogsBuffer,
  applySdkMetadata,
  debug,
  SDK_VERSION,
  ServerRuntimeClient,
} from '@sentry/core';
import { getTraceContextForScope } from '@sentry/opentelemetry';
>>>>>>> 6e539e03
import { isMainThread, threadId } from 'worker_threads';
import { DEBUG_BUILD } from '../debug-build';
import type { NodeClientOptions } from '../types';

const DEFAULT_CLIENT_REPORT_FLUSH_INTERVAL_MS = 60_000; // 60s was chosen arbitrarily

/** A client for using Sentry with Node & OpenTelemetry. */
export class NodeClient extends ServerRuntimeClient<NodeClientOptions> {
  public traceProvider: BasicTracerProvider | undefined;
  public asyncLocalStorageLookup: AsyncLocalStorageLookup | undefined;

  private _tracer: Tracer | undefined;
  private _clientReportInterval: NodeJS.Timeout | undefined;
  private _clientReportOnExitFlushListener: (() => void) | undefined;
  private _logOnExitFlushListener: (() => void) | undefined;

  public constructor(options: NodeClientOptions) {
    const serverName =
      options.includeServerName === false
        ? undefined
        : options.serverName || global.process.env.SENTRY_NAME || os.hostname();

    const clientOptions: ServerRuntimeClientOptions = {
      ...options,
      platform: 'node',
      runtime: { name: 'node', version: global.process.version },
      serverName,
    };

    if (options.openTelemetryInstrumentations) {
      registerInstrumentations({
        instrumentations: options.openTelemetryInstrumentations,
      });
    }

    applySdkMetadata(clientOptions, 'node');

    debug.log(`Initializing Sentry: process: ${process.pid}, thread: ${isMainThread ? 'main' : `worker-${threadId}`}.`);

    super(clientOptions);

    if (this.getOptions().enableLogs) {
      this._logOnExitFlushListener = () => {
        _INTERNAL_flushLogsBuffer(this);
      };

      if (serverName) {
        this.on('beforeCaptureLog', log => {
          log.attributes = {
            ...log.attributes,
            'server.address': serverName,
          };
        });
      }

      process.on('beforeExit', this._logOnExitFlushListener);
    }
  }

  /** Get the OTEL tracer. */
  public get tracer(): Tracer {
    if (this._tracer) {
      return this._tracer;
    }

    const name = '@sentry/node';
    const version = SDK_VERSION;
    const tracer = trace.getTracer(name, version);
    this._tracer = tracer;

    return tracer;
  }

  /** @inheritDoc */
  // @ts-expect-error - PromiseLike is a subset of Promise
  public async flush(timeout?: number): PromiseLike<boolean> {
    await this.traceProvider?.forceFlush();

    if (this.getOptions().sendClientReports) {
      this._flushOutcomes();
    }

    return super.flush(timeout);
  }

  /** @inheritDoc */
  // @ts-expect-error - PromiseLike is a subset of Promise
  public async close(timeout?: number | undefined): PromiseLike<boolean> {
    if (this._clientReportInterval) {
      clearInterval(this._clientReportInterval);
    }

    if (this._clientReportOnExitFlushListener) {
      process.off('beforeExit', this._clientReportOnExitFlushListener);
    }

    if (this._logOnExitFlushListener) {
      process.off('beforeExit', this._logOnExitFlushListener);
    }

    const allEventsSent = await super.close(timeout);
    if (this.traceProvider) {
      await this.traceProvider.shutdown();
    }

    return allEventsSent;
  }

  /**
   * Will start tracking client reports for this client.
   *
   * NOTICE: This method will create an interval that is periodically called and attach a `process.on('beforeExit')`
   * hook. To clean up these resources, call `.close()` when you no longer intend to use the client. Not doing so will
   * result in a memory leak.
   */
  // The reason client reports need to be manually activated with this method instead of just enabling them in a
  // constructor, is that if users periodically and unboundedly create new clients, we will create more and more
  // intervals and beforeExit listeners, thus leaking memory. In these situations, users are required to call
  // `client.close()` in order to dispose of the acquired resources.
  // We assume that calling this method in Sentry.init() is a sensible default, because calling Sentry.init() over and
  // over again would also result in memory leaks.
  // Note: We have experimented with using `FinalizationRegisty` to clear the interval when the client is garbage
  // collected, but it did not work, because the cleanup function never got called.
  public startClientReportTracking(): void {
    const clientOptions = this.getOptions();
    if (clientOptions.sendClientReports) {
      this._clientReportOnExitFlushListener = () => {
        this._flushOutcomes();
      };

      this._clientReportInterval = setInterval(() => {
        DEBUG_BUILD && debug.log('Flushing client reports based on interval.');
        this._flushOutcomes();
      }, clientOptions.clientReportFlushInterval ?? DEFAULT_CLIENT_REPORT_FLUSH_INTERVAL_MS)
        // Unref is critical for not preventing the process from exiting because the interval is active.
        .unref();

      process.on('beforeExit', this._clientReportOnExitFlushListener);
    }
  }

  /** @inheritDoc */
  protected _setupIntegrations(): void {
    // Clear AI provider skip registrations before setting up integrations
    // This ensures a clean state between different client initializations
    // (e.g., when LangChain skips OpenAI in one client, but a subsequent client uses OpenAI standalone)
    _INTERNAL_clearAiProviderSkips();
    super._setupIntegrations();
  }

  /** Custom implementation for OTEL, so we can handle scope-span linking. */
  protected _getTraceInfoFromScope(
    scope: Scope | undefined,
  ): [dynamicSamplingContext: Partial<DynamicSamplingContext> | undefined, traceContext: TraceContext | undefined] {
    if (!scope) {
      return [undefined, undefined];
    }

    return getTraceContextForScope(this, scope);
  }
}<|MERGE_RESOLUTION|>--- conflicted
+++ resolved
@@ -4,10 +4,6 @@
 import { registerInstrumentations } from '@opentelemetry/instrumentation';
 import type { BasicTracerProvider } from '@opentelemetry/sdk-trace-base';
 import type { DynamicSamplingContext, Scope, ServerRuntimeClientOptions, TraceContext } from '@sentry/core';
-<<<<<<< HEAD
-import { _INTERNAL_flushLogsBuffer, applySdkMetadata, debug, SDK_VERSION, ServerRuntimeClient } from '@sentry/core';
-import { type AsyncLocalStorageLookup, getTraceContextForScope } from '@sentry/opentelemetry';
-=======
 import {
   _INTERNAL_clearAiProviderSkips,
   _INTERNAL_flushLogsBuffer,
@@ -16,8 +12,7 @@
   SDK_VERSION,
   ServerRuntimeClient,
 } from '@sentry/core';
-import { getTraceContextForScope } from '@sentry/opentelemetry';
->>>>>>> 6e539e03
+import { type AsyncLocalStorageLookup, getTraceContextForScope } from '@sentry/opentelemetry';
 import { isMainThread, threadId } from 'worker_threads';
 import { DEBUG_BUILD } from '../debug-build';
 import type { NodeClientOptions } from '../types';
