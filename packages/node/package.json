{
  "name": "@sentry/node",
  "version": "8.37.1",
  "description": "Sentry Node SDK using OpenTelemetry for performance instrumentation",
  "repository": "git://github.com/getsentry/sentry-javascript.git",
  "homepage": "https://github.com/getsentry/sentry-javascript/tree/master/packages/node",
  "author": "Sentry",
  "license": "MIT",
  "engines": {
    "node": ">=14.18"
  },
  "files": [
    "/build"
  ],
  "main": "build/cjs/index.js",
  "module": "build/esm/index.js",
  "types": "build/types/index.d.ts",
  "exports": {
    "./package.json": "./package.json",
    ".": {
      "import": {
        "types": "./build/types/index.d.ts",
        "default": "./build/esm/index.js"
      },
      "require": {
        "types": "./build/types/index.d.ts",
        "default": "./build/cjs/index.js"
      }
    },
    "./import": {
      "import": {
        "default": "./build/import-hook.mjs"
      }
    },
    "./loader": {
      "import": {
        "default": "./build/loader-hook.mjs"
      }
    },
    "./init": {
      "import": {
        "default": "./build/esm/init.js"
      },
      "require": {
        "default": "./build/cjs/init.js"
      }
    },
    "./preload": {
      "import": {
        "default": "./build/esm/preload.js"
      },
      "require": {
        "default": "./build/cjs/preload.js"
      }
    }
  },
  "typesVersions": {
    "<4.9": {
      "build/types/index.d.ts": [
        "build/types-ts3.8/index.d.ts"
      ]
    }
  },
  "publishConfig": {
    "access": "public"
  },
  "dependencies": {
    "@opentelemetry/api": "^1.9.0",
    "@opentelemetry/context-async-hooks": "^1.25.1",
    "@opentelemetry/core": "^1.25.1",
<<<<<<< HEAD
    "@opentelemetry/instrumentation": "^0.52.1",
    "@opentelemetry/instrumentation-connect": "0.38.0",
    "@opentelemetry/instrumentation-express": "0.41.1",
    "@opentelemetry/instrumentation-fastify": "0.38.0",
    "@opentelemetry/instrumentation-fs": "0.14.0",
    "@opentelemetry/instrumentation-graphql": "0.42.0",
    "@opentelemetry/instrumentation-hapi": "0.40.0",
    "@opentelemetry/instrumentation-http": "0.52.1",
    "@opentelemetry/instrumentation-ioredis": "0.42.0",
    "@opentelemetry/instrumentation-knex": "0.39.0",
    "@opentelemetry/instrumentation-koa": "0.42.0",
    "@opentelemetry/instrumentation-mongodb": "0.46.0",
    "@opentelemetry/instrumentation-mongoose": "0.40.0",
    "@opentelemetry/instrumentation-mysql": "0.40.0",
    "@opentelemetry/instrumentation-mysql2": "0.40.0",
    "@opentelemetry/instrumentation-nestjs-core": "0.39.0",
    "@opentelemetry/instrumentation-pg": "0.43.0",
    "@opentelemetry/instrumentation-redis-4": "0.41.0",
    "@opentelemetry/resources": "^1.25.1",
    "@opentelemetry/sdk-trace-base": "^1.25.1",
    "@opentelemetry/semantic-conventions": "^1.25.1",
    "@prisma/instrumentation": "5.18.0",
    "@sentry/core": "8.27.0",
    "@sentry/opentelemetry": "8.27.0",
    "@sentry/types": "8.27.0",
    "@sentry/utils": "8.27.0",
    "import-in-the-middle": "^1.11.0"
=======
    "@opentelemetry/instrumentation": "^0.54.0",
    "@opentelemetry/instrumentation-amqplib": "^0.42.0",
    "@opentelemetry/instrumentation-connect": "0.40.0",
    "@opentelemetry/instrumentation-dataloader": "0.12.0",
    "@opentelemetry/instrumentation-express": "0.44.0",
    "@opentelemetry/instrumentation-fastify": "0.41.0",
    "@opentelemetry/instrumentation-fs": "0.16.0",
    "@opentelemetry/instrumentation-generic-pool": "0.39.0",
    "@opentelemetry/instrumentation-graphql": "0.44.0",
    "@opentelemetry/instrumentation-hapi": "0.41.0",
    "@opentelemetry/instrumentation-http": "0.53.0",
    "@opentelemetry/instrumentation-ioredis": "0.43.0",
    "@opentelemetry/instrumentation-kafkajs": "0.4.0",
    "@opentelemetry/instrumentation-koa": "0.43.0",
    "@opentelemetry/instrumentation-lru-memoizer": "0.40.0",
    "@opentelemetry/instrumentation-mongodb": "0.48.0",
    "@opentelemetry/instrumentation-mongoose": "0.42.0",
    "@opentelemetry/instrumentation-mysql": "0.41.0",
    "@opentelemetry/instrumentation-mysql2": "0.41.0",
    "@opentelemetry/instrumentation-nestjs-core": "0.40.0",
    "@opentelemetry/instrumentation-pg": "0.44.0",
    "@opentelemetry/instrumentation-redis-4": "0.42.0",
    "@opentelemetry/instrumentation-undici": "0.6.0",
    "@opentelemetry/resources": "^1.26.0",
    "@opentelemetry/sdk-trace-base": "^1.26.0",
    "@opentelemetry/semantic-conventions": "^1.27.0",
    "@prisma/instrumentation": "5.19.1",
    "@sentry/core": "8.37.1",
    "@sentry/opentelemetry": "8.37.1",
    "@sentry/types": "8.37.1",
    "@sentry/utils": "8.37.1",
    "import-in-the-middle": "^1.11.2"
>>>>>>> 37509141
  },
  "devDependencies": {
    "@types/node": "^14.18.0"
  },
  "scripts": {
    "build": "run-p build:transpile build:types",
    "build:dev": "yarn build",
    "build:transpile": "rollup -c rollup.npm.config.mjs",
    "build:types": "run-s build:types:core build:types:downlevel",
    "build:types:core": "tsc -p tsconfig.types.json",
    "build:types:downlevel": "yarn downlevel-dts build/types build/types-ts3.8 --to ts3.8",
    "build:watch": "run-p build:transpile:watch build:types:watch",
    "build:dev:watch": "yarn build:watch",
    "build:transpile:watch": "rollup -c rollup.npm.config.mjs --watch",
    "build:types:watch": "tsc -p tsconfig.types.json --watch",
    "build:tarball": "npm pack",
    "circularDepCheck": "madge --circular src/index.ts",
    "clean": "rimraf build coverage sentry-node-*.tgz",
    "fix": "eslint . --format stylish --fix",
    "lint": "eslint . --format stylish",
    "test": "yarn test:jest",
    "test:jest": "jest",
    "test:watch": "jest --watch",
    "yalc:publish": "yalc publish --push --sig"
  },
  "volta": {
    "extends": "../../package.json"
  },
  "sideEffects": false
}<|MERGE_RESOLUTION|>--- conflicted
+++ resolved
@@ -9,9 +9,7 @@
   "engines": {
     "node": ">=14.18"
   },
-  "files": [
-    "/build"
-  ],
+  "files": ["/build"],
   "main": "build/cjs/index.js",
   "module": "build/esm/index.js",
   "types": "build/types/index.d.ts",
@@ -56,9 +54,7 @@
   },
   "typesVersions": {
     "<4.9": {
-      "build/types/index.d.ts": [
-        "build/types-ts3.8/index.d.ts"
-      ]
+      "build/types/index.d.ts": ["build/types-ts3.8/index.d.ts"]
     }
   },
   "publishConfig": {
@@ -68,35 +64,6 @@
     "@opentelemetry/api": "^1.9.0",
     "@opentelemetry/context-async-hooks": "^1.25.1",
     "@opentelemetry/core": "^1.25.1",
-<<<<<<< HEAD
-    "@opentelemetry/instrumentation": "^0.52.1",
-    "@opentelemetry/instrumentation-connect": "0.38.0",
-    "@opentelemetry/instrumentation-express": "0.41.1",
-    "@opentelemetry/instrumentation-fastify": "0.38.0",
-    "@opentelemetry/instrumentation-fs": "0.14.0",
-    "@opentelemetry/instrumentation-graphql": "0.42.0",
-    "@opentelemetry/instrumentation-hapi": "0.40.0",
-    "@opentelemetry/instrumentation-http": "0.52.1",
-    "@opentelemetry/instrumentation-ioredis": "0.42.0",
-    "@opentelemetry/instrumentation-knex": "0.39.0",
-    "@opentelemetry/instrumentation-koa": "0.42.0",
-    "@opentelemetry/instrumentation-mongodb": "0.46.0",
-    "@opentelemetry/instrumentation-mongoose": "0.40.0",
-    "@opentelemetry/instrumentation-mysql": "0.40.0",
-    "@opentelemetry/instrumentation-mysql2": "0.40.0",
-    "@opentelemetry/instrumentation-nestjs-core": "0.39.0",
-    "@opentelemetry/instrumentation-pg": "0.43.0",
-    "@opentelemetry/instrumentation-redis-4": "0.41.0",
-    "@opentelemetry/resources": "^1.25.1",
-    "@opentelemetry/sdk-trace-base": "^1.25.1",
-    "@opentelemetry/semantic-conventions": "^1.25.1",
-    "@prisma/instrumentation": "5.18.0",
-    "@sentry/core": "8.27.0",
-    "@sentry/opentelemetry": "8.27.0",
-    "@sentry/types": "8.27.0",
-    "@sentry/utils": "8.27.0",
-    "import-in-the-middle": "^1.11.0"
-=======
     "@opentelemetry/instrumentation": "^0.54.0",
     "@opentelemetry/instrumentation-amqplib": "^0.42.0",
     "@opentelemetry/instrumentation-connect": "0.40.0",
@@ -110,6 +77,7 @@
     "@opentelemetry/instrumentation-http": "0.53.0",
     "@opentelemetry/instrumentation-ioredis": "0.43.0",
     "@opentelemetry/instrumentation-kafkajs": "0.4.0",
+    "@opentelemetry/instrumentation-knex": "0.41.0",
     "@opentelemetry/instrumentation-koa": "0.43.0",
     "@opentelemetry/instrumentation-lru-memoizer": "0.40.0",
     "@opentelemetry/instrumentation-mongodb": "0.48.0",
@@ -129,7 +97,6 @@
     "@sentry/types": "8.37.1",
     "@sentry/utils": "8.37.1",
     "import-in-the-middle": "^1.11.2"
->>>>>>> 37509141
   },
   "devDependencies": {
     "@types/node": "^14.18.0"
