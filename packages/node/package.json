--- conflicted
+++ resolved
@@ -95,15 +95,9 @@
     "@opentelemetry/resources": "^1.30.1",
     "@opentelemetry/sdk-trace-base": "^1.30.1",
     "@opentelemetry/semantic-conventions": "^1.30.0",
-<<<<<<< HEAD
     "@prisma/instrumentation": "6.7.0",
-    "@sentry/core": "9.12.0",
-    "@sentry/opentelemetry": "9.12.0",
-=======
-    "@prisma/instrumentation": "6.6.0",
     "@sentry/core": "9.15.0",
     "@sentry/opentelemetry": "9.15.0",
->>>>>>> 4d46e534
     "import-in-the-middle": "^1.13.0"
   },
   "devDependencies": {
