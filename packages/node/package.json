--- conflicted
+++ resolved
@@ -14,9 +14,8 @@
     "access": "public"
   },
   "dependencies": {
-<<<<<<< HEAD
-    "@sentry/core": "^0.4.0-beta.3",
-    "@sentry/utils": "^0.4.0-beta.3",
+    "@sentry/core": "^0.4.0-beta.4",
+    "@sentry/utils": "^0.4.0-beta.4",
     "raven": "^2.4.2"
   },
   "devDependencies": {
@@ -28,21 +27,6 @@
     "rimraf": "^2.6.2",
     "tslint": "^5.9.1",
     "typescript": "^2.7.2"
-=======
-    "@sentry/core": "^0.4.0-beta.4",
-    "raven": "^2.4.0"
-  },
-  "devDependencies": {
-    "@types/jest": "*",
-    "chai": "*",
-    "jest": "*",
-    "prettier": "*",
-    "rimraf": "*",
-    "sinon": "*",
-    "ts-jest": "*",
-    "tslint": "*",
-    "typescript": "*"
->>>>>>> f7cc8a22
   },
   "scripts": {
     "build": "tsc -p tsconfig.build.json",
@@ -55,30 +39,5 @@
     "fix:tslint": "tslint --fix -t stylish -p .",
     "test": "jest",
     "test:watch": "jest --watch --notify"
-<<<<<<< HEAD
-=======
-  },
-  "jest": {
-    "globals": {
-      "ts-jest": {
-        "tsConfigFile": "./tsconfig.json"
-      }
-    },
-    "collectCoverage": true,
-    "testEnvironment": "node",
-    "transform": {
-      "^.+\\.ts$": "ts-jest"
-    },
-    "moduleFileExtensions": [
-      "js",
-      "ts"
-    ],
-    "testMatch": [
-      "**/*.test.ts"
-    ],
-    "testPathIgnorePatterns": [
-      "/Mock/"
-    ]
->>>>>>> f7cc8a22
   }
 }