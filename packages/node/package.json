{
  "name": "@sentry/node",
  "version": "7.93.0",
  "description": "Official Sentry SDK for Node.js",
  "repository": "git://github.com/getsentry/sentry-javascript.git",
  "homepage": "https://github.com/getsentry/sentry-javascript/tree/master/packages/node",
  "author": "Sentry",
  "license": "MIT",
  "engines": {
    "node": ">=8"
  },
  "files": [
    "cjs",
    "esm",
    "types",
    "types-ts3.8"
  ],
  "main": "build/cjs/index.js",
  "module": "build/esm/index.js",
  "types": "build/types/index.d.ts",
  "typesVersions": {
    "<4.9": {
      "build/npm/types/index.d.ts": [
        "build/npm/types-ts3.8/index.d.ts"
      ]
    }
  },
  "publishConfig": {
    "access": "public"
  },
  "dependencies": {
<<<<<<< HEAD
    "@sentry-internal/tracing": "7.92.0",
    "@sentry/core": "7.92.0",
    "@sentry/types": "7.92.0",
    "@sentry/utils": "7.92.0"
=======
    "@sentry-internal/tracing": "7.93.0",
    "@sentry/core": "7.93.0",
    "@sentry/types": "7.93.0",
    "@sentry/utils": "7.93.0",
    "https-proxy-agent": "^5.0.0"
>>>>>>> 64ba9ec6
  },
  "devDependencies": {
    "@types/cookie": "0.5.2",
    "@types/express": "^4.17.14",
    "@types/lru-cache": "^5.1.0",
    "@types/node": "~10.17.0",
    "express": "^4.17.1",
    "nock": "^13.0.5",
    "undici": "^5.21.0"
  },
  "scripts": {
    "build": "run-s build:transpile build:types",
    "build:dev": "yarn build",
    "build:transpile": "rollup -c rollup.npm.config.mjs",
    "build:types": "run-s build:types:core build:types:downlevel",
    "build:types:core": "tsc -p tsconfig.types.json",
    "build:types:downlevel": "yarn downlevel-dts build/types build/types-ts3.8 --to ts3.8",
    "build:watch": "run-p build:transpile:watch build:types:watch",
    "build:dev:watch": "yarn build:watch",
    "build:transpile:watch": "rollup -c rollup.npm.config.mjs --watch",
    "build:types:watch": "tsc -p tsconfig.types.json --watch",
    "build:tarball": "ts-node ../../scripts/prepack.ts && npm pack ./build",
    "circularDepCheck": "madge --circular src/index.ts",
    "clean": "rimraf build coverage sentry-node-*.tgz",
    "fix": "eslint . --format stylish --fix",
    "lint": "eslint . --format stylish",
    "test": "run-s test:jest test:express test:webpack test:release-health",
    "test:express": "node test/manual/express-scope-separation/start.js",
    "test:jest": "jest",
    "test:release-health": "node test/manual/release-health/runner.js",
    "test:webpack": "cd test/manual/webpack-async-context/ && yarn --silent && node npm-build.js",
    "test:watch": "jest --watch",
    "yalc:publish": "ts-node ../../scripts/prepack.ts && yalc publish build --push --sig"
  },
  "volta": {
    "extends": "../../package.json"
  },
  "madge": {
    "detectiveOptions": {
      "ts": {
        "skipTypeImports": true
      }
    }
  },
  "sideEffects": false
}<|MERGE_RESOLUTION|>--- conflicted
+++ resolved
@@ -29,18 +29,10 @@
     "access": "public"
   },
   "dependencies": {
-<<<<<<< HEAD
-    "@sentry-internal/tracing": "7.92.0",
-    "@sentry/core": "7.92.0",
-    "@sentry/types": "7.92.0",
-    "@sentry/utils": "7.92.0"
-=======
     "@sentry-internal/tracing": "7.93.0",
     "@sentry/core": "7.93.0",
     "@sentry/types": "7.93.0",
-    "@sentry/utils": "7.93.0",
-    "https-proxy-agent": "^5.0.0"
->>>>>>> 64ba9ec6
+    "@sentry/utils": "7.93.0"
   },
   "devDependencies": {
     "@types/cookie": "0.5.2",
