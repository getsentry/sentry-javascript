{
  "name": "@sentry/node",
  "version": "10.6.0",
  "description": "Sentry Node SDK using OpenTelemetry for performance instrumentation",
  "repository": "git://github.com/getsentry/sentry-javascript.git",
  "homepage": "https://github.com/getsentry/sentry-javascript/tree/master/packages/node",
  "author": "Sentry",
  "license": "MIT",
  "engines": {
    "node": ">=18"
  },
  "files": [
    "/build"
  ],
  "main": "build/cjs/index.js",
  "module": "build/esm/index.js",
  "types": "build/types/index.d.ts",
  "exports": {
    "./package.json": "./package.json",
    ".": {
      "import": {
        "types": "./build/types/index.d.ts",
        "default": "./build/esm/index.js"
      },
      "require": {
        "types": "./build/types/index.d.ts",
        "default": "./build/cjs/index.js"
      }
    },
    "./import": {
      "import": {
        "default": "./build/import-hook.mjs"
      }
    },
    "./loader": {
      "import": {
        "default": "./build/loader-hook.mjs"
      }
    },
    "./init": {
      "import": {
        "default": "./build/esm/init.js"
      },
      "require": {
        "default": "./build/cjs/init.js"
      }
    },
    "./preload": {
      "import": {
        "default": "./build/esm/preload.js"
      },
      "require": {
        "default": "./build/cjs/preload.js"
      }
    }
  },
  "typesVersions": {
    "<5.0": {
      "build/types/index.d.ts": [
        "build/types-ts3.8/index.d.ts"
      ]
    }
  },
  "publishConfig": {
    "access": "public"
  },
  "dependencies": {
    "@opentelemetry/api": "^1.9.0",
    "@opentelemetry/context-async-hooks": "^2.0.0",
    "@opentelemetry/core": "^2.0.0",
    "@opentelemetry/instrumentation": "^0.203.0",
    "@opentelemetry/instrumentation-amqplib": "0.50.0",
    "@opentelemetry/instrumentation-connect": "0.47.0",
    "@opentelemetry/instrumentation-dataloader": "0.21.0",
    "@opentelemetry/instrumentation-express": "0.52.0",
    "@opentelemetry/instrumentation-fs": "0.23.0",
    "@opentelemetry/instrumentation-generic-pool": "0.47.0",
    "@opentelemetry/instrumentation-graphql": "0.51.0",
    "@opentelemetry/instrumentation-hapi": "0.50.0",
    "@opentelemetry/instrumentation-http": "0.203.0",
    "@opentelemetry/instrumentation-ioredis": "0.51.0",
    "@opentelemetry/instrumentation-kafkajs": "0.12.0",
    "@opentelemetry/instrumentation-knex": "0.48.0",
    "@opentelemetry/instrumentation-koa": "0.51.0",
    "@opentelemetry/instrumentation-lru-memoizer": "0.48.0",
    "@opentelemetry/instrumentation-mongodb": "0.56.0",
    "@opentelemetry/instrumentation-mongoose": "0.50.0",
    "@opentelemetry/instrumentation-mysql": "0.49.0",
    "@opentelemetry/instrumentation-mysql2": "0.50.0",
    "@opentelemetry/instrumentation-pg": "0.55.0",
    "@opentelemetry/instrumentation-redis": "0.51.0",
    "@opentelemetry/instrumentation-tedious": "0.22.0",
    "@opentelemetry/instrumentation-undici": "0.14.0",
    "@opentelemetry/resources": "^2.0.0",
    "@opentelemetry/sdk-trace-base": "^2.0.0",
    "@opentelemetry/semantic-conventions": "^1.34.0",
<<<<<<< HEAD
    "@prisma/instrumentation": "6.13.0",
    "@sentry/core": "10.6.0",
    "@sentry/node-core": "10.6.0",
    "@sentry/opentelemetry": "10.6.0",
=======
    "@prisma/instrumentation": "6.14.0",
    "@sentry/core": "10.5.0",
    "@sentry/node-core": "10.5.0",
    "@sentry/opentelemetry": "10.5.0",
>>>>>>> 3048f844
    "import-in-the-middle": "^1.14.2",
    "minimatch": "^9.0.0"
  },
  "devDependencies": {
    "@types/node": "^18.19.1"
  },
  "scripts": {
    "build": "run-p build:transpile build:types",
    "build:dev": "yarn build",
    "build:transpile": "rollup -c rollup.npm.config.mjs",
    "build:types": "run-s build:types:core build:types:downlevel",
    "build:types:core": "tsc -p tsconfig.types.json",
    "build:types:downlevel": "yarn downlevel-dts build/types build/types-ts3.8 --to ts3.8",
    "build:watch": "run-p build:transpile:watch build:types:watch",
    "build:dev:watch": "yarn build:watch",
    "build:transpile:watch": "rollup -c rollup.npm.config.mjs --watch",
    "build:types:watch": "tsc -p tsconfig.types.json --watch",
    "build:tarball": "npm pack",
    "circularDepCheck": "madge --circular src/index.ts",
    "clean": "rimraf build coverage sentry-node-*.tgz",
    "fix": "eslint . --format stylish --fix",
    "lint": "eslint . --format stylish",
    "lint:es-compatibility": "es-check es2022 ./build/cjs/*.js && es-check es2022 ./build/esm/*.js --module",
    "test": "yarn test:unit",
    "test:unit": "vitest run",
    "test:watch": "vitest --watch",
    "yalc:publish": "yalc publish --push --sig"
  },
  "volta": {
    "extends": "../../package.json"
  },
  "sideEffects": false
}<|MERGE_RESOLUTION|>--- conflicted
+++ resolved
@@ -94,17 +94,10 @@
     "@opentelemetry/resources": "^2.0.0",
     "@opentelemetry/sdk-trace-base": "^2.0.0",
     "@opentelemetry/semantic-conventions": "^1.34.0",
-<<<<<<< HEAD
-    "@prisma/instrumentation": "6.13.0",
+    "@prisma/instrumentation": "6.14.0",
     "@sentry/core": "10.6.0",
     "@sentry/node-core": "10.6.0",
     "@sentry/opentelemetry": "10.6.0",
-=======
-    "@prisma/instrumentation": "6.14.0",
-    "@sentry/core": "10.5.0",
-    "@sentry/node-core": "10.5.0",
-    "@sentry/opentelemetry": "10.5.0",
->>>>>>> 3048f844
     "import-in-the-middle": "^1.14.2",
     "minimatch": "^9.0.0"
   },
