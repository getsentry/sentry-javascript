{
  "name": "@sentry/node",
  "version": "10.32.0",
  "description": "Sentry Node SDK using OpenTelemetry for performance instrumentation",
  "repository": "git://github.com/getsentry/sentry-javascript.git",
  "homepage": "https://github.com/getsentry/sentry-javascript/tree/master/packages/node",
  "author": "Sentry",
  "license": "MIT",
  "engines": {
    "node": ">=18"
  },
  "files": [
    "/build"
  ],
  "main": "build/cjs/index.js",
  "module": "build/esm/index.js",
  "types": "build/types/index.d.ts",
  "exports": {
    "./package.json": "./package.json",
    ".": {
      "import": {
        "types": "./build/types/index.d.ts",
        "default": "./build/esm/index.js"
      },
      "require": {
        "types": "./build/types/index.d.ts",
        "default": "./build/cjs/index.js"
      }
    },
    "./import": {
      "import": {
        "default": "./build/import-hook.mjs"
      }
    },
    "./loader": {
      "import": {
        "default": "./build/loader-hook.mjs"
      }
    },
    "./init": {
      "import": {
        "default": "./build/esm/init.js"
      },
      "require": {
        "default": "./build/cjs/init.js"
      }
    },
    "./preload": {
      "import": {
        "default": "./build/esm/preload.js"
      },
      "require": {
        "default": "./build/cjs/preload.js"
      }
    }
  },
  "typesVersions": {
    "<5.0": {
      "build/types/index.d.ts": [
        "build/types-ts3.8/index.d.ts"
      ]
    }
  },
  "publishConfig": {
    "access": "public"
  },
  "dependencies": {
    "@opentelemetry/api": "^1.9.0",
    "@opentelemetry/context-async-hooks": "^2.2.0",
    "@opentelemetry/core": "^2.2.0",
    "@opentelemetry/instrumentation": "^0.208.0",
    "@opentelemetry/instrumentation-amqplib": "0.55.0",
    "@opentelemetry/instrumentation-connect": "0.52.0",
    "@opentelemetry/instrumentation-dataloader": "0.26.0",
    "@opentelemetry/instrumentation-express": "0.57.0",
    "@opentelemetry/instrumentation-fs": "0.28.0",
    "@opentelemetry/instrumentation-generic-pool": "0.52.0",
    "@opentelemetry/instrumentation-graphql": "0.56.0",
    "@opentelemetry/instrumentation-hapi": "0.55.0",
    "@opentelemetry/instrumentation-http": "0.208.0",
    "@opentelemetry/instrumentation-ioredis": "0.56.0",
    "@opentelemetry/instrumentation-kafkajs": "0.18.0",
    "@opentelemetry/instrumentation-knex": "0.53.0",
    "@opentelemetry/instrumentation-koa": "0.57.0",
    "@opentelemetry/instrumentation-lru-memoizer": "0.53.0",
    "@opentelemetry/instrumentation-mongodb": "0.61.0",
    "@opentelemetry/instrumentation-mongoose": "0.55.0",
    "@opentelemetry/instrumentation-mysql": "0.54.0",
    "@opentelemetry/instrumentation-mysql2": "0.55.0",
    "@opentelemetry/instrumentation-pg": "0.61.0",
    "@opentelemetry/instrumentation-redis": "0.57.0",
    "@opentelemetry/instrumentation-tedious": "0.27.0",
    "@opentelemetry/instrumentation-undici": "0.19.0",
    "@opentelemetry/resources": "^2.2.0",
    "@opentelemetry/sdk-trace-base": "^2.2.0",
    "@opentelemetry/semantic-conventions": "^1.37.0",
    "@prisma/instrumentation": "6.19.0",
<<<<<<< HEAD
    "@sentry/core": "10.31.0",
    "@sentry/node-core": "10.31.0",
    "@sentry/opentelemetry": "10.31.0",
    "import-in-the-middle": "^2.0.1",
=======
    "@sentry/core": "10.32.0",
    "@sentry/node-core": "10.32.0",
    "@sentry/opentelemetry": "10.32.0",
    "import-in-the-middle": "^2",
>>>>>>> 71384a24
    "minimatch": "^9.0.0"
  },
  "devDependencies": {
    "@types/node": "^18.19.1"
  },
  "scripts": {
    "build": "run-p build:transpile build:types",
    "build:dev": "yarn build",
    "build:transpile": "rollup -c rollup.npm.config.mjs",
    "build:types": "run-s build:types:core build:types:downlevel",
    "build:types:core": "tsc -p tsconfig.types.json",
    "build:types:downlevel": "yarn downlevel-dts build/types build/types-ts3.8 --to ts3.8",
    "build:watch": "run-p build:transpile:watch build:types:watch",
    "build:dev:watch": "yarn build:watch",
    "build:transpile:watch": "rollup -c rollup.npm.config.mjs --watch",
    "build:types:watch": "tsc -p tsconfig.types.json --watch",
    "build:tarball": "npm pack",
    "circularDepCheck": "madge --circular src/index.ts",
    "clean": "rimraf build coverage sentry-node-*.tgz",
    "fix": "eslint . --format stylish --fix",
    "lint": "eslint . --format stylish",
    "lint:es-compatibility": "es-check es2022 ./build/cjs/*.js && es-check es2022 ./build/esm/*.js --module",
    "test": "yarn test:unit",
    "test:unit": "vitest run",
    "test:watch": "vitest --watch",
    "yalc:publish": "yalc publish --push --sig"
  },
  "volta": {
    "extends": "../../package.json"
  },
  "sideEffects": false
}<|MERGE_RESOLUTION|>--- conflicted
+++ resolved
@@ -95,17 +95,10 @@
     "@opentelemetry/sdk-trace-base": "^2.2.0",
     "@opentelemetry/semantic-conventions": "^1.37.0",
     "@prisma/instrumentation": "6.19.0",
-<<<<<<< HEAD
-    "@sentry/core": "10.31.0",
-    "@sentry/node-core": "10.31.0",
-    "@sentry/opentelemetry": "10.31.0",
-    "import-in-the-middle": "^2.0.1",
-=======
     "@sentry/core": "10.32.0",
     "@sentry/node-core": "10.32.0",
     "@sentry/opentelemetry": "10.32.0",
-    "import-in-the-middle": "^2",
->>>>>>> 71384a24
+    "import-in-the-middle": "^2.0.1",
     "minimatch": "^9.0.0"
   },
   "devDependencies": {
