--- conflicted
+++ resolved
@@ -97,14 +97,8 @@
     "@opentelemetry/sdk-trace-base": "^1.26.0",
     "@opentelemetry/semantic-conventions": "^1.27.0",
     "@prisma/instrumentation": "5.19.1",
-<<<<<<< HEAD
-    "@sentry/core": "8.40.0",
-    "@sentry/opentelemetry": "8.40.0",
-=======
     "@sentry/core": "8.41.0",
     "@sentry/opentelemetry": "8.41.0",
-    "@sentry/types": "8.41.0",
->>>>>>> be73e38a
     "import-in-the-middle": "^1.11.2"
   },
   "devDependencies": {
