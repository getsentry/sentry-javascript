--- conflicted
+++ resolved
@@ -31,11 +31,7 @@
       expect.assertions(2);
       const spy = jest.spyOn(linkedErrors, '_walkErrorTree');
       const one = new Error('originalException');
-<<<<<<< HEAD
-      const backend = new NodeBackend({ stackParser });
-=======
-      const client = new NodeClient({});
->>>>>>> 3f59f9db
+      const client = new NodeClient({ stackParser });
       let event: Event | undefined;
       return client
         .eventFromException(one)
@@ -58,13 +54,8 @@
           }),
       );
       const one = new Error('originalException');
-<<<<<<< HEAD
-      const backend = new NodeBackend({ stackParser });
-      return backend.eventFromException(one).then(event =>
-=======
-      const client = new NodeClient({});
+      const client = new NodeClient({ stackParser });
       return client.eventFromException(one).then(event =>
->>>>>>> 3f59f9db
         linkedErrors
           ._handler(stackParser, event, {
             originalException: one,
@@ -83,13 +74,8 @@
       one.cause = two;
       two.cause = three;
 
-<<<<<<< HEAD
-      const backend = new NodeBackend({ stackParser });
-      return backend.eventFromException(one).then(event =>
-=======
-      const client = new NodeClient({});
+      const client = new NodeClient({ stackParser });
       return client.eventFromException(one).then(event =>
->>>>>>> 3f59f9db
         linkedErrors
           ._handler(stackParser, event, {
             originalException: one,
@@ -121,13 +107,8 @@
       one.reason = two;
       two.reason = three;
 
-<<<<<<< HEAD
-      const backend = new NodeBackend({ stackParser });
-      return backend.eventFromException(one).then(event =>
-=======
-      const client = new NodeClient({});
+      const client = new NodeClient({ stackParser });
       return client.eventFromException(one).then(event =>
->>>>>>> 3f59f9db
         linkedErrors
           ._handler(stackParser, event, {
             originalException: one,
@@ -159,13 +140,8 @@
       one.cause = two;
       two.cause = three;
 
-<<<<<<< HEAD
-      const backend = new NodeBackend({ stackParser });
-      return backend.eventFromException(one).then(event =>
-=======
-      const client = new NodeClient({});
+      const client = new NodeClient({ stackParser });
       return client.eventFromException(one).then(event =>
->>>>>>> 3f59f9db
         linkedErrors
           ._handler(stackParser, event, {
             originalException: one,
