import * as http from 'http';
import * as https from 'https';
<<<<<<< HEAD
import type { SentrySpan } from '@sentry/core';
import { SEMANTIC_ATTRIBUTE_SENTRY_SOURCE } from '@sentry/core';
=======
import type { Hub, SentrySpan } from '@sentry/core';
import { SEMANTIC_ATTRIBUTE_SENTRY_SOURCE } from '@sentry/core';
import { getCurrentHub, getIsolationScope, setCurrentClient } from '@sentry/core';
>>>>>>> 3e2c8f49
import { Transaction } from '@sentry/core';
import { getCurrentScope, setUser, spanToJSON, startInactiveSpan } from '@sentry/core';
import { addTracingExtensions } from '@sentry/core';
import type { TransactionContext } from '@sentry/types';
import { TRACEPARENT_REGEXP, logger } from '@sentry/utils';
import * as nock from 'nock';
import { HttpsProxyAgent } from '../../src/proxy';

import type { Breadcrumb } from '../../src';
import { NodeClient } from '../../src/client';
import {
  Http as HttpIntegration,
  _getShouldCreateSpanForRequest,
  _shouldCreateSpans,
  httpIntegration,
} from '../../src/integrations/http';
import { NODE_VERSION } from '../../src/nodeVersion';
import type { NodeClientOptions } from '../../src/types';
import { getDefaultNodeClientOptions } from '../helper/node-client-options';

const originalHttpGet = http.get;
const originalHttpRequest = http.request;

describe('tracing', () => {
  beforeEach(() => {
    getCurrentScope().clear();
    getIsolationScope().clear();
  });

  afterEach(() => {
    // eslint-disable-next-line deprecation/deprecation
    getCurrentScope().setSpan(undefined);
  });

  function createTransactionOnScope(
    customOptions: Partial<NodeClientOptions> = {},
    customContext?: Partial<TransactionContext>,
  ) {
    setupMockHub(customOptions);
    addTracingExtensions();

    setUser({
      id: 'uid123',
    });

    const transaction = startInactiveSpan({
      name: 'dogpark',
      traceId: '12312012123120121231201212312012',
      ...customContext,
    });

    expect(transaction).toBeInstanceOf(Transaction);

    // eslint-disable-next-line deprecation/deprecation
    getCurrentScope().setSpan(transaction);

    return transaction;
  }

  function setupMockHub(customOptions: Partial<NodeClientOptions> = {}) {
    const options = getDefaultNodeClientOptions({
      dsn: 'https://dogsarebadatkeepingsecrets@squirrelchasers.ingest.sentry.io/12312012',
      tracesSampleRate: 1.0,
      // eslint-disable-next-line deprecation/deprecation
      integrations: [new HttpIntegration({ tracing: true })],
      release: '1.0.0',
      environment: 'production',
      ...customOptions,
    });
    const client = new NodeClient(options);
    setCurrentClient(client);
    client.init();
  }

  it("creates a span for each outgoing non-sentry request when there's a transaction on the scope", () => {
    nock('http://dogs.are.great').get('/').reply(200);

    const transaction = createTransactionOnScope();
    // eslint-disable-next-line deprecation/deprecation
    const spans = (transaction as unknown as SentrySpan).spanRecorder?.spans as SentrySpan[];

    http.get('http://dogs.are.great/');

    expect(spans.length).toEqual(2);

    // our span is at index 1 because the transaction itself is at index 0
    expect(spanToJSON(spans[1]).description).toEqual('GET http://dogs.are.great/');
    // eslint-disable-next-line deprecation/deprecation
    expect(spans[1].op).toEqual('http.client');
    expect(spanToJSON(spans[1]).op).toEqual('http.client');
  });

  it("doesn't create a span for outgoing sentry requests", () => {
    nock('http://squirrelchasers.ingest.sentry.io').get('/api/12312012/store/').reply(200);

    const transaction = createTransactionOnScope();
    // eslint-disable-next-line deprecation/deprecation
    const spans = (transaction as unknown as SentrySpan).spanRecorder?.spans as SentrySpan[];

    http.get('http://squirrelchasers.ingest.sentry.io/api/12312012/store/');

    // only the transaction itself should be there
    expect(spans.length).toEqual(1);
    expect(spanToJSON(spans[0]).description).toEqual('dogpark');
  });

  it('attaches the sentry-trace header to outgoing non-sentry requests', async () => {
    nock('http://dogs.are.great').get('/').reply(200);

    createTransactionOnScope();

    const request = http.get('http://dogs.are.great/');
    const sentryTraceHeader = request.getHeader('sentry-trace') as string;

    expect(sentryTraceHeader).toBeDefined();
    expect(TRACEPARENT_REGEXP.test(sentryTraceHeader)).toBe(true);
  });

  it("doesn't attach the sentry-trace header to outgoing sentry requests", () => {
    nock('http://squirrelchasers.ingest.sentry.io').get('/api/12312012/store/').reply(200);

    createTransactionOnScope();

    const request = http.get('http://squirrelchasers.ingest.sentry.io/api/12312012/store/');
    const sentryTraceHeader = request.getHeader('sentry-trace');

    expect(sentryTraceHeader).not.toBeDefined();
  });

  it('attaches the baggage header to outgoing non-sentry requests', async () => {
    nock('http://dogs.are.great').get('/').reply(200);

    createTransactionOnScope();

    const request = http.get('http://dogs.are.great/');
    const baggageHeader = request.getHeader('baggage') as string;

    expect(baggageHeader).toEqual(
      'sentry-environment=production,sentry-release=1.0.0,' +
        'sentry-public_key=dogsarebadatkeepingsecrets,' +
        'sentry-trace_id=12312012123120121231201212312012,sentry-sample_rate=1,' +
        'sentry-transaction=dogpark,sentry-sampled=true',
    );
  });

  it('keeps 3rd party baggage header data to outgoing non-sentry requests', async () => {
    nock('http://dogs.are.great').get('/').reply(200);

    createTransactionOnScope();

    const request = http.get({ host: 'http://dogs.are.great/', headers: { baggage: 'dog=great' } });
    const baggageHeader = request.getHeader('baggage') as string;

    expect(baggageHeader[0]).toEqual('dog=great');
    expect(baggageHeader[1]).toEqual(
      'sentry-environment=production,sentry-release=1.0.0,sentry-public_key=dogsarebadatkeepingsecrets,sentry-trace_id=12312012123120121231201212312012,sentry-sample_rate=1,sentry-transaction=dogpark,sentry-sampled=true',
    );
  });

  it('adds the transaction name to the the baggage header if a valid transaction source is set', async () => {
    nock('http://dogs.are.great').get('/').reply(200);

    createTransactionOnScope({}, { attributes: { [SEMANTIC_ATTRIBUTE_SENTRY_SOURCE]: 'route' } });

    const request = http.get({ host: 'http://dogs.are.great/', headers: { baggage: 'dog=great' } });
    const baggageHeader = request.getHeader('baggage') as string;

    expect(baggageHeader).toEqual([
      'dog=great',
      'sentry-environment=production,sentry-release=1.0.0,sentry-public_key=dogsarebadatkeepingsecrets,sentry-trace_id=12312012123120121231201212312012,sentry-sample_rate=1,sentry-transaction=dogpark,sentry-sampled=true',
    ]);
  });

  it('does not add the transaction name to the the baggage header if url transaction source is set', async () => {
    nock('http://dogs.are.great').get('/').reply(200);

    createTransactionOnScope({}, { attributes: { [SEMANTIC_ATTRIBUTE_SENTRY_SOURCE]: 'url' } });

    const request = http.get({ host: 'http://dogs.are.great/', headers: { baggage: 'dog=great' } });
    const baggageHeader = request.getHeader('baggage') as string;

    expect(baggageHeader).toEqual([
      'dog=great',
      'sentry-environment=production,sentry-release=1.0.0,sentry-public_key=dogsarebadatkeepingsecrets,sentry-trace_id=12312012123120121231201212312012,sentry-sample_rate=1,sentry-sampled=true',
    ]);
  });

  it("doesn't attach baggage headers if already defined", () => {
    nock('http://dogs.are.great').get('/').reply(200);

    createTransactionOnScope();

    const request = http.get({
      host: 'http://dogs.are.great/',
      headers: {
        'sentry-trace': '12312012123120121231201212312012-1231201212312012-0',
        baggage: 'sentry-environment=production,sentry-trace_id=12312012123120121231201212312012',
      },
    });
    const baggage = request.getHeader('baggage');
    expect(baggage).toEqual('sentry-environment=production,sentry-trace_id=12312012123120121231201212312012');
  });

  it('generates and uses propagation context to attach baggage and sentry-trace header', async () => {
    nock('http://dogs.are.great').get('/').reply(200);

    const { traceId } = getCurrentScope().getPropagationContext();

    const request = http.get('http://dogs.are.great/');
    const sentryTraceHeader = request.getHeader('sentry-trace') as string;
    const baggageHeader = request.getHeader('baggage') as string;

    const parts = sentryTraceHeader.split('-');

    // Should not include sampling decision since we don't wanna influence the tracing decisions downstream
    expect(parts.length).toEqual(2);
    expect(parts[0]).toEqual(traceId);
    expect(parts[1]).toEqual(expect.any(String));

    expect(baggageHeader).toEqual(
      `sentry-environment=production,sentry-release=1.0.0,sentry-public_key=dogsarebadatkeepingsecrets,sentry-trace_id=${traceId}`,
    );
  });

  it('uses incoming propagation context to attach baggage and sentry-trace', async () => {
    nock('http://dogs.are.great').get('/').reply(200);

    setupMockHub();
    getCurrentScope().setPropagationContext({
      traceId: '86f39e84263a4de99c326acab3bfe3bd',
      spanId: '86f39e84263a4de9',
      sampled: true,
      dsc: {
        trace_id: '86f39e84263a4de99c326acab3bfe3bd',
        public_key: 'test-public-key',
      },
    });

    const request = http.get('http://dogs.are.great/');
    const sentryTraceHeader = request.getHeader('sentry-trace') as string;
    const baggageHeader = request.getHeader('baggage') as string;

    const parts = sentryTraceHeader.split('-');
    expect(parts).toEqual(['86f39e84263a4de99c326acab3bfe3bd', expect.any(String), '1']);
    expect(baggageHeader).toEqual('sentry-trace_id=86f39e84263a4de99c326acab3bfe3bd,sentry-public_key=test-public-key');
  });

  it("doesn't attach the sentry-trace header to outgoing sentry requests", () => {
    nock('http://squirrelchasers.ingest.sentry.io').get('/api/12312012/store/').reply(200);

    createTransactionOnScope();

    const request = http.get('http://squirrelchasers.ingest.sentry.io/api/12312012/store/');
    const baggage = request.getHeader('baggage');

    expect(baggage).not.toBeDefined();
  });

  it("doesn't attach when using otel instrumenter", () => {
    const loggerLogSpy = jest.spyOn(logger, 'log');

    const options = getDefaultNodeClientOptions({
      dsn: 'https://dogsarebadatkeepingsecrets@squirrelchasers.ingest.sentry.io/12312012',
      tracesSampleRate: 1.0,
      // eslint-disable-next-line deprecation/deprecation
      integrations: [new HttpIntegration({ tracing: true })],
      release: '1.0.0',
      environment: 'production',
      instrumenter: 'otel',
    });
    const client = new NodeClient(options);
    setCurrentClient(client);
    // eslint-disable-next-line deprecation/deprecation
    const hub = getCurrentHub();

    // eslint-disable-next-line deprecation/deprecation
    const integration = new HttpIntegration();
    integration.setupOnce(
      () => {},
      () => hub as Hub,
    );

    expect(loggerLogSpy).toBeCalledWith('HTTP Integration is skipped because of instrumenter configuration.');
  });

  it('omits query and fragment from description and adds to span data instead', () => {
    nock('http://dogs.are.great').get('/spaniel?tail=wag&cute=true#learn-more').reply(200);

    const transaction = createTransactionOnScope();
    // eslint-disable-next-line deprecation/deprecation
    const spans = (transaction as unknown as SentrySpan).spanRecorder?.spans as SentrySpan[];

    http.get('http://dogs.are.great/spaniel?tail=wag&cute=true#learn-more');

    expect(spans.length).toEqual(2);

    // our span is at index 1 because the transaction itself is at index 0
    expect(spanToJSON(spans[1]).description).toEqual('GET http://dogs.are.great/spaniel');
    // eslint-disable-next-line deprecation/deprecation
    expect(spans[1].op).toEqual('http.client');
    expect(spanToJSON(spans[1]).op).toEqual('http.client');

    const spanAttributes = spanToJSON(spans[1]).data || {};

    expect(spanAttributes['http.method']).toEqual('GET');
    expect(spanAttributes.url).toEqual('http://dogs.are.great/spaniel');
    expect(spanAttributes['http.query']).toEqual('tail=wag&cute=true');
    expect(spanAttributes['http.fragment']).toEqual('learn-more');
  });

  it('fills in span data from http.RequestOptions object', () => {
    nock('http://dogs.are.great').get('/spaniel?tail=wag&cute=true#learn-more').reply(200);

    const transaction = createTransactionOnScope();
    // eslint-disable-next-line deprecation/deprecation
    const spans = (transaction as unknown as SentrySpan).spanRecorder?.spans as SentrySpan[];

    http.request({ method: 'GET', host: 'dogs.are.great', path: '/spaniel?tail=wag&cute=true#learn-more' });

    expect(spans.length).toEqual(2);

    const spanAttributes = spanToJSON(spans[1]).data || {};

    // our span is at index 1 because the transaction itself is at index 0
    expect(spanToJSON(spans[1]).description).toEqual('GET http://dogs.are.great/spaniel');
    // eslint-disable-next-line deprecation/deprecation
    expect(spans[1].op).toEqual('http.client');
    expect(spanToJSON(spans[1]).op).toEqual('http.client');
    expect(spanAttributes['http.method']).toEqual('GET');
    expect(spanAttributes.url).toEqual('http://dogs.are.great/spaniel');
    expect(spanAttributes['http.query']).toEqual('tail=wag&cute=true');
    expect(spanAttributes['http.fragment']).toEqual('learn-more');
  });

  it.each([
    ['user:pwd', '[Filtered]:[Filtered]@'],
    ['user:', '[Filtered]:@'],
    ['user', '[Filtered]:@'],
    [':pwd', ':[Filtered]@'],
    ['', ''],
  ])('filters the authority %s in span description', (auth, redactedAuth) => {
    nock(`http://${auth}@dogs.are.great`).get('/').reply(200);

    const transaction = createTransactionOnScope();
    // eslint-disable-next-line deprecation/deprecation
    const spans = (transaction as unknown as SentrySpan).spanRecorder?.spans as SentrySpan[];

    http.get(`http://${auth}@dogs.are.great/`);

    expect(spans.length).toEqual(2);

    // our span is at index 1 because the transaction itself is at index 0
    expect(spanToJSON(spans[1]).description).toEqual(`GET http://${redactedAuth}dogs.are.great/`);
  });

  describe('Tracing options', () => {
    beforeEach(() => {
      // hacky way of restoring monkey patched functions
      // @ts-expect-error TS doesn't let us assign to this but we want to
      http.get = originalHttpGet;
      // @ts-expect-error TS doesn't let us assign to this but we want to
      http.request = originalHttpRequest;
    });

    function createHub(customOptions: Partial<NodeClientOptions> = {}) {
      const options = getDefaultNodeClientOptions({
        dsn: 'https://dogsarebadatkeepingsecrets@squirrelchasers.ingest.sentry.io/12312012',
        tracesSampleRate: 1.0,
        release: '1.0.0',
        environment: 'production',
        ...customOptions,
      });

      const client = new NodeClient(options);
      setCurrentClient(client);
      client.init();
      // eslint-disable-next-line deprecation/deprecation
      return getCurrentHub();
    }

    function createTransactionAndPutOnScope() {
      addTracingExtensions();
      const transaction = startInactiveSpan({ name: 'dogpark' });
      // eslint-disable-next-line deprecation/deprecation
      getCurrentScope().setSpan(transaction);
      return transaction;
    }

    describe('as client options', () => {
      it('creates span with propagation context if shouldCreateSpanForRequest returns false', () => {
        const url = 'http://dogs.are.great/api/v1/index/';
        nock(url).get(/.*/).reply(200);

        // eslint-disable-next-line deprecation/deprecation
        const httpIntegration = new HttpIntegration({ tracing: true });

        const hub = createHub({ shouldCreateSpanForRequest: () => false });

        httpIntegration.setupOnce(
          () => undefined,
          () => hub as Hub,
        );

        const transaction = createTransactionAndPutOnScope();
        // eslint-disable-next-line deprecation/deprecation
        const spans = (transaction as unknown as SentrySpan).spanRecorder?.spans as SentrySpan[];

        const request = http.get(url);

        // There should be no http spans
        // eslint-disable-next-line deprecation/deprecation
        const httpSpans = spans.filter(span => span.op?.startsWith('http'));
        expect(httpSpans.length).toBe(0);

        // And headers are not attached without span creation
        expect(request.getHeader('sentry-trace')).toBeDefined();
        expect(request.getHeader('baggage')).toBeDefined();

        const propagationContext = getCurrentScope().getPropagationContext();

        expect((request.getHeader('sentry-trace') as string).includes(propagationContext.traceId)).toBe(true);
        expect(request.getHeader('baggage')).toEqual(
          `sentry-environment=production,sentry-release=1.0.0,sentry-public_key=dogsarebadatkeepingsecrets,sentry-trace_id=${propagationContext.traceId}`,
        );
      });

      it.each([
        ['http://dogs.are.great/api/v1/index/', [/.*/]],
        ['http://dogs.are.great/api/v1/index/', [/\/api/]],
        ['http://dogs.are.great/api/v1/index/', [/\/(v1|v2)/]],
        ['http://dogs.are.great/api/v1/index/', [/dogs\.are\.great/, /dogs\.are\.not\.great/]],
        ['http://dogs.are.great/api/v1/index/', [/http:/]],
        ['http://dogs.are.great/api/v1/index/', ['dogs.are.great']],
        ['http://dogs.are.great/api/v1/index/', ['/api/v1']],
        ['http://dogs.are.great/api/v1/index/', ['http://']],
        ['http://dogs.are.great/api/v1/index/', ['']],
      ])(
        'attaches trace inforation to header of outgoing requests when url matches tracePropagationTargets (url="%s", tracePropagationTargets=%p)',
        (url, tracePropagationTargets) => {
          nock(url).get(/.*/).reply(200);

          // eslint-disable-next-line deprecation/deprecation
          const httpIntegration = new HttpIntegration({ tracing: true });

          const hub = createHub({ tracePropagationTargets });

          httpIntegration.setupOnce(
            () => undefined,
            () => hub as Hub,
          );

          createTransactionAndPutOnScope();

          const request = http.get(url);

          expect(request.getHeader('sentry-trace')).toBeDefined();
          expect(request.getHeader('baggage')).toBeDefined();
        },
      );

      it.each([
        ['http://dogs.are.great/api/v1/index/', []],
        ['http://cats.are.great/api/v1/index/', [/\/v2/]],
        ['http://cats.are.great/api/v1/index/', [/\/(v2|v3)/]],
        ['http://cats.are.great/api/v1/index/', [/dogs\.are\.great/, /dogs\.are\.not\.great/]],
        ['http://cats.are.great/api/v1/index/', [/https:/]],
        ['http://cats.are.great/api/v1/index/', ['dogs.are.great']],
        ['http://cats.are.great/api/v1/index/', ['/api/v2']],
        ['http://cats.are.great/api/v1/index/', ['https://']],
      ])(
        'doesn\'t attach trace inforation to header of outgoing requests when url doesn\'t match tracePropagationTargets (url="%s", tracePropagationTargets=%p)',
        (url, tracePropagationTargets) => {
          nock(url).get(/.*/).reply(200);

          // eslint-disable-next-line deprecation/deprecation
          const httpIntegration = new HttpIntegration({ tracing: true });

          const hub = createHub({ tracePropagationTargets });

          httpIntegration.setupOnce(
            () => undefined,
            () => hub as Hub,
          );

          createTransactionAndPutOnScope();

          const request = http.get(url);

          expect(request.getHeader('sentry-trace')).not.toBeDefined();
          expect(request.getHeader('baggage')).not.toBeDefined();
        },
      );
    });

    describe('as Http integration constructor options', () => {
      it('creates span with propagation context if shouldCreateSpanForRequest returns false', () => {
        const url = 'http://dogs.are.great/api/v1/index/';
        nock(url).get(/.*/).reply(200);

        // eslint-disable-next-line deprecation/deprecation
        const httpIntegration = new HttpIntegration({
          tracing: {
            shouldCreateSpanForRequest: () => false,
          },
        });

        const hub = createHub();

        httpIntegration.setupOnce(
          () => undefined,
          () => hub as Hub,
        );

        const transaction = createTransactionAndPutOnScope();
        // eslint-disable-next-line deprecation/deprecation
        const spans = (transaction as unknown as SentrySpan).spanRecorder?.spans as SentrySpan[];

        const request = http.get(url);

        // There should be no http spans
        // eslint-disable-next-line deprecation/deprecation
        const httpSpans = spans.filter(span => span.op?.startsWith('http'));
        expect(httpSpans.length).toBe(0);

        // And headers are not attached without span creation
        expect(request.getHeader('sentry-trace')).toBeDefined();
        expect(request.getHeader('baggage')).toBeDefined();

        const propagationContext = getCurrentScope().getPropagationContext();

        expect((request.getHeader('sentry-trace') as string).includes(propagationContext.traceId)).toBe(true);
        expect(request.getHeader('baggage')).toEqual(
          `sentry-environment=production,sentry-release=1.0.0,sentry-public_key=dogsarebadatkeepingsecrets,sentry-trace_id=${propagationContext.traceId}`,
        );
      });

      it.each([
        ['http://dogs.are.great/api/v1/index/', [/.*/]],
        ['http://dogs.are.great/api/v1/index/', [/\/api/]],
        ['http://dogs.are.great/api/v1/index/', [/\/(v1|v2)/]],
        ['http://dogs.are.great/api/v1/index/', [/dogs\.are\.great/, /dogs\.are\.not\.great/]],
        ['http://dogs.are.great/api/v1/index/', [/http:/]],
        ['http://dogs.are.great/api/v1/index/', ['dogs.are.great']],
        ['http://dogs.are.great/api/v1/index/', ['/api/v1']],
        ['http://dogs.are.great/api/v1/index/', ['http://']],
        ['http://dogs.are.great/api/v1/index/', ['']],
      ])(
        'attaches trace inforation to header of outgoing requests when url matches tracePropagationTargets (url="%s", tracePropagationTargets=%p)',
        (url, tracePropagationTargets) => {
          nock(url).get(/.*/).reply(200);

          // eslint-disable-next-line deprecation/deprecation
          const httpIntegration = new HttpIntegration({ tracing: { tracePropagationTargets } });

          const hub = createHub();

          httpIntegration.setupOnce(
            () => undefined,
            () => hub as Hub,
          );

          createTransactionAndPutOnScope();

          const request = http.get(url);

          expect(request.getHeader('sentry-trace')).toBeDefined();
          expect(request.getHeader('baggage')).toBeDefined();
        },
      );

      it.each([
        ['http://dogs.are.great/api/v1/index/', []],
        ['http://cats.are.great/api/v1/index/', [/\/v2/]],
        ['http://cats.are.great/api/v1/index/', [/\/(v2|v3)/]],
        ['http://cats.are.great/api/v1/index/', [/dogs\.are\.great/, /dogs\.are\.not\.great/]],
        ['http://cats.are.great/api/v1/index/', [/https:/]],
        ['http://cats.are.great/api/v1/index/', ['dogs.are.great']],
        ['http://cats.are.great/api/v1/index/', ['/api/v2']],
        ['http://cats.are.great/api/v1/index/', ['https://']],
      ])(
        'doesn\'t attach trace inforation to header of outgoing requests when url doesn\'t match tracePropagationTargets (url="%s", tracePropagationTargets=%p)',
        (url, tracePropagationTargets) => {
          nock(url).get(/.*/).reply(200);

          // eslint-disable-next-line deprecation/deprecation
          const httpIntegration = new HttpIntegration({ tracing: { tracePropagationTargets } });

          const hub = createHub();

          httpIntegration.setupOnce(
            () => undefined,
            () => hub as Hub,
          );

          createTransactionAndPutOnScope();

          const request = http.get(url);

          expect(request.getHeader('sentry-trace')).not.toBeDefined();
          expect(request.getHeader('baggage')).not.toBeDefined();
        },
      );
    });
  });
});

describe('default protocols', () => {
  function captureBreadcrumb(key: string): Promise<Breadcrumb> {
    let resolve: (value: Breadcrumb | PromiseLike<Breadcrumb>) => void;
    const p = new Promise<Breadcrumb>(r => {
      resolve = r;
    });
    const options = getDefaultNodeClientOptions({
      dsn: 'https://dogsarebadatkeepingsecrets@squirrelchasers.ingest.sentry.io/12312012',
      // eslint-disable-next-line deprecation/deprecation
      integrations: [new HttpIntegration({ breadcrumbs: true })],
      beforeBreadcrumb: (b: Breadcrumb) => {
        if ((b.data?.url as string).includes(key)) {
          resolve(b);
        }
        return b;
      },
    });
    const client = new NodeClient(options);
    setCurrentClient(client);
    client.init();

    return p;
  }

  it('http module', async () => {
    const key = 'catrunners';
    const p = captureBreadcrumb(key);

    nock(`http://${key}.ingest.sentry.io`).get('/api/123122332/store/').reply(200);

    http.get({
      host: `${key}.ingest.sentry.io`,
      path: '/api/123122332/store/',
    });

    const b = await p;
    expect(b.data?.url).toEqual(expect.stringContaining('http://'));
  });

  it('https module', async () => {
    const key = 'catcatchers';
    const p = captureBreadcrumb(key);

    let nockProtocol = 'https';
    // NOTE: Prior to Node 9, `https` used internals of `http` module, so
    // the integration doesn't patch the `https` module. However this then
    // causes issues with nock, because nock will patch the `https` module
    // regardless (if it asked to mock a https:// url), preventing the
    // request from reaching the integrations patch of the `http` module.
    // The result is test failures in Node v8 and lower.
    //
    // We can work around this by telling giving nock a http:// url, so it
    // only patches the `http` module, then Nodes usage of the `http` module
    // in the `https` module results in both nock's and the integrations
    // patch being called. All this relies on nock not properly checking
    // the agent passed to `http.get` / `http.request`, thus resulting in it
    // intercepting a https:// request with http:// mock. It's a safe bet
    // because the latest versions of nock no longer support Node v8 and lower,
    // so won't bother dealing with this old Node edge case.
    if (NODE_VERSION.major < 9) {
      nockProtocol = 'http';
    }
    nock(`${nockProtocol}://${key}.ingest.sentry.io`).get('/api/123122332/store/').reply(200);

    https.get({
      host: `${key}.ingest.sentry.io`,
      path: '/api/123122332/store/',
      timeout: 300,
    });

    const b = await p;
    expect(b.data?.url).toEqual(expect.stringContaining('https://'));
  });

  it('makes https request over http proxy', async () => {
    const key = 'catcatchers';
    const p = captureBreadcrumb(key);

    const proxy = 'http://some.url:3128';
    const agent = new HttpsProxyAgent(proxy);

    nock(`https://${key}.ingest.sentry.io`).get('/api/123122332/store/').reply(200);

    https.get({
      host: `${key}.ingest.sentry.io`,
      path: '/api/123122332/store/',
      timeout: 300,
      agent,
    });

    const b = await p;
    expect(b.data?.url).toEqual(expect.stringContaining('https://'));
  });
});

describe('httpIntegration', () => {
  beforeEach(function () {
    const options = getDefaultNodeClientOptions({
      dsn: 'https://dogsarebadatkeepingsecrets@squirrelchasers.ingest.sentry.io/12312012',
      tracesSampleRate: 1.0,
      release: '1.0.0',
      environment: 'production',
    });
    const client = new NodeClient(options);
    setCurrentClient(client);
    client.init();
  });

  it('converts default options', () => {
    // eslint-disable-next-line deprecation/deprecation
    const integration = httpIntegration({}) as unknown as HttpIntegration;

    expect(integration['_breadcrumbs']).toBe(true);
    expect(integration['_tracing']).toEqual({ enableIfHasTracingEnabled: true });
  });

  it('respects `tracing=false`', () => {
    // eslint-disable-next-line deprecation/deprecation
    const integration = httpIntegration({ tracing: false }) as unknown as HttpIntegration;

    expect(integration['_tracing']).toEqual(undefined);
  });

  it('respects `breadcrumbs=false`', () => {
    // eslint-disable-next-line deprecation/deprecation
    const integration = httpIntegration({ breadcrumbs: false }) as unknown as HttpIntegration;

    expect(integration['_breadcrumbs']).toBe(false);
  });

  it('respects `tracing=true`', () => {
    // eslint-disable-next-line deprecation/deprecation
    const integration = httpIntegration({ tracing: true }) as unknown as HttpIntegration;

    expect(integration['_tracing']).toEqual({});
  });

  it('respects `shouldCreateSpanForRequest`', () => {
    const shouldCreateSpanForRequest = jest.fn();

    // eslint-disable-next-line deprecation/deprecation
    const integration = httpIntegration({ shouldCreateSpanForRequest }) as unknown as HttpIntegration;

    expect(integration['_tracing']).toEqual({
      shouldCreateSpanForRequest,
      enableIfHasTracingEnabled: true,
    });
  });

  it('respects `shouldCreateSpanForRequest` & `tracing=true`', () => {
    const shouldCreateSpanForRequest = jest.fn();

    // eslint-disable-next-line deprecation/deprecation
    const integration = httpIntegration({ shouldCreateSpanForRequest, tracing: true }) as unknown as HttpIntegration;

    expect(integration['_tracing']).toEqual({
      shouldCreateSpanForRequest,
    });
  });
});

describe('_shouldCreateSpans', () => {
  beforeEach(function () {
    getCurrentScope().clear();
    getIsolationScope().clear();
  });

  it.each([
    [undefined, undefined, false],
    [{}, undefined, true],
    [{ enableIfHasTracingEnabled: true }, undefined, false],
    [{ enableIfHasTracingEnabled: false }, undefined, true],
    [{ enableIfHasTracingEnabled: true }, { tracesSampleRate: 1 }, true],
    [{ enableIfHasTracingEnabled: true }, { tracesSampleRate: 0 }, true],
    [{}, {}, true],
  ])('works with tracing=%p and clientOptions=%p', (tracing, clientOptions, expected) => {
    const client = new NodeClient(getDefaultNodeClientOptions(clientOptions));
    setCurrentClient(client);
    const actual = _shouldCreateSpans(tracing, clientOptions);
    expect(actual).toEqual(expected);
  });
});

describe('_getShouldCreateSpanForRequest', () => {
  beforeEach(function () {
    getCurrentScope().clear();
    getIsolationScope().clear();
  });

  it.each([
    [false, undefined, undefined, { a: false, b: false }],
    [true, undefined, undefined, undefined],
    // with tracing callback only
    [true, { shouldCreateSpanForRequest: (url: string) => url === 'a' }, undefined, { a: true, b: false }],
    // with client callback only
    [true, undefined, { shouldCreateSpanForRequest: (url: string) => url === 'a' }, { a: true, b: false }],
    // with both callbacks, tracing takes precedence
    [
      true,
      { shouldCreateSpanForRequest: (url: string) => url === 'a' },
      { shouldCreateSpanForRequest: (url: string) => url === 'b' },
      { a: true, b: false },
    ],
    // If `shouldCreateSpans===false`, the callback is ignored
    [false, { shouldCreateSpanForRequest: (url: string) => url === 'a' }, undefined, { a: false, b: false }],
  ])(
    'works with shouldCreateSpans=%p, tracing=%p and clientOptions=%p',
    (shouldCreateSpans, tracing, clientOptions, expected) => {
      const actual = _getShouldCreateSpanForRequest(shouldCreateSpans, tracing, clientOptions);

      if (typeof expected === 'object') {
        expect(typeof actual).toBe('function');

        for (const [url, shouldBe] of Object.entries(expected)) {
          expect(actual!(url)).toEqual(shouldBe);
        }
      } else {
        expect(actual).toEqual(expected);
      }
    },
  );
});<|MERGE_RESOLUTION|>--- conflicted
+++ resolved
@@ -1,13 +1,8 @@
 import * as http from 'http';
 import * as https from 'https';
-<<<<<<< HEAD
-import type { SentrySpan } from '@sentry/core';
 import { SEMANTIC_ATTRIBUTE_SENTRY_SOURCE } from '@sentry/core';
-=======
 import type { Hub, SentrySpan } from '@sentry/core';
-import { SEMANTIC_ATTRIBUTE_SENTRY_SOURCE } from '@sentry/core';
 import { getCurrentHub, getIsolationScope, setCurrentClient } from '@sentry/core';
->>>>>>> 3e2c8f49
 import { Transaction } from '@sentry/core';
 import { getCurrentScope, setUser, spanToJSON, startInactiveSpan } from '@sentry/core';
 import { addTracingExtensions } from '@sentry/core';
