const Sentry = require('../../../build/cjs');
<<<<<<< HEAD
const { TextEncoder } = require('util');
=======
const { colorize } = require('../colorize');

>>>>>>> 10bca50b
let remaining = 2;

function makeDummyTransport() {
  return Sentry.createTransport({ recordDroppedEvent: () => undefined, textEncoder: new TextEncoder() }, req => {
    --remaining;

    if (!remaining) {
      console.log(colorize('PASSED: Webpack Node Domain test OK!\n', 'green'));
      process.exit(0);
    }

    return Promise.resolve({
      status: 'success',
    });
  });
}

Sentry.init({
  dsn: 'https://a@example.com/1',
  transport: makeDummyTransport,
  beforeSend(event) {
    if (event.message === 'inside') {
      if (event.tags.a !== 'x' && event.tags.b !== 'c') {
        console.log(colorize('FAILED: Scope contains incorrect tags\n', 'red'));
        process.exit(1);
      }
    }
    if (event.message === 'outside') {
      if (event.tags.a !== 'b') {
        console.log(colorize('FAILED: Scope contains incorrect tags\n', 'red'));
        process.exit(1);
      }
    }
    return event;
  },
});

Sentry.configureScope(scope => {
  scope.setTag('a', 'b');
});

const d = require('domain').create();
d.run(() => {
  Sentry.configureScope(scope => {
    scope.setTag('a', 'x');
    scope.setTag('b', 'c');
  });
  Sentry.captureMessage('inside');
});

Sentry.captureMessage('outside');<|MERGE_RESOLUTION|>--- conflicted
+++ resolved
@@ -1,10 +1,7 @@
 const Sentry = require('../../../build/cjs');
-<<<<<<< HEAD
+const { colorize } = require('../colorize');
 const { TextEncoder } = require('util');
-=======
-const { colorize } = require('../colorize');
 
->>>>>>> 10bca50b
 let remaining = 2;
 
 function makeDummyTransport() {
