--- conflicted
+++ resolved
@@ -11,7 +11,6 @@
 import * as SDK from '../src/sdk';
 import { getDefaultNodeClientOptions } from './helper/node-client-options';
 
-<<<<<<< HEAD
 function mockAsyncContextStrategy(getHub: () => Hub): void {
   function getCurrentHub(): Hub | undefined {
     return getHub();
@@ -23,9 +22,6 @@
 
   setAsyncContextStrategy({ getCurrentHub, runWithAsyncContext });
 }
-=======
-setDomainAsyncContextStrategy();
->>>>>>> 73c2be44
 
 describe('requestHandler', () => {
   const headers = { ears: 'furry', nose: 'wet', tongue: 'spotted', cookie: 'favorite=zukes' };
