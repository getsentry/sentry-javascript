--- conflicted
+++ resolved
@@ -247,29 +247,16 @@
 }
 
 /** JSDoc */
-<<<<<<< HEAD
 export function parseError(error: ExtendedError, options?: NodeOptions): SyncPromise<SentryEvent> {
   const name = error.name || error.constructor.name;
   return new SyncPromise<SentryEvent>(resolve =>
-    getExceptionFromError(error, options).then((exception: SentryException) => {
-      const result = {
+    getExceptionFromError(error, options).then((exception: SentryException) => resolve({
         exception: {
           values: [exception],
         },
-        message: `${name}: ${error.message || '<no message>'}`,
-      };
-      resolve(result);
-    }),
+      }),
+    ),
   );
-=======
-export async function parseError(error: ExtendedError, options?: NodeOptions): Promise<SentryEvent> {
-  const exception = await getExceptionFromError(error, options);
-  return {
-    exception: {
-      values: [exception],
-    },
-  };
->>>>>>> 4979bd80
 }
 
 /** JSDoc */
