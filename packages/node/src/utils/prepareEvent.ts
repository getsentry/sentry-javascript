import { Scope } from '@sentry/core';
<<<<<<< HEAD
import type { CaptureContext, EventHint, ScopeContext, Scope as ScopeInterface } from '@sentry/types';
=======
import type { CaptureContext, EventHint, Scope as ScopeInterface, ScopeContext } from '@sentry/core';
>>>>>>> 9e3bc935

/**
 * This type makes sure that we get either a CaptureContext, OR an EventHint.
 * It does not allow mixing them, which could lead to unexpected outcomes, e.g. this is disallowed:
 * { user: { id: '123' }, mechanism: { handled: false } }
 */
export type ExclusiveEventHintOrCaptureContext =
  | (CaptureContext & Partial<{ [key in keyof EventHint]: never }>)
  | (EventHint & Partial<{ [key in keyof ScopeContext]: never }>);

/**
 * Parse either an `EventHint` directly, or convert a `CaptureContext` to an `EventHint`.
 * This is used to allow to update method signatures that used to accept a `CaptureContext` but should now accept an `EventHint`.
 */
export function parseEventHintOrCaptureContext(
  hint: ExclusiveEventHintOrCaptureContext | undefined,
): EventHint | undefined {
  if (!hint) {
    return undefined;
  }

  // If you pass a Scope or `() => Scope` as CaptureContext, we just return this as captureContext
  if (hintIsScopeOrFunction(hint)) {
    return { captureContext: hint };
  }

  if (hintIsScopeContext(hint)) {
    return {
      captureContext: hint,
    };
  }

  return hint;
}

function hintIsScopeOrFunction(
  hint: CaptureContext | EventHint,
): hint is ScopeInterface | ((scope: ScopeInterface) => ScopeInterface) {
  return hint instanceof Scope || typeof hint === 'function';
}

type ScopeContextProperty = keyof ScopeContext;
const captureContextKeys: readonly ScopeContextProperty[] = [
  'user',
  'level',
  'extra',
  'contexts',
  'tags',
  'fingerprint',
  'requestSession',
  'propagationContext',
] as const;

function hintIsScopeContext(hint: Partial<ScopeContext> | EventHint): hint is Partial<ScopeContext> {
  return Object.keys(hint).some(key => captureContextKeys.includes(key as ScopeContextProperty));
}<|MERGE_RESOLUTION|>--- conflicted
+++ resolved
@@ -1,9 +1,5 @@
 import { Scope } from '@sentry/core';
-<<<<<<< HEAD
-import type { CaptureContext, EventHint, ScopeContext, Scope as ScopeInterface } from '@sentry/types';
-=======
-import type { CaptureContext, EventHint, Scope as ScopeInterface, ScopeContext } from '@sentry/core';
->>>>>>> 9e3bc935
+import type { CaptureContext, EventHint, ScopeContext, Scope as ScopeInterface } from '@sentry/core';
 
 /**
  * This type makes sure that we get either a CaptureContext, OR an EventHint.
