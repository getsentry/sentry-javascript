<<<<<<< HEAD
import { context, propagation, trace } from '@opentelemetry/api';
import { UndiciInstrumentation } from '@opentelemetry/instrumentation-undici';
import { SEMANTIC_ATTRIBUTE_SENTRY_ORIGIN, defineIntegration, getCurrentScope, hasTracingEnabled } from '@sentry/core';
import {
  addOpenTelemetryInstrumentation,
  generateSpanContextForPropagationContext,
  getPropagationContextFromSpan,
} from '@sentry/opentelemetry';
import type { IntegrationFn } from '@sentry/types';
=======
import { registerInstrumentations } from '@opentelemetry/instrumentation';
import type { UndiciRequest, UndiciResponse } from '@opentelemetry/instrumentation-undici';
import { UndiciInstrumentation } from '@opentelemetry/instrumentation-undici';
import type { IntegrationFn, SanitizedRequestData } from '@sentry/core';
import {
  LRUMap,
  SEMANTIC_ATTRIBUTE_SENTRY_ORIGIN,
  addBreadcrumb,
  defineIntegration,
  getBreadcrumbLogLevelFromHttpStatusCode,
  getClient,
  getSanitizedUrlString,
  getTraceData,
  hasTracingEnabled,
  parseUrl,
} from '@sentry/core';
import { shouldPropagateTraceForUrl } from '@sentry/opentelemetry';

>>>>>>> c696aacd
interface NodeFetchOptions {
  /**
   * @deprecated Use `fetchBreadcrumbs` init option instead.
   * ```js
   * Sentry.init({
   *   dsn: '__DSN__',
   *   fetchBreadcrumbs: false,
   * })
   * ```
   *
   * Whether breadcrumbs should be recorded for requests.
   *
   * Defaults to `true`
   */
  breadcrumbs?: boolean;

  /**
   * Do not capture spans or breadcrumbs for outgoing fetch requests to URLs where the given callback returns `true`.
   * This controls both span & breadcrumb creation - spans will be non recording if tracing is disabled.
   */
  ignoreOutgoingRequests?: (url: string) => boolean;
}

const _nativeNodeFetchIntegration = ((options: NodeFetchOptions = {}) => {
  const _ignoreOutgoingRequests = options.ignoreOutgoingRequests;

  return {
    name: 'NodeFetch',
    setupOnce() {
      const propagationDecisionMap = new LRUMap<string, boolean>(100);

      const instrumentation = new UndiciInstrumentation({
        requireParentforSpans: false,
        ignoreRequestHook: request => {
          const url = getAbsoluteUrl(request.origin, request.path);
          const shouldIgnore = _ignoreOutgoingRequests && url && _ignoreOutgoingRequests(url);

          if (shouldIgnore) {
            return true;
          }

          // If tracing is disabled, we still want to propagate traces
          // So we do that manually here, matching what the instrumentation does otherwise
          if (!hasTracingEnabled()) {
            const tracePropagationTargets = getClient()?.getOptions().tracePropagationTargets;
            const addedHeaders = shouldPropagateTraceForUrl(url, tracePropagationTargets, propagationDecisionMap)
              ? getTraceData()
              : {};

            const requestHeaders = request.headers;
            if (Array.isArray(requestHeaders)) {
              Object.entries(addedHeaders).forEach(headers => requestHeaders.push(...headers));
            } else {
              request.headers += Object.entries(addedHeaders)
                .map(([k, v]) => `${k}: ${v}\r\n`)
                .join('');
            }

            // Prevent starting a span for this request
            return true;
          }

          return false;
        },
        startSpanHook: () => {
          return {
            [SEMANTIC_ATTRIBUTE_SENTRY_ORIGIN]: 'auto.http.otel.node_fetch',
          };
        },
      });

      registerInstrumentations({ instrumentations: [instrumentation] });
    },
    // eslint-disable-next-line deprecation/deprecation
    breadcrumbsDisabled: options.breadcrumbs === false,
  };
}) satisfies IntegrationFn;

export const nativeNodeFetchIntegration = defineIntegration(_nativeNodeFetchIntegration);

// Matching the behavior of the base instrumentation
function getAbsoluteUrl(origin: string, path: string = '/'): string {
  const url = `${origin}`;

  if (url.endsWith('/') && path.startsWith('/')) {
    return `${url}${path.slice(1)}`;
  }

  if (!url.endsWith('/') && !path.startsWith('/')) {
    return `${url}/${path.slice(1)}`;
  }

  return `${url}${path}`;
}<|MERGE_RESOLUTION|>--- conflicted
+++ resolved
@@ -1,33 +1,16 @@
-<<<<<<< HEAD
-import { context, propagation, trace } from '@opentelemetry/api';
+import { registerInstrumentations } from '@opentelemetry/instrumentation';
 import { UndiciInstrumentation } from '@opentelemetry/instrumentation-undici';
-import { SEMANTIC_ATTRIBUTE_SENTRY_ORIGIN, defineIntegration, getCurrentScope, hasTracingEnabled } from '@sentry/core';
-import {
-  addOpenTelemetryInstrumentation,
-  generateSpanContextForPropagationContext,
-  getPropagationContextFromSpan,
-} from '@sentry/opentelemetry';
-import type { IntegrationFn } from '@sentry/types';
-=======
-import { registerInstrumentations } from '@opentelemetry/instrumentation';
-import type { UndiciRequest, UndiciResponse } from '@opentelemetry/instrumentation-undici';
-import { UndiciInstrumentation } from '@opentelemetry/instrumentation-undici';
-import type { IntegrationFn, SanitizedRequestData } from '@sentry/core';
+import type { IntegrationFn } from '@sentry/core';
 import {
   LRUMap,
   SEMANTIC_ATTRIBUTE_SENTRY_ORIGIN,
-  addBreadcrumb,
   defineIntegration,
-  getBreadcrumbLogLevelFromHttpStatusCode,
   getClient,
-  getSanitizedUrlString,
   getTraceData,
   hasTracingEnabled,
-  parseUrl,
 } from '@sentry/core';
 import { shouldPropagateTraceForUrl } from '@sentry/opentelemetry';
 
->>>>>>> c696aacd
 interface NodeFetchOptions {
   /**
    * @deprecated Use `fetchBreadcrumbs` init option instead.
