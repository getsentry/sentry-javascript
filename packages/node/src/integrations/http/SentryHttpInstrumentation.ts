/* eslint-disable max-lines */
import type * as http from 'node:http';
import type { IncomingMessage, RequestOptions } from 'node:http';
import type * as https from 'node:https';
import type { EventEmitter } from 'node:stream';
import { VERSION } from '@opentelemetry/core';
import type { InstrumentationConfig } from '@opentelemetry/instrumentation';
import { InstrumentationBase, InstrumentationNodeModuleDefinition } from '@opentelemetry/instrumentation';
import type { AggregationCounts, Client, RequestEventData, SanitizedRequestData, Scope } from '@sentry/core';
import {
  addBreadcrumb,
  generateSpanId,
  getBreadcrumbLogLevelFromHttpStatusCode,
  getClient,
  getIsolationScope,
  getSanitizedUrlString,
  httpRequestToRequestData,
  logger,
  parseUrl,
  stripUrlQueryAndFragment,
  withIsolationScope,
  withScope,
} from '@sentry/core';
import { DEBUG_BUILD } from '../../debug-build';
import { mergeBaggageHeaders } from '../../utils/baggage';
import { getRequestUrl } from '../../utils/getRequestUrl';
import { getRequestInfo } from './vendor/getRequestInfo';

type Http = typeof http;
type Https = typeof https;

type SentryHttpInstrumentationOptions = InstrumentationConfig & {
  /**
   * Whether breadcrumbs should be recorded for requests.
   *
   * @default `true`
   */
  breadcrumbs?: boolean;

  /**
   * Do not capture breadcrumbs for outgoing HTTP requests to URLs where the given callback returns `true`.
   * For the scope of this instrumentation, this callback only controls breadcrumb creation.
   * The same option can be passed to the top-level httpIntegration where it controls both, breadcrumb and
   * span creation.
   *
   * @param url Contains the entire URL, including query string (if any), protocol, host, etc. of the outgoing request.
   * @param request Contains the {@type RequestOptions} object used to make the outgoing request.
   */
  ignoreOutgoingRequests?: (url: string, request: RequestOptions) => boolean;

  /**
   * Whether the integration should create [Sessions](https://docs.sentry.io/product/releases/health/#sessions) for incoming requests to track the health and crash-free rate of your releases in Sentry.
   * Read more about Release Health: https://docs.sentry.io/product/releases/health/
   *
   * Defaults to `true`.
   */
  trackIncomingRequestsAsSessions?: boolean;

  /**
   * Number of milliseconds until sessions tracked with `trackIncomingRequestsAsSessions` will be flushed as a session aggregate.
   *
   * Defaults to `60000` (60s).
   */
  sessionFlushingDelayMS?: number;
};

// We only want to capture request bodies up to 1mb.
const MAX_BODY_BYTE_LENGTH = 1024 * 1024;

/**
 * This custom HTTP instrumentation is used to isolate incoming requests and annotate them with additional information.
 * It does not emit any spans.
 *
 * The reason this is isolated from the OpenTelemetry instrumentation is that users may overwrite this,
 * which would lead to Sentry not working as expected.
 *
 * Important note: Contrary to other OTEL instrumentation, this one cannot be unwrapped.
 * It only does minimal things though and does not emit any spans.
 *
 * This is heavily inspired & adapted from:
 * https://github.com/open-telemetry/opentelemetry-js/blob/f8ab5592ddea5cba0a3b33bf8d74f27872c0367f/experimental/packages/opentelemetry-instrumentation-http/src/http.ts
 */
export class SentryHttpInstrumentation extends InstrumentationBase<SentryHttpInstrumentationOptions> {
  public constructor(config: SentryHttpInstrumentationOptions = {}) {
    super('@sentry/instrumentation-http', VERSION, config);
  }

  /** @inheritdoc */
  public init(): [InstrumentationNodeModuleDefinition, InstrumentationNodeModuleDefinition] {
    return [this._getHttpsInstrumentation(), this._getHttpInstrumentation()];
  }

  /** Get the instrumentation for the http module. */
  private _getHttpInstrumentation(): InstrumentationNodeModuleDefinition {
    return new InstrumentationNodeModuleDefinition(
      'http',
      ['*'],
      (moduleExports: Http): Http => {
        // Patch incoming requests for request isolation
        stealthWrap(moduleExports.Server.prototype, 'emit', this._getPatchIncomingRequestFunction());

        // Patch outgoing requests for breadcrumbs
        const patchedRequest = stealthWrap(moduleExports, 'request', this._getPatchOutgoingRequestFunction());
        stealthWrap(moduleExports, 'get', this._getPatchOutgoingGetFunction(patchedRequest));

        return moduleExports;
      },
      () => {
        // no unwrap here
      },
    );
  }

  /** Get the instrumentation for the https module. */
  private _getHttpsInstrumentation(): InstrumentationNodeModuleDefinition {
    return new InstrumentationNodeModuleDefinition(
      'https',
      ['*'],
      (moduleExports: Https): Https => {
        // Patch incoming requests for request isolation
        stealthWrap(moduleExports.Server.prototype, 'emit', this._getPatchIncomingRequestFunction());

        // Patch outgoing requests for breadcrumbs
        const patchedRequest = stealthWrap(moduleExports, 'request', this._getPatchOutgoingRequestFunction());
        stealthWrap(moduleExports, 'get', this._getPatchOutgoingGetFunction(patchedRequest));

        return moduleExports;
      },
      () => {
        // no unwrap here
      },
    );
  }

  /**
   * Patch the incoming request function for request isolation.
   */
  private _getPatchIncomingRequestFunction(): (
    original: (event: string, ...args: unknown[]) => boolean,
  ) => (this: unknown, event: string, ...args: unknown[]) => boolean {
    // eslint-disable-next-line @typescript-eslint/no-this-alias
    const instrumentation = this;

    return (
      original: (event: string, ...args: unknown[]) => boolean,
    ): ((this: unknown, event: string, ...args: unknown[]) => boolean) => {
      return function incomingRequest(this: unknown, event: string, ...args: unknown[]): boolean {
        // Only traces request events
        if (event !== 'request') {
          return original.apply(this, [event, ...args]);
        }

        instrumentation._diag.debug('http instrumentation for incoming request');

        const isolationScope = getIsolationScope().clone();
        const request = args[0] as http.IncomingMessage;
        const response = args[1] as http.OutgoingMessage;

        const normalizedRequest = httpRequestToRequestData(request);

        // request.ip is non-standard but some frameworks set this
        const ipAddress = (request as { ip?: string }).ip || request.socket?.remoteAddress;

        patchRequestToCaptureBody(request, isolationScope);

        // Update the isolation scope, isolate this request
        isolationScope.setSDKProcessingMetadata({ normalizedRequest, ipAddress });

        // attempt to update the scope's `transactionName` based on the request URL
        // Ideally, framework instrumentations coming after the HttpInstrumentation
        // update the transactionName once we get a parameterized route.
        const httpMethod = (request.method || 'GET').toUpperCase();
        const httpTarget = stripUrlQueryAndFragment(request.url || '/');

        const bestEffortTransactionName = `${httpMethod} ${httpTarget}`;

        isolationScope.setTransactionName(bestEffortTransactionName);

        if (instrumentation.getConfig().trackIncomingRequestsAsSessions !== false) {
          recordRequestSession({
            requestIsolationScope: isolationScope,
            response,
            sessionFlushingDelayMS: instrumentation.getConfig().sessionFlushingDelayMS ?? 60_000,
          });
        }

        return withIsolationScope(isolationScope, () => {
          return withScope(scope => {
            // Set a new propagationSpanId for this request
            scope.getPropagationContext().propagationSpanId = generateSpanId();
            return original.apply(this, [event, ...args]);
          });
        });
      };
    };
  }

  /**
   * Patch the outgoing request function for breadcrumbs.
   */
  private _getPatchOutgoingRequestFunction(): (
    // eslint-disable-next-line @typescript-eslint/no-explicit-any
    original: (...args: any[]) => http.ClientRequest,
  ) => (options: URL | http.RequestOptions | string, ...args: unknown[]) => http.ClientRequest {
    // eslint-disable-next-line @typescript-eslint/no-this-alias
    const instrumentation = this;

    return (original: (...args: unknown[]) => http.ClientRequest): ((...args: unknown[]) => http.ClientRequest) => {
      return function outgoingRequest(this: unknown, ...args: unknown[]): http.ClientRequest {
        instrumentation._diag.debug('http instrumentation for outgoing requests');

        // Making a copy to avoid mutating the original args array
        // We need to access and reconstruct the request options object passed to `ignoreOutgoingRequests`
        // so that it matches what Otel instrumentation passes to `ignoreOutgoingRequestHook`.
        // @see https://github.com/open-telemetry/opentelemetry-js/blob/7293e69c1e55ca62e15d0724d22605e61bd58952/experimental/packages/opentelemetry-instrumentation-http/src/http.ts#L756-L789
        const argsCopy = [...args];

        const options = argsCopy.shift() as URL | http.RequestOptions | string;

        const extraOptions =
          typeof argsCopy[0] === 'object' && (typeof options === 'string' || options instanceof URL)
            ? (argsCopy.shift() as http.RequestOptions)
            : undefined;

        const { optionsParsed } = getRequestInfo(instrumentation._diag, options, extraOptions);

        const request = original.apply(this, args) as ReturnType<typeof http.request>;

        request.prependListener('response', (response: http.IncomingMessage) => {
          const _breadcrumbs = instrumentation.getConfig().breadcrumbs;
          const breadCrumbsEnabled = typeof _breadcrumbs === 'undefined' ? true : _breadcrumbs;

          const _ignoreOutgoingRequests = instrumentation.getConfig().ignoreOutgoingRequests;
          const shouldCreateBreadcrumb =
            typeof _ignoreOutgoingRequests === 'function'
              ? !_ignoreOutgoingRequests(getRequestUrl(request), optionsParsed)
              : true;

          if (breadCrumbsEnabled && shouldCreateBreadcrumb) {
            addRequestBreadcrumb(request, response);
          }
        });

        return request;
      };
    };
  }

  /** Path the outgoing get function for breadcrumbs. */
  // eslint-disable-next-line @typescript-eslint/no-explicit-any
  private _getPatchOutgoingGetFunction(clientRequest: (...args: any[]) => http.ClientRequest) {
    return (_original: unknown): ((...args: unknown[]) => http.ClientRequest) => {
      // Re-implement http.get. This needs to be done (instead of using
      // getPatchOutgoingRequestFunction to patch it) because we need to
      // set the trace context header before the returned http.ClientRequest is
      // ended. The Node.js docs state that the only differences between
      // request and get are that (1) get defaults to the HTTP GET method and
      // (2) the returned request object is ended immediately. The former is
      // already true (at least in supported Node versions up to v10), so we
      // simply follow the latter. Ref:
      // https://nodejs.org/dist/latest/docs/api/http.html#http_http_get_options_callback
      // https://github.com/googleapis/cloud-trace-nodejs/blob/master/src/instrumentations/instrumentation-http.ts#L198
      return function outgoingGetRequest(...args: unknown[]): http.ClientRequest {
        const req = clientRequest(...args);
        req.end();
        return req;
      };
    };
  }
}

/**
 * This is a minimal version of `wrap` from shimmer:
 * https://github.com/othiym23/shimmer/blob/master/index.js
 *
 * In contrast to the original implementation, this version does not allow to unwrap,
 * and does not make it clear that the method is wrapped.
 * This is necessary because we want to wrap the http module with our own code,
 * while still allowing to use the HttpInstrumentation from OTEL.
 *
 * Without this, if we'd just use `wrap` from shimmer, the OTEL instrumentation would remove our wrapping,
 * because it only allows any module to be wrapped a single time.
 */
function stealthWrap<Nodule extends object, FieldName extends keyof Nodule>(
  nodule: Nodule,
  name: FieldName,
  wrapper: (original: Nodule[FieldName]) => Nodule[FieldName],
): Nodule[FieldName] {
  const original = nodule[name];
  const wrapped = wrapper(original);

  defineProperty(nodule, name, wrapped);
  return wrapped;
}

// Sets a property on an object, preserving its enumerability.
function defineProperty<Nodule extends object, FieldName extends keyof Nodule>(
  obj: Nodule,
  name: FieldName,
  value: Nodule[FieldName],
): void {
  const enumerable = !!obj[name] && Object.prototype.propertyIsEnumerable.call(obj, name);

  Object.defineProperty(obj, name, {
    configurable: true,
    enumerable: enumerable,
    writable: true,
    value: value,
  });
}

/** Add a breadcrumb for outgoing requests. */
function addRequestBreadcrumb(request: http.ClientRequest, response: http.IncomingMessage): void {
  const data = getBreadcrumbData(request);

  const statusCode = response.statusCode;
  const level = getBreadcrumbLogLevelFromHttpStatusCode(statusCode);

  addBreadcrumb(
    {
      category: 'http',
      data: {
        status_code: statusCode,
        ...data,
      },
      type: 'http',
      level,
    },
    {
      event: 'response',
      request,
      response,
    },
  );
}

function getBreadcrumbData(request: http.ClientRequest): Partial<SanitizedRequestData> {
  try {
    // `request.host` does not contain the port, but the host header does
    const host = request.getHeader('host') || request.host;
    const url = new URL(request.path, `${request.protocol}//${host}`);
    const parsedUrl = parseUrl(url.toString());

    const data: Partial<SanitizedRequestData> = {
      url: getSanitizedUrlString(parsedUrl),
      'http.method': request.method || 'GET',
    };

    if (parsedUrl.search) {
      data['http.query'] = parsedUrl.search;
    }
    if (parsedUrl.hash) {
      data['http.fragment'] = parsedUrl.hash;
    }

    return data;
  } catch {
    return {};
  }
}

/**
 * This method patches the request object to capture the body.
 * Instead of actually consuming the streamed body ourselves, which has potential side effects,
 * we monkey patch `req.on('data')` to intercept the body chunks.
 * This way, we only read the body if the user also consumes the body, ensuring we do not change any behavior in unexpected ways.
 */
function patchRequestToCaptureBody(req: IncomingMessage, isolationScope: Scope): void {
  const chunks: Buffer[] = [];

  function getChunksSize(): number {
    return chunks.reduce((acc, chunk) => acc + chunk.byteLength, 0);
  }

  /**
   * We need to keep track of the original callbacks, in order to be able to remove listeners again.
   * Since `off` depends on having the exact same function reference passed in, we need to be able to map
   * original listeners to our wrapped ones.
   */
  const callbackMap = new WeakMap();

  try {
    // eslint-disable-next-line @typescript-eslint/unbound-method
    req.on = new Proxy(req.on, {
      apply: (target, thisArg, args: Parameters<typeof req.on>) => {
        const [event, listener, ...restArgs] = args;

        if (event === 'data') {
          const callback = new Proxy(listener, {
            apply: (target, thisArg, args: Parameters<typeof listener>) => {
              // If we have already read more than the max body length, we stop adding chunks
              // To avoid growing the memory indefinitely if a response is e.g. streamed
              if (getChunksSize() < MAX_BODY_BYTE_LENGTH) {
                const chunk = args[0] as Buffer;
                chunks.push(chunk);
              } else if (DEBUG_BUILD) {
                logger.log(
                  `Dropping request body chunk because it maximum body length of ${MAX_BODY_BYTE_LENGTH}b is exceeded.`,
                );
              }

              return Reflect.apply(target, thisArg, args);
            },
          });

          callbackMap.set(listener, callback);

          return Reflect.apply(target, thisArg, [event, callback, ...restArgs]);
        }

        if (event === 'end') {
          const callback = new Proxy(listener, {
            apply: (target, thisArg, args) => {
              try {
                const body = Buffer.concat(chunks).toString('utf-8');

                if (body) {
                  const normalizedRequest = { data: body } satisfies RequestEventData;
                  isolationScope.setSDKProcessingMetadata({ normalizedRequest });
                }
              } catch {
                // ignore errors here
              }

              return Reflect.apply(target, thisArg, args);
            },
          });

          callbackMap.set(listener, callback);

          return Reflect.apply(target, thisArg, [event, callback, ...restArgs]);
        }

        return Reflect.apply(target, thisArg, args);
      },
    });

    // Ensure we also remove callbacks correctly
    // eslint-disable-next-line @typescript-eslint/unbound-method
    req.off = new Proxy(req.off, {
      apply: (target, thisArg, args: Parameters<typeof req.off>) => {
        const [, listener] = args;

        const callback = callbackMap.get(listener);
        if (callback) {
          callbackMap.delete(listener);

          const modifiedArgs = args.slice();
          modifiedArgs[1] = callback;
          return Reflect.apply(target, thisArg, modifiedArgs);
        }

        return Reflect.apply(target, thisArg, args);
      },
    });
  } catch {
    // ignore errors if we can't patch stuff
  }
}

/**
 * Starts a session and tracks it in the context of a given isolation scope.
 * When the passed response is finished, the session is put into a task and is
 * aggregated with other sessions that may happen in a certain time window
 * (sessionFlushingDelayMs).
 *
 * The sessions are always aggregated by the client that is on the current scope
 * at the time of ending the response (if there is one).
 */
// Exported for unit tests
export function recordRequestSession({
  requestIsolationScope,
  response,
  sessionFlushingDelayMS,
}: { requestIsolationScope: Scope; response: EventEmitter; sessionFlushingDelayMS?: number }): void {
  requestIsolationScope.setSDKProcessingMetadata({
    requestSession: { status: 'ok' },
  });
  response.once('close', () => {
    // We need to grab the client off the current scope instead of the isolation scope because the isolation scope doesn't hold any client out of the box.
    const client = getClient();
    const requestSession = requestIsolationScope.getScopeData().sdkProcessingMetadata.requestSession;

    if (client && requestSession) {
      DEBUG_BUILD && logger.debug(`Recorded request session with status: ${requestSession.status}`);

      const roundedDate = new Date();
      roundedDate.setSeconds(0, 0);
      const dateBucketKey = roundedDate.toISOString();

      const existingClientAggregate = clientToRequestSessionAggregatesMap.get(client);
      const bucket = existingClientAggregate?.[dateBucketKey] || { exited: 0, crashed: 0, errored: 0 };
      bucket[({ ok: 'exited', crashed: 'crashed', errored: 'errored' } as const)[requestSession.status]]++;

      if (existingClientAggregate) {
        existingClientAggregate[dateBucketKey] = bucket;
      } else {
        DEBUG_BUILD && logger.debug('Opened new request session aggregate.');
        const newClientAggregate = { [dateBucketKey]: bucket };
        clientToRequestSessionAggregatesMap.set(client, newClientAggregate);

        const flushPendingClientAggregates = (): void => {
          clearTimeout(timeout);
          unregisterClientFlushHook();
          clientToRequestSessionAggregatesMap.delete(client);

          const aggregatePayload: AggregationCounts[] = Object.entries(newClientAggregate).map(
            ([timestamp, value]) => ({
              started: timestamp,
              exited: value.exited,
              errored: value.errored,
              crashed: value.crashed,
            }),
          );
          client.sendSession({ aggregates: aggregatePayload });
        };

        const unregisterClientFlushHook = client.on('flush', () => {
          DEBUG_BUILD && logger.debug('Sending request session aggregate due to client flush');
          flushPendingClientAggregates();
        });
        const timeout = setTimeout(() => {
          DEBUG_BUILD && logger.debug('Sending request session aggregate due to flushing schedule');
          flushPendingClientAggregates();
        }, sessionFlushingDelayMS).unref();
      }
    }
  });
}

const clientToRequestSessionAggregatesMap = new Map<
  Client,
  { [timestampRoundedToSeconds: string]: { exited: number; crashed: number; errored: number } }
<<<<<<< HEAD
>();

function getAbsoluteUrl(origin: string, path: string = '/'): string {
  try {
    const url = new URL(path, origin);
    return url.toString();
  } catch {
    // fallback: Construct it on our own
    const url = `${origin}`;

    if (url.endsWith('/') && path.startsWith('/')) {
      return `${url}${path.slice(1)}`;
    }

    if (!url.endsWith('/') && !path.startsWith('/')) {
      return `${url}/${path.slice(1)}`;
    }

    return `${url}${path}`;
  }
}
=======
>();
>>>>>>> cea9484f
<|MERGE_RESOLUTION|>--- conflicted
+++ resolved
@@ -22,7 +22,6 @@
   withScope,
 } from '@sentry/core';
 import { DEBUG_BUILD } from '../../debug-build';
-import { mergeBaggageHeaders } from '../../utils/baggage';
 import { getRequestUrl } from '../../utils/getRequestUrl';
 import { getRequestInfo } from './vendor/getRequestInfo';
 
@@ -531,28 +530,4 @@
 const clientToRequestSessionAggregatesMap = new Map<
   Client,
   { [timestampRoundedToSeconds: string]: { exited: number; crashed: number; errored: number } }
-<<<<<<< HEAD
->();
-
-function getAbsoluteUrl(origin: string, path: string = '/'): string {
-  try {
-    const url = new URL(path, origin);
-    return url.toString();
-  } catch {
-    // fallback: Construct it on our own
-    const url = `${origin}`;
-
-    if (url.endsWith('/') && path.startsWith('/')) {
-      return `${url}${path.slice(1)}`;
-    }
-
-    if (!url.endsWith('/') && !path.startsWith('/')) {
-      return `${url}/${path.slice(1)}`;
-    }
-
-    return `${url}${path}`;
-  }
-}
-=======
->();
->>>>>>> cea9484f
+>();