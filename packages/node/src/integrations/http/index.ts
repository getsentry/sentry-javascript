import type { ClientRequest, IncomingMessage, RequestOptions, ServerResponse } from 'node:http';
import { diag } from '@opentelemetry/api';
import type { HttpInstrumentationConfig } from '@opentelemetry/instrumentation-http';
import { HttpInstrumentation } from '@opentelemetry/instrumentation-http';
import type { Span } from '@sentry/core';
import { defineIntegration, getClient } from '@sentry/core';
import { generateInstrumentOnce } from '../../otel/instrument';
import type { NodeClient } from '../../sdk/client';
import type { HTTPModuleRequestIncomingMessage } from '../../transports/http-module';
import type { NodeClientOptions } from '../../types';
import { addOriginToSpan } from '../../utils/addOriginToSpan';
import { getRequestUrl } from '../../utils/getRequestUrl';
import type { SentryHttpInstrumentationOptions } from './SentryHttpInstrumentation';
import { SentryHttpInstrumentation } from './SentryHttpInstrumentation';
import { SentryHttpInstrumentationBeforeOtel } from './SentryHttpInstrumentationBeforeOtel';

const INTEGRATION_NAME = 'Http';

const INSTRUMENTATION_NAME = '@opentelemetry_sentry-patched/instrumentation-http';

interface HttpOptions {
  /**
   * Whether breadcrumbs should be recorded for outgoing requests.
   * Defaults to true
   */
  breadcrumbs?: boolean;

  /**
   * If set to false, do not emit any spans.
   * This will ensure that the default HttpInstrumentation from OpenTelemetry is not setup,
   * only the Sentry-specific instrumentation for request isolation is applied.
   *
   * If `skipOpenTelemetrySetup: true` is configured, this defaults to `false`, otherwise it defaults to `true`.
   */
  spans?: boolean;

  /**
   * Whether the integration should create [Sessions](https://docs.sentry.io/product/releases/health/#sessions) for incoming requests to track the health and crash-free rate of your releases in Sentry.
   * Read more about Release Health: https://docs.sentry.io/product/releases/health/
   *
   * Defaults to `true`.
   */
  trackIncomingRequestsAsSessions?: boolean;

  /**
   * Number of milliseconds until sessions tracked with `trackIncomingRequestsAsSessions` will be flushed as a session aggregate.
   *
   * Defaults to `60000` (60s).
   */
  sessionFlushingDelayMS?: number;

  /**
   * Do not capture spans or breadcrumbs for outgoing HTTP requests to URLs where the given callback returns `true`.
   * This controls both span & breadcrumb creation - spans will be non recording if tracing is disabled.
   *
   * The `url` param contains the entire URL, including query string (if any), protocol, host, etc. of the outgoing request.
   * For example: `'https://someService.com/users/details?id=123'`
   *
   * The `request` param contains the original {@type RequestOptions} object used to make the outgoing request.
   * You can use it to filter on additional properties like method, headers, etc.
   */
  ignoreOutgoingRequests?: (url: string, request: RequestOptions) => boolean;

  /**
   * Do not capture spans for incoming HTTP requests to URLs where the given callback returns `true`.
   * Spans will be non recording if tracing is disabled.
   *
   * The `urlPath` param consists of the URL path and query string (if any) of the incoming request.
   * For example: `'/users/details?id=123'`
   *
   * The `request` param contains the original {@type IncomingMessage} object of the incoming request.
   * You can use it to filter on additional properties like method, headers, etc.
   */
  ignoreIncomingRequests?: (urlPath: string, request: IncomingMessage) => boolean;

  /**
   * If true, do not generate spans for incoming requests at all.
   * This is used by Remix to avoid generating spans for incoming requests, as it generates its own spans.
   */
  disableIncomingRequestSpans?: boolean;

  /**
   * Additional instrumentation options that are passed to the underlying HttpInstrumentation.
   */
  instrumentation?: {
    requestHook?: (span: Span, req: ClientRequest | HTTPModuleRequestIncomingMessage) => void;
    responseHook?: (span: Span, response: HTTPModuleRequestIncomingMessage | ServerResponse) => void;
    applyCustomAttributesOnSpan?: (
      span: Span,
      request: ClientRequest | HTTPModuleRequestIncomingMessage,
      response: HTTPModuleRequestIncomingMessage | ServerResponse,
    ) => void;

    /**
     * You can pass any configuration through to the underlying instrumentation.
     * Note that there are no semver guarantees for this!
     */
    _experimentalConfig?: ConstructorParameters<typeof HttpInstrumentation>[0];
  };
}

const instrumentSentryHttpBeforeOtel = generateInstrumentOnce(`${INTEGRATION_NAME}.sentry-before-otel`, () => {
  return new SentryHttpInstrumentationBeforeOtel();
});

const instrumentSentryHttp = generateInstrumentOnce<SentryHttpInstrumentationOptions>(
  `${INTEGRATION_NAME}.sentry`,
  options => {
    return new SentryHttpInstrumentation(options);
  },
);

export const instrumentOtelHttp = generateInstrumentOnce<HttpInstrumentationConfig>(INTEGRATION_NAME, config => {
  const instrumentation = new HttpInstrumentation(config);

  // We want to update the logger namespace so we can better identify what is happening here
  try {
    instrumentation['_diag'] = diag.createComponentLogger({
      namespace: INSTRUMENTATION_NAME,
    });
    // @ts-expect-error We are writing a read-only property here...
    instrumentation.instrumentationName = INSTRUMENTATION_NAME;
  } catch {
    // ignore errors here...
  }

  return instrumentation;
});

/** Exported only for tests. */
export function _shouldInstrumentSpans(options: HttpOptions, clientOptions: Partial<NodeClientOptions> = {}): boolean {
  // If `spans` is passed in, it takes precedence
  // Else, we by default emit spans, unless `skipOpenTelemetrySetup` is set to `true`
  return typeof options.spans === 'boolean' ? options.spans : !clientOptions.skipOpenTelemetrySetup;
}

/**
 * The http integration instruments Node's internal http and https modules.
 * It creates breadcrumbs and spans for outgoing HTTP requests which will be attached to the currently active span.
 */
export const httpIntegration = defineIntegration((options: HttpOptions = {}) => {
  return {
    name: INTEGRATION_NAME,
    setupOnce() {
      // Below, we instrument the Node.js HTTP API three times. 2 times Sentry-specific, 1 time OTEL specific.
      // Due to timing reasons, we sometimes need to apply Sentry instrumentation _before_ we apply the OTEL
      // instrumentation (e.g. to flush on serverless platforms), and sometimes we need to apply Sentry instrumentation
      // _after_ we apply OTEL instrumentation (e.g. for isolation scope handling and breadcrumbs).

      // This is Sentry-specific instrumentation that is applied _before_ any OTEL instrumentation.
      if (process.env.VERCEL) {
        // Currently this instrumentation only does something when deployed on Vercel, so to save some overhead, we short circuit adding it here only for Vercel.
        // If it's functionality is extended in the future, feel free to remove the if statement and this comment.
        instrumentSentryHttpBeforeOtel();
      }

      const instrumentSpans = _shouldInstrumentSpans(options, getClient<NodeClient>()?.getOptions());

      // This is the "regular" OTEL instrumentation that emits spans
      if (instrumentSpans) {
        const instrumentationConfig = getConfigWithDefaults(options);
        instrumentOtelHttp(instrumentationConfig);
      }

<<<<<<< HEAD
      // This is Sentry-specific instrumentation that is applied _after_ any OTEL instrumentation.
      instrumentSentryHttp(options);
=======
      // This is the Sentry-specific instrumentation that isolates requests & creates breadcrumbs
      // Note that this _has_ to be wrapped after the OTEL instrumentation,
      // otherwise the isolation will not work correctly
      instrumentSentryHttp({
        ...options,
        // If spans are not instrumented, it means the HttpInstrumentation has not been added
        // In that case, we want to handle incoming trace extraction ourselves
        extractIncomingTraceFromHeader: !instrumentSpans,
      });
>>>>>>> 57e96545
    },
  };
});

/**
 * Determines if @param req is a ClientRequest, meaning the request was created within the express app
 * and it's an outgoing request.
 * Checking for properties instead of using `instanceOf` to avoid importing the request classes.
 */
function _isClientRequest(req: ClientRequest | HTTPModuleRequestIncomingMessage): req is ClientRequest {
  return 'outputData' in req && 'outputSize' in req && !('client' in req) && !('statusCode' in req);
}

/**
 * Detects if an incoming request is a prefetch request.
 */
function isKnownPrefetchRequest(req: HTTPModuleRequestIncomingMessage): boolean {
  // Currently only handles Next.js prefetch requests but may check other frameworks in the future.
  return req.headers['next-router-prefetch'] === '1';
}

function getConfigWithDefaults(options: Partial<HttpOptions> = {}): HttpInstrumentationConfig {
  const instrumentationConfig = {
    ...options.instrumentation?._experimentalConfig,

    disableIncomingRequestInstrumentation: options.disableIncomingRequestSpans,

    ignoreOutgoingRequestHook: request => {
      const url = getRequestUrl(request);

      if (!url) {
        return false;
      }

      const _ignoreOutgoingRequests = options.ignoreOutgoingRequests;
      if (_ignoreOutgoingRequests?.(url, request)) {
        return true;
      }

      return false;
    },

    ignoreIncomingRequestHook: request => {
      // request.url is the only property that holds any information about the url
      // it only consists of the URL path and query string (if any)
      const urlPath = request.url;

      const method = request.method?.toUpperCase();
      // We do not capture OPTIONS/HEAD requests as transactions
      if (method === 'OPTIONS' || method === 'HEAD') {
        return true;
      }

      const _ignoreIncomingRequests = options.ignoreIncomingRequests;
      if (urlPath && _ignoreIncomingRequests?.(urlPath, request)) {
        return true;
      }

      return false;
    },

    requireParentforOutgoingSpans: false,
    requireParentforIncomingSpans: false,
    requestHook: (span, req) => {
      addOriginToSpan(span, 'auto.http.otel.http');
      if (!_isClientRequest(req) && isKnownPrefetchRequest(req)) {
        span.setAttribute('sentry.http.prefetch', true);
      }

      options.instrumentation?.requestHook?.(span, req);
    },
    responseHook: (span, res) => {
      options.instrumentation?.responseHook?.(span, res);
    },
    applyCustomAttributesOnSpan: (
      span: Span,
      request: ClientRequest | HTTPModuleRequestIncomingMessage,
      response: HTTPModuleRequestIncomingMessage | ServerResponse,
    ) => {
      options.instrumentation?.applyCustomAttributesOnSpan?.(span, request, response);
    },
  } satisfies HttpInstrumentationConfig;

  return instrumentationConfig;
}<|MERGE_RESOLUTION|>--- conflicted
+++ resolved
@@ -162,20 +162,13 @@
         instrumentOtelHttp(instrumentationConfig);
       }
 
-<<<<<<< HEAD
       // This is Sentry-specific instrumentation that is applied _after_ any OTEL instrumentation.
-      instrumentSentryHttp(options);
-=======
-      // This is the Sentry-specific instrumentation that isolates requests & creates breadcrumbs
-      // Note that this _has_ to be wrapped after the OTEL instrumentation,
-      // otherwise the isolation will not work correctly
       instrumentSentryHttp({
         ...options,
         // If spans are not instrumented, it means the HttpInstrumentation has not been added
         // In that case, we want to handle incoming trace extraction ourselves
         extractIncomingTraceFromHeader: !instrumentSpans,
       });
->>>>>>> 57e96545
     },
   };
 });
