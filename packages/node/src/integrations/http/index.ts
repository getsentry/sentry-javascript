import type { ClientRequest, IncomingMessage, RequestOptions, ServerResponse } from 'node:http';
import { diag } from '@opentelemetry/api';
import type { HttpInstrumentationConfig } from '@opentelemetry/instrumentation-http';
import { HttpInstrumentation } from '@opentelemetry/instrumentation-http';
import type { Span } from '@sentry/core';
import { defineIntegration } from '@sentry/core';
import { generateInstrumentOnce } from '../../otel/instrument';
import type { HTTPModuleRequestIncomingMessage } from '../../transports/http-module';
import type { NodeClientOptions } from '../../types';
import { addOriginToSpan } from '../../utils/addOriginToSpan';
import { getRequestUrl } from '../../utils/getRequestUrl';
import { SentryHttpInstrumentation } from './SentryHttpInstrumentation';

const INTEGRATION_NAME = 'Http';

const INSTRUMENTATION_NAME = '@opentelemetry_sentry-patched/instrumentation-http';

interface HttpOptions {
  /**
   * Whether breadcrumbs should be recorded for outgoing requests.
   * Defaults to true
   */
  breadcrumbs?: boolean;

  /**
   * If set to false, do not emit any spans.
   * This will ensure that the default HttpInstrumentation from OpenTelemetry is not setup,
   * only the Sentry-specific instrumentation for request isolation is applied.
   *
   * If `skipOpenTelemetrySetup: true` is configured, this defaults to `false`, otherwise it defaults to `true`.
   */
  spans?: boolean;

  /**
   * Whether the integration should create [Sessions](https://docs.sentry.io/product/releases/health/#sessions) for incoming requests to track the health and crash-free rate of your releases in Sentry.
   * Read more about Release Health: https://docs.sentry.io/product/releases/health/
   *
   * Defaults to `true`.
   */
  // TODO(v9): Remove the note above.
  trackIncomingRequestsAsSessions?: boolean;

  /**
   * Do not capture spans or breadcrumbs for outgoing HTTP requests to URLs where the given callback returns `true`.
   * This controls both span & breadcrumb creation - spans will be non recording if tracing is disabled.
   *
   * The `url` param contains the entire URL, including query string (if any), protocol, host, etc. of the outgoing request.
   * For example: `'https://someService.com/users/details?id=123'`
   *
   * The `request` param contains the original {@type RequestOptions} object used to make the outgoing request.
   * You can use it to filter on additional properties like method, headers, etc.
   */
  ignoreOutgoingRequests?: (url: string, request: RequestOptions) => boolean;

  /**
   * Do not capture spans for incoming HTTP requests to URLs where the given callback returns `true`.
   * Spans will be non recording if tracing is disabled.
   *
   * The `urlPath` param consists of the URL path and query string (if any) of the incoming request.
   * For example: `'/users/details?id=123'`
   *
   * The `request` param contains the original {@type IncomingMessage} object of the incoming request.
   * You can use it to filter on additional properties like method, headers, etc.
   */
  ignoreIncomingRequests?: (urlPath: string, request: IncomingMessage) => boolean;

  /**
   * If true, do not generate spans for incoming requests at all.
   * This is used by Remix to avoid generating spans for incoming requests, as it generates its own spans.
   */
  disableIncomingRequestSpans?: boolean;

  /**
   * Additional instrumentation options that are passed to the underlying HttpInstrumentation.
   */
  instrumentation?: {
    requestHook?: (span: Span, req: ClientRequest | HTTPModuleRequestIncomingMessage) => void;
    responseHook?: (span: Span, response: HTTPModuleRequestIncomingMessage | ServerResponse) => void;
    applyCustomAttributesOnSpan?: (
      span: Span,
      request: ClientRequest | HTTPModuleRequestIncomingMessage,
      response: HTTPModuleRequestIncomingMessage | ServerResponse,
    ) => void;

    /**
     * You can pass any configuration through to the underlying instrumentation.
     * Note that there are no semver guarantees for this!
     */
    _experimentalConfig?: ConstructorParameters<typeof HttpInstrumentation>[0];
  };
}

const instrumentSentryHttp = generateInstrumentOnce<{
  breadcrumbs?: HttpOptions['breadcrumbs'];
  ignoreOutgoingRequests?: HttpOptions['ignoreOutgoingRequests'];
  trackIncomingRequestsAsSessions?: HttpOptions['trackIncomingRequestsAsSessions'];
}>(`${INTEGRATION_NAME}.sentry`, options => {
  return new SentryHttpInstrumentation({
    breadcrumbs: options?.breadcrumbs,
    ignoreOutgoingRequests: options?.ignoreOutgoingRequests,
    trackIncomingRequestsAsSessions: options?.trackIncomingRequestsAsSessions,
  });
});

export const instrumentOtelHttp = generateInstrumentOnce<HttpInstrumentationConfig>(INTEGRATION_NAME, config => {
  const instrumentation = new HttpInstrumentation(config);

  // We want to update the logger namespace so we can better identify what is happening here
  try {
    instrumentation['_diag'] = diag.createComponentLogger({
      namespace: INSTRUMENTATION_NAME,
    });
    // @ts-expect-error We are writing a read-only property here...
    instrumentation.instrumentationName = INSTRUMENTATION_NAME;
  } catch {
    // ignore errors here...
  }

  return instrumentation;
});

/** Exported only for tests. */
export function _shouldInstrumentSpans(options: HttpOptions, clientOptions: Partial<NodeClientOptions> = {}): boolean {
  // If `spans` is passed in, it takes precedence
  // Else, we by default emit spans, unless `skipOpenTelemetrySetup` is set to `true`
  return typeof options.spans === 'boolean' ? options.spans : !clientOptions.skipOpenTelemetrySetup;
}

/**
<<<<<<< HEAD
=======
 * Instrument the HTTP and HTTPS modules.
 */
const instrumentHttp = (options: HttpOptions = {}): void => {
  const instrumentSpans = _shouldInstrumentSpans(options, getClient<NodeClient>()?.getOptions());

  // This is the "regular" OTEL instrumentation that emits spans
  if (instrumentSpans) {
    const instrumentationConfig = getConfigWithDefaults(options);
    instrumentOtelHttp(instrumentationConfig);
  }

  // This is the Sentry-specific instrumentation that isolates requests & creates breadcrumbs
  // Note that this _has_ to be wrapped after the OTEL instrumentation,
  // otherwise the isolation will not work correctly
  instrumentSentryHttp(options);
};

/**
>>>>>>> 8b81476c
 * The http integration instruments Node's internal http and https modules.
 * It creates breadcrumbs and spans for outgoing HTTP requests which will be attached to the currently active span.
 */
export const httpIntegration = defineIntegration((options: HttpOptions = {}) => {
  return {
    name: INTEGRATION_NAME,
    setupOnce() {
      // This is the "regular" OTEL instrumentation that emits spans
      if (options.spans !== false) {
        const instrumentationConfig = getConfigWithDefaults(options);
        instrumentOtelHttp(instrumentationConfig);
      }

      // This is the Sentry-specific instrumentation that isolates requests & creates breadcrumbs
      // Note that this _has_ to be wrapped after the OTEL instrumentation,
      // otherwise the isolation will not work correctly
      instrumentSentryHttp(options);
    },
  };
});

/**
 * Determines if @param req is a ClientRequest, meaning the request was created within the express app
 * and it's an outgoing request.
 * Checking for properties instead of using `instanceOf` to avoid importing the request classes.
 */
function _isClientRequest(req: ClientRequest | HTTPModuleRequestIncomingMessage): req is ClientRequest {
  return 'outputData' in req && 'outputSize' in req && !('client' in req) && !('statusCode' in req);
}

/**
 * Detects if an incoming request is a prefetch request.
 */
function isKnownPrefetchRequest(req: HTTPModuleRequestIncomingMessage): boolean {
  // Currently only handles Next.js prefetch requests but may check other frameworks in the future.
  return req.headers['next-router-prefetch'] === '1';
}

function getConfigWithDefaults(options: Partial<HttpOptions> = {}): HttpInstrumentationConfig {
  const instrumentationConfig = {
    ...options.instrumentation?._experimentalConfig,

    disableIncomingRequestInstrumentation: options.disableIncomingRequestSpans,

    ignoreOutgoingRequestHook: request => {
      const url = getRequestUrl(request);

      if (!url) {
        return false;
      }

      const _ignoreOutgoingRequests = options.ignoreOutgoingRequests;
      if (_ignoreOutgoingRequests && _ignoreOutgoingRequests(url, request)) {
        return true;
      }

      return false;
    },

    ignoreIncomingRequestHook: request => {
      // request.url is the only property that holds any information about the url
      // it only consists of the URL path and query string (if any)
      const urlPath = request.url;

      const method = request.method?.toUpperCase();
      // We do not capture OPTIONS/HEAD requests as transactions
      if (method === 'OPTIONS' || method === 'HEAD') {
        return true;
      }

      const _ignoreIncomingRequests = options.ignoreIncomingRequests;
      if (urlPath && _ignoreIncomingRequests && _ignoreIncomingRequests(urlPath, request)) {
        return true;
      }

      return false;
    },

    requireParentforOutgoingSpans: false,
    requireParentforIncomingSpans: false,
    requestHook: (span, req) => {
      addOriginToSpan(span, 'auto.http.otel.http');
      if (!_isClientRequest(req) && isKnownPrefetchRequest(req)) {
        span.setAttribute('sentry.http.prefetch', true);
      }

      options.instrumentation?.requestHook?.(span, req);
    },
    responseHook: (span, res) => {
<<<<<<< HEAD
=======
      const client = getClient<NodeClient>();

      if (
        client &&
        // eslint-disable-next-line deprecation/deprecation
        client.getOptions().autoSessionTracking !== false &&
        options.trackIncomingRequestsAsSessions !== false
      ) {
        setImmediate(() => {
          client['_captureRequestSession']();
        });
      }

>>>>>>> 8b81476c
      options.instrumentation?.responseHook?.(span, res);
    },
    applyCustomAttributesOnSpan: (
      span: Span,
      request: ClientRequest | HTTPModuleRequestIncomingMessage,
      response: HTTPModuleRequestIncomingMessage | ServerResponse,
    ) => {
      options.instrumentation?.applyCustomAttributesOnSpan?.(span, request, response);
    },
  } satisfies HttpInstrumentationConfig;

  return instrumentationConfig;
}<|MERGE_RESOLUTION|>--- conflicted
+++ resolved
@@ -3,8 +3,9 @@
 import type { HttpInstrumentationConfig } from '@opentelemetry/instrumentation-http';
 import { HttpInstrumentation } from '@opentelemetry/instrumentation-http';
 import type { Span } from '@sentry/core';
-import { defineIntegration } from '@sentry/core';
+import { defineIntegration, getClient } from '@sentry/core';
 import { generateInstrumentOnce } from '../../otel/instrument';
+import type { NodeClient } from '../../sdk/client';
 import type { HTTPModuleRequestIncomingMessage } from '../../transports/http-module';
 import type { NodeClientOptions } from '../../types';
 import { addOriginToSpan } from '../../utils/addOriginToSpan';
@@ -127,27 +128,6 @@
 }
 
 /**
-<<<<<<< HEAD
-=======
- * Instrument the HTTP and HTTPS modules.
- */
-const instrumentHttp = (options: HttpOptions = {}): void => {
-  const instrumentSpans = _shouldInstrumentSpans(options, getClient<NodeClient>()?.getOptions());
-
-  // This is the "regular" OTEL instrumentation that emits spans
-  if (instrumentSpans) {
-    const instrumentationConfig = getConfigWithDefaults(options);
-    instrumentOtelHttp(instrumentationConfig);
-  }
-
-  // This is the Sentry-specific instrumentation that isolates requests & creates breadcrumbs
-  // Note that this _has_ to be wrapped after the OTEL instrumentation,
-  // otherwise the isolation will not work correctly
-  instrumentSentryHttp(options);
-};
-
-/**
->>>>>>> 8b81476c
  * The http integration instruments Node's internal http and https modules.
  * It creates breadcrumbs and spans for outgoing HTTP requests which will be attached to the currently active span.
  */
@@ -155,8 +135,10 @@
   return {
     name: INTEGRATION_NAME,
     setupOnce() {
+      const instrumentSpans = _shouldInstrumentSpans(options, getClient<NodeClient>()?.getOptions());
+
       // This is the "regular" OTEL instrumentation that emits spans
-      if (options.spans !== false) {
+      if (instrumentSpans) {
         const instrumentationConfig = getConfigWithDefaults(options);
         instrumentOtelHttp(instrumentationConfig);
       }
@@ -237,22 +219,6 @@
       options.instrumentation?.requestHook?.(span, req);
     },
     responseHook: (span, res) => {
-<<<<<<< HEAD
-=======
-      const client = getClient<NodeClient>();
-
-      if (
-        client &&
-        // eslint-disable-next-line deprecation/deprecation
-        client.getOptions().autoSessionTracking !== false &&
-        options.trackIncomingRequestsAsSessions !== false
-      ) {
-        setImmediate(() => {
-          client['_captureRequestSession']();
-        });
-      }
-
->>>>>>> 8b81476c
       options.instrumentation?.responseHook?.(span, res);
     },
     applyCustomAttributesOnSpan: (
