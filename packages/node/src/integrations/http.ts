--- conflicted
+++ resolved
@@ -3,17 +3,7 @@
 import type { HttpInstrumentationConfig } from '@opentelemetry/instrumentation-http';
 import { HttpInstrumentation } from '@opentelemetry/instrumentation-http';
 import type { Span } from '@sentry/core';
-<<<<<<< HEAD
-import {
-  defineIntegration,
-  getClient,
-  hasSpansEnabled,
-  httpHeadersToSpanAttributes,
-  stripUrlQueryAndFragment,
-} from '@sentry/core';
-=======
-import { defineIntegration, getClient, hasSpansEnabled } from '@sentry/core';
->>>>>>> 47451774
+import { defineIntegration, getClient, hasSpansEnabled, httpHeadersToSpanAttributes, stripUrlQueryAndFragment } from '@sentry/core';
 import type { HTTPModuleRequestIncomingMessage, NodeClient } from '@sentry/node-core';
 import {
   type SentryHttpInstrumentationOptions,
@@ -276,6 +266,7 @@
     requestHook: (span, req) => {
       addOriginToSpan(span, 'auto.http.otel.http');
 
+      // todo
       // Extract headers for incoming requests
       if (!_isClientRequest(req)) {
         const client = getClient();
