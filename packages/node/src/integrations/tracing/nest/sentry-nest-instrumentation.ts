--- conflicted
+++ resolved
@@ -9,11 +9,7 @@
 import type { Span } from '@sentry/types';
 import { SDK_VERSION } from '@sentry/utils';
 import { getMiddlewareSpanOptions, isPatched } from './helpers';
-<<<<<<< HEAD
-import type {InjectableTarget, Observable} from './types';
-=======
-import type { CatchTarget, InjectableTarget } from './types';
->>>>>>> 7b170d29
+import type { CatchTarget, InjectableTarget, Observable } from './types';
 
 const supportedVersions = ['>=8.0.0 <11'];
 
