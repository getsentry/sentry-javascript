--- conflicted
+++ resolved
@@ -1,16 +1,10 @@
 import { types } from 'node:util';
 import { Worker } from 'node:worker_threads';
-<<<<<<< HEAD
+import type { Contexts, Event, EventHint, Integration, IntegrationFn, ScopeData } from '@sentry/core';
 import {
   GLOBAL_OBJ,
   defineIntegration,
   getClient,
-=======
-import type { Contexts, Event, EventHint, Integration, IntegrationFn, ScopeData } from '@sentry/core';
-import {
-  GLOBAL_OBJ,
-  defineIntegration,
->>>>>>> 9c55aa0c
   getCurrentScope,
   getFilenameToDebugIdMap,
   getGlobalScope,
@@ -18,10 +12,6 @@
   logger,
   mergeScopeData,
 } from '@sentry/core';
-<<<<<<< HEAD
-import type { Contexts, Event, EventHint, Integration, IntegrationFn, ScopeData } from '@sentry/types';
-=======
->>>>>>> 9c55aa0c
 import { NODE_VERSION } from '../../nodeVersion';
 import type { NodeClient } from '../../sdk/client';
 import type { AnrIntegrationOptions, WorkerStartData } from './common';
