/* eslint-disable @typescript-eslint/no-explicit-any */
import {
  captureException,
  getCurrentHub,
  hasTracingEnabled,
  runWithAsyncContext,
  startTransaction,
  withScope,
} from '@sentry/core';
import type { Span } from '@sentry/types';
import type { AddRequestDataToEventOptions } from '@sentry/utils';
import {
  addRequestDataToTransaction,
  baggageHeaderToDynamicSamplingContext,
  dropUndefinedKeys,
  extractPathForTransaction,
  extractTraceparentData,
  isString,
  logger,
  normalize,
} from '@sentry/utils';
import type * as http from 'http';

import type { NodeClient } from './client';
import { extractRequestData } from './requestdata';
// TODO (v8 / XXX) Remove this import
import type { ParseRequestOptions } from './requestDataDeprecated';
import { flush, isAutoSessionTrackingEnabled } from './sdk';

/**
 * Express-compatible tracing handler.
 * @see Exposed as `Handlers.tracingHandler`
 */
export function tracingHandler(): (
  req: http.IncomingMessage,
  res: http.ServerResponse,
  next: (error?: any) => void,
) => void {
  return function sentryTracingMiddleware(
    req: http.IncomingMessage,
    res: http.ServerResponse,
    next: (error?: any) => void,
  ): void {
    const hub = getCurrentHub();
    const options = hub.getClient()?.getOptions();

    if (
      !options ||
      options.instrumenter !== 'sentry' ||
      req.method?.toUpperCase() === 'OPTIONS' ||
      req.method?.toUpperCase() === 'HEAD'
    ) {
      return next();
    }

    if (!hasTracingEnabled(options)) {
      __DEBUG_BUILD__ &&
        logger.warn(
          'Sentry `tracingHandler` is being used, but tracing is disabled. Please enable tracing by setting ' +
            'either `tracesSampleRate` or `tracesSampler` in your `Sentry.init()` options.',
        );
      return next();
    }

    // If there is a trace header set, we extract the data from it (parentSpanId, traceId, and sampling decision)
    const traceparentData =
      req.headers && isString(req.headers['sentry-trace']) && extractTraceparentData(req.headers['sentry-trace']);
    const incomingBaggageHeaders = req.headers?.baggage;
    const dynamicSamplingContext = baggageHeaderToDynamicSamplingContext(incomingBaggageHeaders);

    const [name, source] = extractPathForTransaction(req, { path: true, method: true });
    const transaction = startTransaction(
      {
        name,
        op: 'http.server',
        ...traceparentData,
        metadata: {
          dynamicSamplingContext: traceparentData && !dynamicSamplingContext ? {} : dynamicSamplingContext,
          // The request should already have been stored in `scope.sdkProcessingMetadata` (which will become
          // `event.sdkProcessingMetadata` the same way the metadata here will) by `sentryRequestMiddleware`, but on the
          // off chance someone is using `sentryTracingMiddleware` without `sentryRequestMiddleware`, it doesn't hurt to
          // be sure
          request: req,
          source,
        },
      },
      // extra context passed to the tracesSampler
      { request: extractRequestData(req) },
    );

    // We put the transaction on the scope so users can attach children to it
    hub.configureScope(scope => {
      scope.setSpan(transaction);
    });

    // We also set __sentry_transaction on the response so people can grab the transaction there to add
    // spans to it later.
    // eslint-disable-next-line @typescript-eslint/no-unsafe-member-access
    (res as any).__sentry_transaction = transaction;

    res.once('finish', () => {
      // Push `transaction.finish` to the next event loop so open spans have a chance to finish before the transaction
      // closes
      setImmediate(() => {
        addRequestDataToTransaction(transaction, req);
        transaction.setHttpStatus(res.statusCode);
        transaction.finish();
      });
    });

    next();
  };
}

export type RequestHandlerOptions =
  // TODO (v8 / XXX) Remove ParseRequestOptions type and eslint override
  // eslint-disable-next-line deprecation/deprecation
  | (ParseRequestOptions | AddRequestDataToEventOptions) & {
      flushTimeout?: number;
    };

/**
 * Backwards compatibility shim which can be removed in v8. Forces the given options to follow the
 * `AddRequestDataToEventOptions` interface.
 *
 * TODO (v8): Get rid of this, and stop passing `requestDataOptionsFromExpressHandler` to `setSDKProcessingMetadata`.
 */
function convertReqHandlerOptsToAddReqDataOpts(
  reqHandlerOptions: RequestHandlerOptions = {},
): AddRequestDataToEventOptions | undefined {
  let addRequestDataOptions: AddRequestDataToEventOptions | undefined;

  if ('include' in reqHandlerOptions) {
    addRequestDataOptions = { include: reqHandlerOptions.include };
  } else {
    // eslint-disable-next-line deprecation/deprecation
    const { ip, request, transaction, user } = reqHandlerOptions as ParseRequestOptions;

    if (ip || request || transaction || user) {
      addRequestDataOptions = { include: dropUndefinedKeys({ ip, request, transaction, user }) };
    }
  }

  return addRequestDataOptions;
}

/**
 * Express compatible request handler.
 * @see Exposed as `Handlers.requestHandler`
 */
export function requestHandler(
  options?: RequestHandlerOptions,
): (req: http.IncomingMessage, res: http.ServerResponse, next: (error?: any) => void) => void {
  // TODO (v8): Get rid of this
  const requestDataOptions = convertReqHandlerOptsToAddReqDataOpts(options);

  const currentHub = getCurrentHub();
  const client = currentHub.getClient<NodeClient>();
  // Initialise an instance of SessionFlusher on the client when `autoSessionTracking` is enabled and the
  // `requestHandler` middleware is used indicating that we are running in SessionAggregates mode
  if (client && isAutoSessionTrackingEnabled(client)) {
    client.initSessionFlusher();

    // If Scope contains a Single mode Session, it is removed in favor of using Session Aggregates mode
    const scope = currentHub.getScope();
    if (scope && scope.getSession()) {
      scope.setSession();
    }
  }

  return function sentryRequestMiddleware(
    req: http.IncomingMessage,
    res: http.ServerResponse,
    next: (error?: any) => void,
  ): void {
    if (options && options.flushTimeout && options.flushTimeout > 0) {
      // eslint-disable-next-line @typescript-eslint/unbound-method
      const _end = res.end;
      res.end = function (chunk?: any | (() => void), encoding?: string | (() => void), cb?: () => void): void {
        void flush(options.flushTimeout)
          .then(() => {
            _end.call(this, chunk, encoding, cb);
          })
          .then(null, e => {
            __DEBUG_BUILD__ && logger.error(e);
            _end.call(this, chunk, encoding, cb);
          });
      };
    }
<<<<<<< HEAD
    runWithAsyncContext(
      () => {
        const currentHub = getCurrentHub();

        currentHub.configureScope(scope => {
          scope.setSDKProcessingMetadata({
            request: req,
            // TODO (v8): Stop passing this
            requestDataOptionsFromExpressHandler: requestDataOptions,
          });
=======
    runWithAsyncContext(currentHub => {
      currentHub.configureScope(scope => {
        scope.setSDKProcessingMetadata({
          request: req,
          // TODO (v8): Stop passing this
          requestDataOptionsFromExpressHandler: requestDataOptions,
        });
>>>>>>> 11c68d96

        const client = currentHub.getClient<NodeClient>();
        if (isAutoSessionTrackingEnabled(client)) {
          const scope = currentHub.getScope();
          if (scope) {
            // Set `status` of `RequestSession` to Ok, at the beginning of the request
            scope.setRequestSession({ status: 'ok' });
          }
        }
      });

      res.once('finish', () => {
        const client = currentHub.getClient<NodeClient>();
        if (isAutoSessionTrackingEnabled(client)) {
          setImmediate(() => {
            // eslint-disable-next-line @typescript-eslint/no-unsafe-member-access
            if (client && (client as any)._captureRequestSession) {
              // Calling _captureRequestSession to capture request session at the end of the request by incrementing
              // the correct SessionAggregates bucket i.e. crashed, errored or exited
              // eslint-disable-next-line @typescript-eslint/no-unsafe-member-access
              (client as any)._captureRequestSession();
            }
          });
        }
      });
      next();
    });
  };
}

/** JSDoc */
interface MiddlewareError extends Error {
  status?: number | string;
  statusCode?: number | string;
  status_code?: number | string;
  output?: {
    statusCode?: number | string;
  };
}

/** JSDoc */
function getStatusCodeFromResponse(error: MiddlewareError): number {
  const statusCode = error.status || error.statusCode || error.status_code || (error.output && error.output.statusCode);
  return statusCode ? parseInt(statusCode as string, 10) : 500;
}

/** Returns true if response code is internal server error */
function defaultShouldHandleError(error: MiddlewareError): boolean {
  const status = getStatusCodeFromResponse(error);
  return status >= 500;
}

/**
 * Express compatible error handler.
 * @see Exposed as `Handlers.errorHandler`
 */
export function errorHandler(options?: {
  /**
   * Callback method deciding whether error should be captured and sent to Sentry
   * @param error Captured middleware error
   */
  shouldHandleError?(this: void, error: MiddlewareError): boolean;
}): (
  error: MiddlewareError,
  req: http.IncomingMessage,
  res: http.ServerResponse,
  next: (error: MiddlewareError) => void,
) => void {
  return function sentryErrorMiddleware(
    error: MiddlewareError,
    _req: http.IncomingMessage,
    res: http.ServerResponse,
    next: (error: MiddlewareError) => void,
  ): void {
    const shouldHandleError = (options && options.shouldHandleError) || defaultShouldHandleError;

    if (shouldHandleError(error)) {
      withScope(_scope => {
        // The request should already have been stored in `scope.sdkProcessingMetadata` by `sentryRequestMiddleware`,
        // but on the off chance someone is using `sentryErrorMiddleware` without `sentryRequestMiddleware`, it doesn't
        // hurt to be sure
        _scope.setSDKProcessingMetadata({ request: _req });

        // For some reason we need to set the transaction on the scope again
        // eslint-disable-next-line @typescript-eslint/no-unsafe-member-access
        const transaction = (res as any).__sentry_transaction as Span;
        if (transaction && _scope.getSpan() === undefined) {
          _scope.setSpan(transaction);
        }

        const client = getCurrentHub().getClient<NodeClient>();
        if (client && isAutoSessionTrackingEnabled(client)) {
          // Check if the `SessionFlusher` is instantiated on the client to go into this branch that marks the
          // `requestSession.status` as `Crashed`, and this check is necessary because the `SessionFlusher` is only
          // instantiated when the the`requestHandler` middleware is initialised, which indicates that we should be
          // running in SessionAggregates mode
          // eslint-disable-next-line @typescript-eslint/no-unsafe-member-access
          const isSessionAggregatesMode = (client as any)._sessionFlusher !== undefined;
          if (isSessionAggregatesMode) {
            const requestSession = _scope.getRequestSession();
            // If an error bubbles to the `errorHandler`, then this is an unhandled error, and should be reported as a
            // Crashed session. The `_requestSession.status` is checked to ensure that this error is happening within
            // the bounds of a request, and if so the status is updated
            if (requestSession && requestSession.status !== undefined) {
              requestSession.status = 'crashed';
            }
          }
        }

        const eventId = captureException(error);
        // eslint-disable-next-line @typescript-eslint/no-unsafe-member-access
        (res as any).sentry = eventId;
        next(error);
      });

      return;
    }

    next(error);
  };
}

interface SentryTrpcMiddlewareOptions {
  /** Whether to include procedure inputs in reported events. Defaults to `false`. */
  attachRpcInput?: boolean;
}

interface TrpcMiddlewareArguments<T> {
  path: string;
  type: 'query' | 'mutation' | 'subscription';
  next: () => T;
  rawInput: unknown;
}

/**
 * Sentry tRPC middleware that names the handling transaction after the called procedure.
 *
 * Use the Sentry tRPC middleware in combination with the Sentry server integration,
 * e.g. Express Request Handlers or Next.js SDK.
 */
export function trpcMiddleware(options: SentryTrpcMiddlewareOptions = {}) {
  return function <T>({ path, type, next, rawInput }: TrpcMiddlewareArguments<T>): T {
    const hub = getCurrentHub();
    const clientOptions = hub.getClient()?.getOptions();
    const sentryTransaction = hub.getScope()?.getTransaction();

    if (sentryTransaction) {
      sentryTransaction.setName(`trcp/${path}`, 'route');
      sentryTransaction.op = 'rpc.server';

      const trpcContext: Record<string, unknown> = {
        procedure_type: type,
      };

      if (options.attachRpcInput !== undefined ? options.attachRpcInput : clientOptions?.sendDefaultPii) {
        trpcContext.input = normalize(rawInput);
      }

      sentryTransaction.setContext('trpc', trpcContext);
    }

    return next();
  };
}

// TODO (v8 / #5257): Remove this
// eslint-disable-next-line deprecation/deprecation
export type { ParseRequestOptions, ExpressRequest } from './requestDataDeprecated';
// eslint-disable-next-line deprecation/deprecation
export { parseRequest, extractRequestData } from './requestDataDeprecated';<|MERGE_RESOLUTION|>--- conflicted
+++ resolved
@@ -187,26 +187,14 @@
           });
       };
     }
-<<<<<<< HEAD
-    runWithAsyncContext(
-      () => {
-        const currentHub = getCurrentHub();
-
-        currentHub.configureScope(scope => {
-          scope.setSDKProcessingMetadata({
-            request: req,
-            // TODO (v8): Stop passing this
-            requestDataOptionsFromExpressHandler: requestDataOptions,
-          });
-=======
-    runWithAsyncContext(currentHub => {
+    runWithAsyncContext(() => {
+      const currentHub = getCurrentHub();
       currentHub.configureScope(scope => {
         scope.setSDKProcessingMetadata({
           request: req,
           // TODO (v8): Stop passing this
           requestDataOptionsFromExpressHandler: requestDataOptions,
         });
->>>>>>> 11c68d96
 
         const client = currentHub.getClient<NodeClient>();
         if (isAutoSessionTrackingEnabled(client)) {
