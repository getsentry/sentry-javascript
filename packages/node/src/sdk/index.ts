--- conflicted
+++ resolved
@@ -66,12 +66,8 @@
     nodeContextIntegration(),
     childProcessIntegration(),
     processSessionIntegration(),
-<<<<<<< HEAD
     mcpIntegration(),
-    ...getCjsOnlyIntegrations(),
-=======
     modulesIntegration(),
->>>>>>> 29d35b44
   ];
 }
 
