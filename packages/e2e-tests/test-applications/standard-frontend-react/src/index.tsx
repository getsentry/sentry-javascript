import React from 'react';
import ReactDOM from 'react-dom/client';
import * as Sentry from '@sentry/react';
import { BrowserTracing } from '@sentry/tracing';
import {
  Routes,
  BrowserRouter,
  useLocation,
  useNavigationType,
  createRoutesFromChildren,
  matchRoutes,
  Route,
} from 'react-router-dom';
import Index from './pages/Index';
import User from './pages/User';

Sentry.init({
<<<<<<< HEAD
  // DSN belongs to "e2e-javascript-standard-frontend-react" project in "sentry-sdks" org
  dsn: 'https://db311937c30c4c96bf06f4d1f08b2ad1@o447951.ingest.sentry.io/4503941750587392',
=======
  dsn: process.env.REACT_APP_E2E_TEST_DSN,
>>>>>>> 8ef99956
  integrations: [
    new BrowserTracing({
      routingInstrumentation: Sentry.reactRouterV6Instrumentation(
        React.useEffect,
        useLocation,
        useNavigationType,
        createRoutesFromChildren,
        matchRoutes,
      ),
    }),
  ],
  // We recommend adjusting this value in production, or using tracesSampler
  // for finer control
  tracesSampleRate: 1.0,
  release: 'e2e-test',
});

Sentry.addGlobalEventProcessor(event => {
  if (
    event.type === 'transaction' &&
    (event.contexts?.trace?.op === 'pageload' || event.contexts?.trace?.op === 'navigation')
  ) {
    const eventId = event.event_id;
    if (eventId) {
      window.recordedTransactions = window.recordedTransactions || [];
      window.recordedTransactions.push(eventId);
    }
  }

  return event;
});

const SentryRoutes = Sentry.withSentryReactRouterV6Routing(Routes);

const root = ReactDOM.createRoot(document.getElementById('root') as HTMLElement);
root.render(
  <BrowserRouter>
    <SentryRoutes>
      <Route path="/" element={<Index />} />
      <Route path="/user/:id" element={<User />} />
    </SentryRoutes>
  </BrowserRouter>,
);<|MERGE_RESOLUTION|>--- conflicted
+++ resolved
@@ -15,12 +15,7 @@
 import User from './pages/User';
 
 Sentry.init({
-<<<<<<< HEAD
-  // DSN belongs to "e2e-javascript-standard-frontend-react" project in "sentry-sdks" org
-  dsn: 'https://db311937c30c4c96bf06f4d1f08b2ad1@o447951.ingest.sentry.io/4503941750587392',
-=======
   dsn: process.env.REACT_APP_E2E_TEST_DSN,
->>>>>>> 8ef99956
   integrations: [
     new BrowserTracing({
       routingInstrumentation: Sentry.reactRouterV6Instrumentation(
