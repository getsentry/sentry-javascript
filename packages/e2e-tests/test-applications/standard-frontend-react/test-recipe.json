--- conflicted
+++ resolved
@@ -1,11 +1,7 @@
 {
   "$schema": "../../test-recipe-schema.json",
   "testApplicationName": "standard-frontend-react",
-<<<<<<< HEAD
-  "buildCommand": "yarn install && yarn build",
-=======
   "buildCommand": "yarn install --pure-lockfile && npx playwright install && yarn build",
->>>>>>> 8ef99956
   "tests": [
     {
       "testName": "Playwright tests",
