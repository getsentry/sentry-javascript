{
  "name": "@sentry/integrations",
  "version": "5.21.4",
  "description": "Pluggable integrations that can be used to enhance JS SDKs",
  "repository": "git://github.com/getsentry/sentry-javascript.git",
  "homepage": "https://github.com/getsentry/sentry-javascript/tree/master/packages/integrations",
  "author": "Sentry",
  "license": "BSD-3-Clause",
  "engines": {
    "node": ">=6"
  },
  "publishConfig": {
    "access": "public"
  },
  "main": "dist/index.js",
  "module": "esm/index.js",
  "types": "dist/index.d.ts",
  "dependencies": {
<<<<<<< HEAD
    "@sentry/types": "5.20.1",
    "@sentry/utils": "5.20.1",
    "localforage": "^1.8.1",
=======
    "@sentry/types": "5.21.4",
    "@sentry/utils": "5.21.4",
>>>>>>> 8f07fb77
    "tslib": "^1.9.3"
  },
  "devDependencies": {
    "@sentry-internal/eslint-config-sdk": "5.21.4",
    "chai": "^4.1.2",
    "eslint": "7.6.0",
    "jest": "^24.7.1",
    "npm-run-all": "^4.1.2",
    "prettier": "1.17.0",
    "rimraf": "^2.6.3",
    "rollup": "^1.10.1",
    "rollup-plugin-commonjs": "^9.3.4",
    "rollup-plugin-node-resolve": "^4.2.3",
    "rollup-plugin-terser": "^4.0.4",
    "rollup-plugin-typescript2": "^0.21.0",
    "typescript": "3.9.7"
  },
  "scripts": {
    "build": "run-p build:es5 build:esm build:bundle",
    "build:es5": "tsc -p tsconfig.build.json",
    "build:esm": "tsc -p tsconfig.esm.json",
    "build:watch": "run-p build:watch:es5 build:watch:esm",
    "build:watch:es5": "tsc -p tsconfig.build.json -w --preserveWatchOutput",
    "build:watch:esm": "tsc -p tsconfig.esm.json -w --preserveWatchOutput",
    "build:bundle": "rollup --config",
    "clean": "rimraf dist coverage esm build .rpt2_cache",
    "link:yarn": "yarn link",
    "lint": "run-s lint:prettier lint:eslint",
    "lint:prettier": "prettier --check \"{src,test}/**/*.ts\"",
    "lint:eslint": "eslint . --cache --cache-location '../../eslintcache/' --format stylish",
    "fix": "run-s fix:eslint fix:prettier",
    "fix:prettier": "prettier --write \"{src,test}/**/*.ts\"",
    "fix:eslint": "eslint . --format stylish --fix",
    "test": "jest",
    "test:watch": "jest --watch",
    "pack": "npm pack"
  },
  "jest": {
    "collectCoverage": true,
    "transform": {
      "^.+\\.ts$": "ts-jest"
    },
    "moduleFileExtensions": [
      "js",
      "ts"
    ],
    "testEnvironment": "node",
    "testMatch": [
      "**/*.test.ts"
    ],
    "globals": {
      "ts-jest": {
        "tsConfig": "./tsconfig.json",
        "diagnostics": false
      }
    }
  },
  "sideEffects": false
}<|MERGE_RESOLUTION|>--- conflicted
+++ resolved
@@ -16,14 +16,9 @@
   "module": "esm/index.js",
   "types": "dist/index.d.ts",
   "dependencies": {
-<<<<<<< HEAD
-    "@sentry/types": "5.20.1",
-    "@sentry/utils": "5.20.1",
-    "localforage": "^1.8.1",
-=======
     "@sentry/types": "5.21.4",
     "@sentry/utils": "5.21.4",
->>>>>>> 8f07fb77
+    "localforage": "^1.8.1",
     "tslib": "^1.9.3"
   },
   "devDependencies": {
