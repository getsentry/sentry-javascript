--- conflicted
+++ resolved
@@ -1,10 +1,5 @@
 import { EventProcessor, Hub, Integration } from '@sentry/types';
-<<<<<<< HEAD
-import { getGlobalObject } from '@sentry/utils';
-import { supportsReportingObserver } from '@sentry/utils';
-=======
 import { getGlobalObject, supportsReportingObserver } from '@sentry/utils';
->>>>>>> ab7ba810
 
 /** JSDoc */
 interface Report {
