{
  "name": "@sentry/vercel-edge",
  "version": "8.33.1",
  "description": "Offical Sentry SDK for the Vercel Edge Runtime",
  "repository": "git://github.com/getsentry/sentry-javascript.git",
  "homepage": "https://github.com/getsentry/sentry-javascript/tree/master/packages/vercel-edge",
  "author": "Sentry",
  "license": "MIT",
  "engines": {
    "node": ">=14.18"
  },
  "files": [
    "/build"
  ],
  "main": "build/cjs/index.js",
  "module": "build/esm/index.js",
  "types": "build/types/index.d.ts",
  "exports": {
    "./package.json": "./package.json",
    ".": {
      "import": {
        "types": "./build/types/index.d.ts",
        "default": "./build/esm/index.js"
      },
      "require": {
        "types": "./build/types/index.d.ts",
        "default": "./build/cjs/index.js"
      }
    }
  },
  "typesVersions": {
    "<4.9": {
      "build/types/index.d.ts": [
        "build/types-ts3.8/index.d.ts"
      ]
    }
  },
  "publishConfig": {
    "access": "public"
  },
  "dependencies": {
<<<<<<< HEAD
    "@opentelemetry/api": "^1.9.0",
    "@sentry/core": "8.32.0",
    "@sentry/types": "8.32.0",
    "@sentry/utils": "8.32.0"
=======
    "@sentry/core": "8.33.1",
    "@sentry/types": "8.33.1",
    "@sentry/utils": "8.33.1"
>>>>>>> 5822d125
  },
  "devDependencies": {
    "@opentelemetry/semantic-conventions": "^1.27.0",
    "@opentelemetry/core": "^1.25.1",
    "@opentelemetry/resources": "^1.26.0",
    "@opentelemetry/sdk-trace-base": "^1.26.0",
    "@sentry/opentelemetry": "8.32.0",
    "@edge-runtime/types": "3.0.1"
  },
  "scripts": {
    "build": "run-p build:transpile build:types",
    "build:dev": "yarn build",
    "build:transpile": "rollup -c rollup.npm.config.mjs",
    "build:types": "run-s build:types:core build:types:downlevel",
    "build:types:core": "tsc -p tsconfig.types.json",
    "build:types:downlevel": "yarn downlevel-dts build/types build/types-ts3.8 --to ts3.8",
    "build:watch": "run-p build:transpile:watch build:types:watch",
    "build:dev:watch": "yarn build:watch",
    "build:transpile:watch": "rollup -c rollup.npm.config.mjs --watch",
    "build:types:watch": "tsc -p tsconfig.types.json --watch",
    "build:tarball": "npm pack",
    "circularDepCheck": "madge --circular src/index.ts",
    "clean": "rimraf build coverage sentry-vercel-edge-*.tgz",
    "fix": "eslint . --format stylish --fix",
    "lint": "eslint . --format stylish",
    "test": "vitest run",
    "test:watch": "vitest --watch",
    "yalc:publish": "yalc publish --push --sig"
  },
  "volta": {
    "extends": "../../package.json"
  },
  "sideEffects": false
}<|MERGE_RESOLUTION|>--- conflicted
+++ resolved
@@ -39,16 +39,10 @@
     "access": "public"
   },
   "dependencies": {
-<<<<<<< HEAD
     "@opentelemetry/api": "^1.9.0",
-    "@sentry/core": "8.32.0",
-    "@sentry/types": "8.32.0",
-    "@sentry/utils": "8.32.0"
-=======
     "@sentry/core": "8.33.1",
     "@sentry/types": "8.33.1",
     "@sentry/utils": "8.33.1"
->>>>>>> 5822d125
   },
   "devDependencies": {
     "@opentelemetry/semantic-conventions": "^1.27.0",
