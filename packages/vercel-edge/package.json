--- conflicted
+++ resolved
@@ -1,10 +1,6 @@
 {
   "name": "@sentry/vercel-edge",
-<<<<<<< HEAD
-  "version": "8.41.0-beta.0",
-=======
   "version": "8.40.0",
->>>>>>> b271bc83
   "description": "Official Sentry SDK for the Vercel Edge Runtime",
   "repository": "git://github.com/getsentry/sentry-javascript.git",
   "homepage": "https://github.com/getsentry/sentry-javascript/tree/master/packages/vercel-edge",
@@ -44,13 +40,8 @@
   },
   "dependencies": {
     "@opentelemetry/api": "^1.9.0",
-<<<<<<< HEAD
-    "@sentry/core": "8.41.0-beta.0",
-    "@sentry/types": "8.41.0-beta.0"
-=======
     "@sentry/core": "8.40.0",
     "@sentry/types": "8.40.0"
->>>>>>> b271bc83
   },
   "devDependencies": {
     "@edge-runtime/types": "3.0.1",
@@ -58,11 +49,7 @@
     "@opentelemetry/resources": "^1.26.0",
     "@opentelemetry/sdk-trace-base": "^1.26.0",
     "@opentelemetry/semantic-conventions": "^1.27.0",
-<<<<<<< HEAD
-    "@sentry/opentelemetry": "8.41.0-beta.0"
-=======
     "@sentry/opentelemetry": "8.40.0"
->>>>>>> b271bc83
   },
   "scripts": {
     "build": "run-p build:transpile build:types",
