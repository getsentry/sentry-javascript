{
  "name": "@sentry/vercel-edge",
  "version": "8.35.0",
  "description": "Offical Sentry SDK for the Vercel Edge Runtime",
  "repository": "git://github.com/getsentry/sentry-javascript.git",
  "homepage": "https://github.com/getsentry/sentry-javascript/tree/master/packages/vercel-edge",
  "author": "Sentry",
  "license": "MIT",
  "engines": {
    "node": ">=14.18"
  },
  "files": [
    "/build"
  ],
  "main": "build/cjs/index.js",
  "module": "build/esm/index.js",
  "types": "build/types/index.d.ts",
  "exports": {
    "./package.json": "./package.json",
    ".": {
      "import": {
        "types": "./build/types/index.d.ts",
        "default": "./build/esm/index.js"
      },
      "require": {
        "types": "./build/types/index.d.ts",
        "default": "./build/cjs/index.js"
      }
    }
  },
  "typesVersions": {
    "<4.9": {
      "build/types/index.d.ts": [
        "build/types-ts3.8/index.d.ts"
      ]
    }
  },
  "publishConfig": {
    "access": "public"
  },
  "dependencies": {
<<<<<<< HEAD
    "@opentelemetry/api": "^1.9.0",
    "@sentry/core": "8.34.0",
    "@sentry/types": "8.34.0",
    "@sentry/utils": "8.34.0"
=======
    "@sentry/core": "8.35.0",
    "@sentry/types": "8.35.0",
    "@sentry/utils": "8.35.0"
>>>>>>> 5b22b267
  },
  "devDependencies": {
    "@opentelemetry/semantic-conventions": "^1.27.0",
    "@opentelemetry/core": "^1.25.1",
    "@opentelemetry/resources": "^1.26.0",
    "@opentelemetry/sdk-trace-base": "^1.26.0",
    "@sentry/opentelemetry": "8.34.0",
    "@edge-runtime/types": "3.0.1"
  },
  "scripts": {
    "build": "run-p build:transpile build:types",
    "build:dev": "yarn build",
    "build:transpile": "rollup -c rollup.npm.config.mjs",
    "build:types": "run-s build:types:core build:types:downlevel",
    "build:types:core": "tsc -p tsconfig.types.json",
    "build:types:downlevel": "yarn downlevel-dts build/types build/types-ts3.8 --to ts3.8",
    "build:watch": "run-p build:transpile:watch build:types:watch",
    "build:dev:watch": "yarn build:watch",
    "build:transpile:watch": "rollup -c rollup.npm.config.mjs --watch",
    "build:types:watch": "tsc -p tsconfig.types.json --watch",
    "build:tarball": "npm pack",
    "circularDepCheck": "madge --circular src/index.ts",
    "clean": "rimraf build coverage sentry-vercel-edge-*.tgz",
    "fix": "eslint . --format stylish --fix",
    "lint": "eslint . --format stylish",
    "test": "vitest run",
    "test:watch": "vitest --watch",
    "yalc:publish": "yalc publish --push --sig"
  },
  "volta": {
    "extends": "../../package.json"
  },
  "sideEffects": false
}<|MERGE_RESOLUTION|>--- conflicted
+++ resolved
@@ -39,23 +39,17 @@
     "access": "public"
   },
   "dependencies": {
-<<<<<<< HEAD
     "@opentelemetry/api": "^1.9.0",
-    "@sentry/core": "8.34.0",
-    "@sentry/types": "8.34.0",
-    "@sentry/utils": "8.34.0"
-=======
     "@sentry/core": "8.35.0",
     "@sentry/types": "8.35.0",
     "@sentry/utils": "8.35.0"
->>>>>>> 5b22b267
   },
   "devDependencies": {
     "@opentelemetry/semantic-conventions": "^1.27.0",
     "@opentelemetry/core": "^1.25.1",
     "@opentelemetry/resources": "^1.26.0",
     "@opentelemetry/sdk-trace-base": "^1.26.0",
-    "@sentry/opentelemetry": "8.34.0",
+    "@sentry/opentelemetry": "8.35.0",
     "@edge-runtime/types": "3.0.1"
   },
   "scripts": {
