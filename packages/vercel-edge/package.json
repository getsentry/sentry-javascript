{
  "name": "@sentry/vercel-edge",
  "version": "8.34.0",
  "description": "Offical Sentry SDK for the Vercel Edge Runtime",
  "repository": "git://github.com/getsentry/sentry-javascript.git",
  "homepage": "https://github.com/getsentry/sentry-javascript/tree/master/packages/vercel-edge",
  "author": "Sentry",
  "license": "MIT",
  "engines": {
    "node": ">=14.18"
  },
  "files": [
    "/build"
  ],
  "main": "build/cjs/index.js",
  "module": "build/esm/index.js",
  "types": "build/types/index.d.ts",
  "exports": {
    "./package.json": "./package.json",
    ".": {
      "import": {
        "types": "./build/types/index.d.ts",
        "default": "./build/esm/index.js"
      },
      "require": {
        "types": "./build/types/index.d.ts",
        "default": "./build/cjs/index.js"
      }
    }
  },
  "typesVersions": {
    "<4.9": {
      "build/types/index.d.ts": [
        "build/types-ts3.8/index.d.ts"
      ]
    }
  },
  "publishConfig": {
    "access": "public"
  },
  "dependencies": {
<<<<<<< HEAD
    "@opentelemetry/api": "^1.9.0",
    "@sentry/core": "8.33.1",
    "@sentry/types": "8.33.1",
    "@sentry/utils": "8.33.1"
=======
    "@sentry/core": "8.34.0",
    "@sentry/types": "8.34.0",
    "@sentry/utils": "8.34.0"
>>>>>>> 4c0c25cb
  },
  "devDependencies": {
    "@opentelemetry/semantic-conventions": "^1.27.0",
    "@opentelemetry/core": "^1.25.1",
    "@opentelemetry/resources": "^1.26.0",
    "@opentelemetry/sdk-trace-base": "^1.26.0",
    "@sentry/opentelemetry": "8.33.1",
    "@edge-runtime/types": "3.0.1"
  },
  "scripts": {
    "build": "run-p build:transpile build:types",
    "build:dev": "yarn build",
    "build:transpile": "rollup -c rollup.npm.config.mjs",
    "build:types": "run-s build:types:core build:types:downlevel",
    "build:types:core": "tsc -p tsconfig.types.json",
    "build:types:downlevel": "yarn downlevel-dts build/types build/types-ts3.8 --to ts3.8",
    "build:watch": "run-p build:transpile:watch build:types:watch",
    "build:dev:watch": "yarn build:watch",
    "build:transpile:watch": "rollup -c rollup.npm.config.mjs --watch",
    "build:types:watch": "tsc -p tsconfig.types.json --watch",
    "build:tarball": "npm pack",
    "circularDepCheck": "madge --circular src/index.ts",
    "clean": "rimraf build coverage sentry-vercel-edge-*.tgz",
    "fix": "eslint . --format stylish --fix",
    "lint": "eslint . --format stylish",
    "test": "vitest run",
    "test:watch": "vitest --watch",
    "yalc:publish": "yalc publish --push --sig"
  },
  "volta": {
    "extends": "../../package.json"
  },
  "sideEffects": false
}<|MERGE_RESOLUTION|>--- conflicted
+++ resolved
@@ -39,16 +39,10 @@
     "access": "public"
   },
   "dependencies": {
-<<<<<<< HEAD
     "@opentelemetry/api": "^1.9.0",
-    "@sentry/core": "8.33.1",
-    "@sentry/types": "8.33.1",
-    "@sentry/utils": "8.33.1"
-=======
     "@sentry/core": "8.34.0",
     "@sentry/types": "8.34.0",
     "@sentry/utils": "8.34.0"
->>>>>>> 4c0c25cb
   },
   "devDependencies": {
     "@opentelemetry/semantic-conventions": "^1.27.0",
