--- conflicted
+++ resolved
@@ -1,10 +1,6 @@
 {
   "name": "@sentry-internal/integration-shims",
-<<<<<<< HEAD
-  "version": "8.35.0-beta.0",
-=======
   "version": "8.35.0",
->>>>>>> 7e39d046
   "description": "Shims for integrations in Sentry SDK.",
   "main": "build/cjs/index.js",
   "module": "build/esm/index.js",
@@ -59,15 +55,9 @@
     "url": "https://github.com/getsentry/sentry-javascript/issues"
   },
   "dependencies": {
-<<<<<<< HEAD
-    "@sentry/core": "8.35.0-beta.0",
-    "@sentry/types": "8.35.0-beta.0",
-    "@sentry/utils": "8.35.0-beta.0"
-=======
     "@sentry/core": "8.35.0",
     "@sentry/types": "8.35.0",
     "@sentry/utils": "8.35.0"
->>>>>>> 7e39d046
   },
   "engines": {
     "node": ">=14.18"
