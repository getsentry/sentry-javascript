--- conflicted
+++ resolved
@@ -1,178 +1,3 @@
-<<<<<<< HEAD
-export type { Attachment } from './attachment';
-export type {
-  Breadcrumb,
-  BreadcrumbHint,
-  FetchBreadcrumbData,
-  XhrBreadcrumbData,
-  FetchBreadcrumbHint,
-  XhrBreadcrumbHint,
-} from './breadcrumb';
-export type { Client } from './client';
-export type { ClientReport, Outcome, EventDropReason } from './clientreport';
-export type {
-  Context,
-  Contexts,
-  DeviceContext,
-  OsContext,
-  AppContext,
-  CultureContext,
-  TraceContext,
-  CloudResourceContext,
-  MissingInstrumentationContext,
-} from './context';
-export type { DataCategory } from './datacategory';
-export type { DsnComponents, DsnLike, DsnProtocol } from './dsn';
-export type { DebugImage, DebugMeta } from './debugMeta';
-export type {
-  AttachmentItem,
-  BaseEnvelopeHeaders,
-  BaseEnvelopeItemHeaders,
-  ClientReportEnvelope,
-  ClientReportItem,
-  DynamicSamplingContext,
-  Envelope,
-  EnvelopeItemType,
-  EnvelopeItem,
-  EventEnvelope,
-  EventEnvelopeHeaders,
-  EventItem,
-  ReplayEnvelope,
-  FeedbackItem,
-  SessionEnvelope,
-  SessionItem,
-  UserFeedbackItem,
-  CheckInItem,
-  CheckInEnvelope,
-  StatsdItem,
-  StatsdEnvelope,
-  ProfileItem,
-  ProfileChunkEnvelope,
-  ProfileChunkItem,
-  SpanEnvelope,
-  SpanItem,
-} from './envelope';
-export type { ExtendedError } from './error';
-export type { Event, EventHint, EventType, ErrorEvent, TransactionEvent } from './event';
-export type { EventProcessor } from './eventprocessor';
-export type { Exception } from './exception';
-export type { Extra, Extras } from './extra';
-// eslint-disable-next-line deprecation/deprecation
-export type { Hub } from './hub';
-export type { Integration, IntegrationClass, IntegrationFn } from './integration';
-export type { Mechanism } from './mechanism';
-export type { ExtractedNodeRequestData, HttpHeaderValue, Primitive, WorkerLocation } from './misc';
-export type { ClientOptions, Options } from './options';
-export type { Package } from './package';
-export type { PolymorphicEvent, PolymorphicRequest } from './polymorphics';
-export type {
-  ThreadId,
-  FrameId,
-  StackId,
-  ThreadCpuSample,
-  ThreadCpuStack,
-  ThreadCpuFrame,
-  ThreadCpuProfile,
-  ContinuousThreadCpuProfile,
-  Profile,
-  ProfileChunk,
-} from './profiling';
-export type { ReplayEvent, ReplayRecordingData, ReplayRecordingMode } from './replay';
-export type {
-  FeedbackEvent,
-  FeedbackFormData,
-  FeedbackInternalOptions,
-  FeedbackModalIntegration,
-  FeedbackScreenshotIntegration,
-  SendFeedback,
-  SendFeedbackParams,
-  UserFeedback,
-} from './feedback';
-export type { QueryParams, Request, SanitizedRequestData } from './request';
-export type { Runtime } from './runtime';
-export type { CaptureContext, Scope, ScopeContext, ScopeData } from './scope';
-export type { SdkInfo } from './sdkinfo';
-export type { SdkMetadata } from './sdkmetadata';
-export type {
-  SessionAggregates,
-  AggregationCounts,
-  Session,
-  SessionContext,
-  SessionStatus,
-  RequestSession,
-  RequestSessionStatus,
-  SessionFlusherLike,
-  SerializedSession,
-} from './session';
-
-export type { SeverityLevel } from './severity';
-export type {
-  Span,
-  SentrySpanArguments,
-  SpanOrigin,
-  SpanAttributeValue,
-  SpanAttributes,
-  SpanTimeInput,
-  SpanJSON,
-  SpanContextData,
-  TraceFlag,
-  MetricSummary,
-} from './span';
-export type { SpanStatus } from './spanStatus';
-export type { TimedEvent } from './timedEvent';
-export type { StackFrame } from './stackframe';
-export type { Stacktrace, StackParser, StackLineParser, StackLineParserFn } from './stacktrace';
-export type { PropagationContext, TracePropagationTargets, SerializedTraceData } from './tracing';
-export type { StartSpanOptions } from './startSpanOptions';
-export type { TraceparentData, TransactionSource } from './transaction';
-export type { CustomSamplingContext, SamplingContext } from './samplingcontext';
-export type {
-  DurationUnit,
-  InformationUnit,
-  FractionUnit,
-  MeasurementUnit,
-  NoneUnit,
-  Measurements,
-} from './measurement';
-export type { Thread } from './thread';
-export type {
-  Transport,
-  TransportRequest,
-  TransportMakeRequestResponse,
-  InternalBaseTransportOptions,
-  BaseTransportOptions,
-  TransportRequestExecutor,
-} from './transport';
-export type { User } from './user';
-export type {
-  WebFetchHeaders,
-  WebFetchRequest,
-  WebFetchResponse,
-  WebReadableStream,
-  WebReadableStreamDefaultReader,
-  WebReadableStreamReadResult,
-} from './whatwg';
-export type { WrappedFunction } from './wrappedfunction';
-export type {
-  HandlerDataFetch,
-  HandlerDataXhr,
-  HandlerDataDom,
-  HandlerDataConsole,
-  HandlerDataHistory,
-  HandlerDataError,
-  HandlerDataUnhandledRejection,
-  ConsoleLevel,
-  SentryXhrData,
-  SentryWrappedXMLHttpRequest,
-} from './instrument';
-
-export type { BrowserClientReplayOptions, BrowserClientProfilingOptions } from './browseroptions';
-export type { CheckIn, MonitorConfig, FinishedCheckIn, InProgressCheckIn, SerializedCheckIn } from './checkin';
-export type { MetricsAggregator, MetricBucketItem, MetricInstance, MetricData, Metrics } from './metrics';
-export type { ParameterizedString } from './parameterize';
-export type { ContinuousProfiler, ProfilingIntegration, Profiler } from './profiling';
-export type { ViewHierarchyData, ViewHierarchyWindow } from './view-hierarchy';
-=======
 /* eslint-disable max-lines */
 import type {
   AggregationCounts as AggregationCounts_imported,
@@ -750,5 +575,4 @@
 /** @deprecated This type has been moved to `@sentry/core`. */
 export type ViewHierarchyData = ViewHierarchyData_imported;
 /** @deprecated This type has been moved to `@sentry/core`. */
-export type ViewHierarchyWindow = ViewHierarchyWindow_imported;
->>>>>>> edbb2149
+export type ViewHierarchyWindow = ViewHierarchyWindow_imported;