--- conflicted
+++ resolved
@@ -77,12 +77,8 @@
 type ReplayEventItemHeaders = { type: 'replay_event' };
 type ReplayRecordingItemHeaders = { type: 'replay_recording'; length: number };
 type CheckInItemHeaders = { type: 'check_in' };
-<<<<<<< HEAD
 type StatsdItemHeaders = { type: 'statsd'; length: number };
-=======
-type StatsdItemHeaders = { type: 'statsd' };
 type ProfileItemHeaders = { type: 'profile' };
->>>>>>> a05de17f
 
 export type EventItem = BaseEnvelopeItem<EventItemHeaders, Event>;
 export type AttachmentItem = BaseEnvelopeItem<AttachmentItemHeaders, string | Uint8Array>;
