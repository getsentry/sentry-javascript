{
  "extends": "../../tsconfig.json",

  "include": ["src/**/*"],

  "compilerOptions": {
<<<<<<< HEAD
    "lib": ["es6"],
    "module": "Node16",
=======
    "lib": ["es2017"]
>>>>>>> f51e826a
  }
}<|MERGE_RESOLUTION|>--- conflicted
+++ resolved
@@ -4,11 +4,7 @@
   "include": ["src/**/*"],
 
   "compilerOptions": {
-<<<<<<< HEAD
-    "lib": ["es6"],
-    "module": "Node16",
-=======
-    "lib": ["es2017"]
->>>>>>> f51e826a
+    "lib": ["es2017"],
+    "module": "Node16"
   }
 }