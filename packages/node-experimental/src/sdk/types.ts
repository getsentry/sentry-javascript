--- conflicted
+++ resolved
@@ -32,20 +32,9 @@
   isolationScope: typeof this | undefined;
   // @ts-expect-error typeof this is what we want here
   clone(scope?: Scope): typeof this;
-<<<<<<< HEAD
-  captureException(exception: unknown, hint?: EventHint): string;
-  captureMessage(
-    message: string,
-    // eslint-disable-next-line deprecation/deprecation
-    level?: Severity | SeverityLevel,
-    hint?: EventHint,
-  ): string;
-  captureEvent(event: Event, hint?: EventHint): string;
   /**
    * @deprecated This function will be removed in the next major version of the Sentry SDK.
    */
-=======
->>>>>>> 2cfb0ef3
   lastEventId(): string | undefined;
   getScopeData(): ScopeData;
 }
