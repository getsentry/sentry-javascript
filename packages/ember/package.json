--- conflicted
+++ resolved
@@ -31,18 +31,11 @@
     "pack": "npm pack"
   },
   "dependencies": {
-<<<<<<< HEAD
-    "@embroider/macros": ">= 0.25.0",
-    "@sentry/browser": "5.24.2",
-    "@sentry/tracing": "5.24.2",
-    "@sentry/types": "5.24.2",
-    "@sentry/utils": "5.24.2",
-=======
+    "@embroider/macros": ">=0.25.0",
     "@sentry/browser": "5.25.0",
     "@sentry/tracing": "5.25.0",
     "@sentry/types": "5.25.0",
     "@sentry/utils": "5.25.0",
->>>>>>> 57af9b12
     "ember-auto-import": "^1.6.0",
     "ember-cli": "^3.21.2",
     "ember-cli-babel": "^7.20.5",
