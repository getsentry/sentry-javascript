--- conflicted
+++ resolved
@@ -1,10 +1,6 @@
 {
   "name": "@sentry/ember",
-<<<<<<< HEAD
-  "version": "8.35.0-beta.0",
-=======
   "version": "8.35.0",
->>>>>>> 7e39d046
   "description": "Official Sentry SDK for Ember.js",
   "repository": "git://github.com/getsentry/sentry-javascript.git",
   "homepage": "https://github.com/getsentry/sentry-javascript/tree/master/packages/ember",
@@ -37,17 +33,10 @@
   "dependencies": {
     "@babel/core": "^7.24.4",
     "@embroider/macros": "^1.16.0",
-<<<<<<< HEAD
-    "@sentry/browser": "8.35.0-beta.0",
-    "@sentry/core": "8.35.0-beta.0",
-    "@sentry/types": "8.35.0-beta.0",
-    "@sentry/utils": "8.35.0-beta.0",
-=======
     "@sentry/browser": "8.35.0",
     "@sentry/core": "8.35.0",
     "@sentry/types": "8.35.0",
     "@sentry/utils": "8.35.0",
->>>>>>> 7e39d046
     "ember-auto-import": "^2.7.2",
     "ember-cli-babel": "^8.2.0",
     "ember-cli-htmlbars": "^6.1.1",
