{
  "name": "@sentry/ember",
  "version": "5.21.4",
  "description": "Offical Sentry SDK for Ember.js",
  "repository": "git://github.com/getsentry/sentry-javascript.git",
  "homepage": "https://github.com/getsentry/sentry-javascript/tree/master/packages/ember",
  "author": "Sentry",
  "license": "MIT",
  "keywords": [
    "ember-addon"
  ],
  "publishConfig": {
    "access": "public"
  },
  "directories": {
    "doc": "doc",
    "test": "tests"
  },
  "scripts": {
    "build": "ember build --environment=production",
    "lint": "npm-run-all --aggregate-output --continue-on-error --parallel lint:*",
    "lint:hbs": "ember-template-lint .",
    "lint:js": "eslint . --cache --cache-location '../../eslintcache/'",
    "start": "ember serve",
    "test": "npm-run-all lint:* test:*",
    "test:ember": "ember test",
    "test:ember-compatibility": "ember try:each",
    "prepublishOnly": "ember ts:precompile",
    "postpublish": "ember ts:clean",
    "pack": "npm pack"
  },
  "dependencies": {
<<<<<<< HEAD
    "@sentry/browser": "5.20.1",
    "@sentry/tracing": "5.20.1",
    "@sentry/types": "5.20.1",
    "@sentry/utils": "5.20.1",
    "ember-get-config": "^0.2.4",
=======
    "@sentry/browser": "5.21.4",
    "@sentry/types": "5.21.4",
    "@sentry/utils": "5.21.4",
>>>>>>> 4f75e8f2
    "ember-auto-import": "^1.6.0",
    "ember-cli-babel": "^7.20.5",
    "ember-cli-htmlbars": "^5.1.2",
    "ember-cli-typescript": "^3.1.4",
    "ember-get-config": "^0.2.4"
  },
  "devDependencies": {
    "@ember/optional-features": "^1.3.0",
    "@glimmer/component": "^1.0.0",
    "@glimmer/tracking": "^1.0.0",
    "@sentry-internal/eslint-config-sdk": "5.21.4",
    "@types/ember": "^3.16.0",
    "@types/ember-qunit": "^3.4.9",
    "@types/ember__test-helpers": "^1.7.0",
    "@types/qunit": "^2.9.1",
    "@types/rsvp": "^4.0.3",
    "babel-eslint": "^10.1.0",
    "broccoli-asset-rev": "^3.0.0",
    "ember-cli": "~3.19.0",
    "ember-cli-dependency-checker": "^3.2.0",
    "ember-cli-inject-live-reload": "^2.0.2",
    "ember-cli-sri": "^2.1.1",
    "ember-cli-typescript-blueprints": "^3.0.0",
    "ember-cli-uglify": "^3.0.0",
    "ember-disable-prototype-extensions": "^1.1.3",
    "ember-export-application-global": "^2.0.1",
    "ember-load-initializers": "^2.1.1",
    "ember-maybe-import-regenerator": "^0.1.6",
    "ember-qunit": "^4.6.0",
    "ember-resolver": "^8.0.0",
    "ember-sinon-qunit": "^5.0.0",
    "ember-source": "~3.12.0",
    "ember-source-channel-url": "^2.0.1",
    "ember-template-lint": "^2.9.1",
    "ember-test-selectors": "^4.1.0",
    "ember-try": "^1.4.0",
    "eslint": "7.6.0",
    "eslint-plugin-ember": "^8.6.0",
    "eslint-plugin-node": "^11.1.0",
    "loader.js": "^4.7.0",
    "npm-run-all": "^4.1.5",
    "qunit-dom": "^1.2.0",
    "typescript": "3.7.5"
  },
  "engines": {
    "node": "10.* || >= 12"
  },
  "ember": {
    "edition": "octane"
  },
  "ember-addon": {
    "configPath": "tests/dummy/config"
  },
  "volta": {
    "node": "12.18.3",
    "yarn": "1.22.4"
  }
}<|MERGE_RESOLUTION|>--- conflicted
+++ resolved
@@ -30,17 +30,10 @@
     "pack": "npm pack"
   },
   "dependencies": {
-<<<<<<< HEAD
-    "@sentry/browser": "5.20.1",
-    "@sentry/tracing": "5.20.1",
-    "@sentry/types": "5.20.1",
-    "@sentry/utils": "5.20.1",
-    "ember-get-config": "^0.2.4",
-=======
     "@sentry/browser": "5.21.4",
+    "@sentry/tracing": "5.21.4",
     "@sentry/types": "5.21.4",
     "@sentry/utils": "5.21.4",
->>>>>>> 4f75e8f2
     "ember-auto-import": "^1.6.0",
     "ember-cli-babel": "^7.20.5",
     "ember-cli-htmlbars": "^5.1.2",
