--- conflicted
+++ resolved
@@ -30,16 +30,10 @@
     "pack": "npm pack"
   },
   "dependencies": {
-<<<<<<< HEAD
-    "@sentry/browser": "5.21.4",
-    "@sentry/tracing": "5.21.4",
-    "@sentry/types": "5.21.4",
-    "@sentry/utils": "5.21.4",
-=======
     "@sentry/browser": "5.22.0",
+    "@sentry/tracing": "5.22.0",
     "@sentry/types": "5.22.0",
     "@sentry/utils": "5.22.0",
->>>>>>> 748494f1
     "ember-auto-import": "^1.6.0",
     "ember-cli-babel": "^7.20.5",
     "ember-cli-htmlbars": "^5.1.2",
