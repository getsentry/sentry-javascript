{
  "name": "@sentry/ember",
  "version": "5.22.3",
  "description": "Offical Sentry SDK for Ember.js",
  "repository": "git://github.com/getsentry/sentry-javascript.git",
  "homepage": "https://github.com/getsentry/sentry-javascript/tree/master/packages/ember",
  "author": "Sentry",
  "license": "MIT",
  "keywords": [
    "ember-addon"
  ],
  "publishConfig": {
    "access": "public"
  },
  "directories": {
    "doc": "doc",
    "test": "tests"
  },
  "scripts": {
    "build": "ember build --environment=production",
    "lint": "npm-run-all --aggregate-output --continue-on-error --parallel lint:*",
    "lint:hbs": "ember-template-lint .",
    "lint:js": "eslint . --cache --cache-location '../../eslintcache/'",
    "start": "ember serve",
    "test": "npm-run-all lint:* test:*",
    "test:ember": "ember test",
    "test:ember-compatibility": "ember try:each",
    "prepublishOnly": "ember ts:precompile",
    "postpublish": "ember ts:clean",
    "pack": "npm pack"
  },
  "dependencies": {
<<<<<<< HEAD
    "@sentry/browser": "5.22.2",
    "@sentry/tracing": "5.22.2",
    "@sentry/types": "5.22.2",
    "@sentry/utils": "5.22.2",
=======
    "@sentry/browser": "5.22.3",
    "@sentry/types": "5.22.3",
    "@sentry/utils": "5.22.3",
>>>>>>> d315f0f2
    "ember-auto-import": "^1.6.0",
    "ember-cli-babel": "^7.20.5",
    "ember-cli-htmlbars": "^5.1.2",
    "ember-cli-typescript": "^3.1.4",
    "ember-get-config": "^0.2.4"
  },
  "devDependencies": {
    "@ember/optional-features": "^1.3.0",
    "@glimmer/component": "^1.0.0",
    "@glimmer/tracking": "^1.0.0",
    "@sentry-internal/eslint-config-sdk": "5.22.3",
    "@types/ember": "^3.16.0",
    "@types/ember-qunit": "^3.4.9",
    "@types/ember__test-helpers": "^1.7.0",
    "@types/qunit": "^2.9.1",
    "@types/rsvp": "^4.0.3",
    "babel-eslint": "^10.1.0",
    "broccoli-asset-rev": "^3.0.0",
    "ember-cli": "~3.19.0",
    "ember-cli-dependency-checker": "^3.2.0",
    "ember-cli-inject-live-reload": "^2.0.2",
    "ember-cli-sri": "^2.1.1",
    "ember-cli-typescript-blueprints": "^3.0.0",
    "ember-cli-uglify": "^3.0.0",
    "ember-disable-prototype-extensions": "^1.1.3",
    "ember-export-application-global": "^2.0.1",
    "ember-load-initializers": "^2.1.1",
    "ember-maybe-import-regenerator": "^0.1.6",
    "ember-qunit": "^4.6.0",
    "ember-resolver": "^8.0.0",
    "ember-sinon-qunit": "^5.0.0",
    "ember-source": "~3.12.0",
    "ember-source-channel-url": "^2.0.1",
    "ember-template-lint": "^2.9.1",
    "ember-test-selectors": "^4.1.0",
    "ember-try": "^1.4.0",
    "ember-window-mock": "^0.7.1",
    "eslint": "7.6.0",
    "eslint-plugin-ember": "^8.6.0",
    "eslint-plugin-node": "^11.1.0",
    "loader.js": "^4.7.0",
    "npm-run-all": "^4.1.5",
    "qunit-dom": "^1.2.0",
    "typescript": "3.7.5"
  },
  "engines": {
    "node": "10.* || >= 12"
  },
  "ember": {
    "edition": "octane"
  },
  "ember-addon": {
    "configPath": "tests/dummy/config"
  },
  "volta": {
    "node": "12.18.3",
    "yarn": "1.22.4"
  }
}<|MERGE_RESOLUTION|>--- conflicted
+++ resolved
@@ -30,16 +30,10 @@
     "pack": "npm pack"
   },
   "dependencies": {
-<<<<<<< HEAD
-    "@sentry/browser": "5.22.2",
-    "@sentry/tracing": "5.22.2",
-    "@sentry/types": "5.22.2",
-    "@sentry/utils": "5.22.2",
-=======
-    "@sentry/browser": "5.22.3",
-    "@sentry/types": "5.22.3",
-    "@sentry/utils": "5.22.3",
->>>>>>> d315f0f2
+    "@sentry/browser": "5.32.3",
+    "@sentry/tracing": "5.32.3",
+    "@sentry/types": "5.32.3",
+    "@sentry/utils": "5.32.3",
     "ember-auto-import": "^1.6.0",
     "ember-cli-babel": "^7.20.5",
     "ember-cli-htmlbars": "^5.1.2",
