--- conflicted
+++ resolved
@@ -1,8 +1,5 @@
-<<<<<<< HEAD
 import * as ScreenshotIntegration from '@sentry-internal/feedback-screenshot';
-=======
 import type { Attachment } from '@sentry/types';
->>>>>>> b03f61a0
 import type { FeedbackComponent, FeedbackFormData, FeedbackInternalOptions, FeedbackTextConfiguration } from '../types';
 import { SubmitButton } from './SubmitButton';
 import { createElement } from './util/createElement';
