--- conflicted
+++ resolved
@@ -1,8 +1,4 @@
-<<<<<<< HEAD
-import { useEffect } from 'preact/hooks';
-=======
 import type * as Hooks from 'preact/hooks';
->>>>>>> 9e3bc935
 import { DOCUMENT, NAVIGATOR, WINDOW } from '../../constants';
 
 interface FactoryParams {
