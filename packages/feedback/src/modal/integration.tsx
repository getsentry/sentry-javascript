--- conflicted
+++ resolved
@@ -1,15 +1,5 @@
-<<<<<<< HEAD
-import type {
-  CreateDialogProps,
-  FeedbackDialog,
-  FeedbackFormData,
-  FeedbackModalIntegration,
-  IntegrationFn,
-} from '@sentry/types';
-=======
-import { getCurrentScope, getGlobalScope, getIsolationScope } from '@sentry/core';
-import type { FeedbackFormData, FeedbackModalIntegration, IntegrationFn, User } from '@sentry/types';
->>>>>>> c49c9f37
+import type { FeedbackFormData, FeedbackModalIntegration, IntegrationFn } from '@sentry/types';
+
 import { h, render } from 'preact';
 import * as hooks from 'preact/hooks';
 import { DOCUMENT } from '../constants';
