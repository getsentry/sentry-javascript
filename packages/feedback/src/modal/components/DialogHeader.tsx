--- conflicted
+++ resolved
@@ -1,10 +1,4 @@
-<<<<<<< HEAD
-import type { FeedbackInternalOptions } from '@sentry/types';
-=======
 import type { FeedbackInternalOptions } from '@sentry/core';
-// biome-ignore lint/nursery/noUnusedImports: reason
-import { h } from 'preact'; // eslint-disable-line @typescript-eslint/no-unused-vars
->>>>>>> 9e3bc935
 import type { VNode } from 'preact';
 import { useMemo } from 'preact/hooks';
 import { SentryLogo } from './SentryLogo';
