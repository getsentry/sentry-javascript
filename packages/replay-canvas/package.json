--- conflicted
+++ resolved
@@ -68,14 +68,8 @@
     "@sentry-internal/rrweb": "2.29.0"
   },
   "dependencies": {
-<<<<<<< HEAD
-    "@sentry-internal/replay": "8.40.0",
-    "@sentry/core": "8.40.0"
-=======
     "@sentry-internal/replay": "8.41.0",
-    "@sentry/core": "8.41.0",
-    "@sentry/types": "8.41.0"
->>>>>>> be73e38a
+    "@sentry/core": "8.41.0"
   },
   "engines": {
     "node": ">=14.18"
