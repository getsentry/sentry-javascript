--- conflicted
+++ resolved
@@ -68,15 +68,9 @@
   "homepage": "https://docs.sentry.io/platforms/javascript/session-replay/",
   "devDependencies": {
     "@babel/core": "^7.17.5",
-<<<<<<< HEAD
-    "@sentry-internal/replay-worker": "9.1.0",
+    "@sentry-internal/replay-worker": "9.2.0",
     "@sentry-internal/rrweb": "2.32.0",
     "@sentry-internal/rrweb-snapshot": "2.32.0",
-=======
-    "@sentry-internal/replay-worker": "9.2.0",
-    "@sentry-internal/rrweb": "2.31.0",
-    "@sentry-internal/rrweb-snapshot": "2.31.0",
->>>>>>> 50605422
     "fflate": "0.8.2",
     "jest-matcher-utils": "^29.0.0",
     "jsdom-worker": "^0.2.1"
