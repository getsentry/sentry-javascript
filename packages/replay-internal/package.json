--- conflicted
+++ resolved
@@ -23,13 +23,7 @@
       "build/npm/types/index.d.ts": ["build/npm/types-ts3.8/index.d.ts"]
     }
   },
-<<<<<<< HEAD
-  "files": ["cjs", "esm", "types", "types-ts3.8"],
-=======
-  "files": [
-    "/build/npm"
-  ],
->>>>>>> 9e3bc935
+  "files": ["/build/npm"],
   "sideEffects": false,
   "publishConfig": {
     "access": "public"
