{
  "name": "@sentry-internal/replay",
  "version": "8.41.0",
  "description": "User replays for Sentry",
  "main": "build/npm/cjs/index.js",
  "module": "build/npm/esm/index.js",
  "types": "build/npm/types/index.d.ts",
  "exports": {
    "./package.json": "./package.json",
    ".": {
      "import": {
        "types": "./build/npm/types/index.d.ts",
        "default": "./build/npm/esm/index.js"
      },
      "require": {
        "types": "./build/npm/types/index.d.ts",
        "default": "./build/npm/cjs/index.js"
      }
    }
  },
  "typesVersions": {
    "<4.9": {
      "build/npm/types/index.d.ts": [
        "build/npm/types-ts3.8/index.d.ts"
      ]
    }
  },
  "files": [
    "/build/npm"
  ],
  "sideEffects": false,
  "publishConfig": {
    "access": "public"
  },
  "scripts": {
    "build": "run-p build:transpile build:types build:bundle",
    "build:transpile": "rollup -c rollup.npm.config.mjs",
    "build:bundle": "rollup -c rollup.bundle.config.mjs",
    "build:dev": "run-p build:transpile build:types",
    "build:types": "run-s build:types:core build:types:downlevel",
    "build:types:core": "tsc -p tsconfig.types.json",
    "build:types:downlevel": "yarn downlevel-dts build/npm/types build/npm/types-ts3.8 --to ts3.8",
    "build:watch": "run-p build:transpile:watch build:bundle:watch build:types:watch",
    "build:dev:watch": "run-p build:transpile:watch build:types:watch",
    "build:transpile:watch": "yarn build:transpile --watch",
    "build:bundle:watch": "yarn build:bundle --watch",
    "build:types:watch": "tsc -p tsconfig.types.json --watch",
    "build:tarball": "npm pack",
    "circularDepCheck": "madge --circular src/index.ts",
    "clean": "rimraf build sentry-replay-*.tgz",
    "fix": "run-s fix:biome fix:eslint",
    "fix:eslint": "eslint . --format stylish --fix",
    "fix:biome": "biome check --apply .",
    "lint": "eslint . --format stylish",
    "test": "vitest run",
    "test:watch": "vitest --watch",
    "yalc:publish": "yalc publish --push --sig"
  },
  "repository": {
    "type": "git",
    "url": "git+https://github.com/getsentry/sentry-javascript.git"
  },
  "author": "Sentry",
  "license": "MIT",
  "bugs": {
    "url": "https://github.com/getsentry/sentry-javascript/issues"
  },
  "homepage": "https://docs.sentry.io/platforms/javascript/session-replay/",
  "devDependencies": {
    "@babel/core": "^7.17.5",
    "@sentry-internal/replay-worker": "8.41.0",
    "@sentry-internal/rrweb": "2.29.0",
    "@sentry-internal/rrweb-snapshot": "2.29.0",
    "fflate": "^0.8.1",
    "jest-matcher-utils": "^29.0.0",
    "jsdom-worker": "^0.2.1"
  },
  "dependencies": {
<<<<<<< HEAD
    "@sentry-internal/browser-utils": "8.40.0",
    "@sentry/core": "8.40.0"
=======
    "@sentry-internal/browser-utils": "8.41.0",
    "@sentry/core": "8.41.0",
    "@sentry/types": "8.41.0"
>>>>>>> be73e38a
  },
  "engines": {
    "node": ">=14.18"
  },
  "volta": {
    "extends": "../../package.json"
  }
}<|MERGE_RESOLUTION|>--- conflicted
+++ resolved
@@ -76,14 +76,8 @@
     "jsdom-worker": "^0.2.1"
   },
   "dependencies": {
-<<<<<<< HEAD
-    "@sentry-internal/browser-utils": "8.40.0",
-    "@sentry/core": "8.40.0"
-=======
     "@sentry-internal/browser-utils": "8.41.0",
-    "@sentry/core": "8.41.0",
-    "@sentry/types": "8.41.0"
->>>>>>> be73e38a
+    "@sentry/core": "8.41.0"
   },
   "engines": {
     "node": ">=14.18"
