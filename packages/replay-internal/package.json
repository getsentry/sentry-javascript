{
  "name": "@sentry-internal/replay",
  "version": "9.4.0",
  "description": "User replays for Sentry",
  "main": "build/npm/cjs/index.js",
  "module": "build/npm/esm/index.js",
  "types": "build/npm/types/index.d.ts",
  "exports": {
    "./package.json": "./package.json",
    ".": {
      "import": {
        "types": "./build/npm/types/index.d.ts",
        "default": "./build/npm/esm/index.js"
      },
      "require": {
        "types": "./build/npm/types/index.d.ts",
        "default": "./build/npm/cjs/index.js"
      }
    }
  },
  "typesVersions": {
    "<5.0": {
      "build/npm/types/index.d.ts": [
        "build/npm/types-ts3.8/index.d.ts"
      ]
    }
  },
  "files": [
    "/build/npm"
  ],
  "sideEffects": false,
  "publishConfig": {
    "access": "public"
  },
  "scripts": {
    "build": "run-p build:transpile build:types build:bundle",
    "build:transpile": "rollup -c rollup.npm.config.mjs",
    "build:bundle": "rollup -c rollup.bundle.config.mjs",
    "build:dev": "run-p build:transpile build:types",
    "build:types": "run-s build:types:core build:types:downlevel",
    "build:types:core": "tsc -p tsconfig.types.json",
    "build:types:downlevel": "yarn downlevel-dts build/npm/types build/npm/types-ts3.8 --to ts3.8",
    "build:watch": "run-p build:transpile:watch build:bundle:watch build:types:watch",
    "build:dev:watch": "run-p build:transpile:watch build:types:watch",
    "build:transpile:watch": "yarn build:transpile --watch",
    "build:bundle:watch": "yarn build:bundle --watch",
    "build:types:watch": "tsc -p tsconfig.types.json --watch",
    "build:tarball": "npm pack",
    "circularDepCheck": "madge --circular src/index.ts",
    "clean": "rimraf build sentry-replay-*.tgz",
    "fix": "run-s fix:prettier fix:eslint",
    "fix:eslint": "eslint . --format stylish --fix",
    "fix:prettier": "prettier --write \"src/**/*.ts\" \"test/**/*.ts\"",
    "lint": "run-s lint:prettier lint:eslint",
    "lint:eslint": "eslint . --format stylish",
    "lint:prettier": "prettier --check \"src/**/*.ts\" \"test/**/*.ts\"",
    "test": "vitest run",
    "test:watch": "vitest --watch",
    "yalc:publish": "yalc publish --push --sig"
  },
  "repository": {
    "type": "git",
    "url": "git+https://github.com/getsentry/sentry-javascript.git"
  },
  "author": "Sentry",
  "license": "MIT",
  "bugs": {
    "url": "https://github.com/getsentry/sentry-javascript/issues"
  },
  "homepage": "https://docs.sentry.io/platforms/javascript/session-replay/",
  "devDependencies": {
    "@babel/core": "^7.17.5",
<<<<<<< HEAD
    "@sentry-internal/replay-worker": "9.3.0",
    "@sentry-internal/rrweb": "2.34.0",
    "@sentry-internal/rrweb-snapshot": "2.34.0",
=======
    "@sentry-internal/replay-worker": "9.4.0",
    "@sentry-internal/rrweb": "2.33.0",
    "@sentry-internal/rrweb-snapshot": "2.33.0",
>>>>>>> f11f7b19
    "fflate": "0.8.2",
    "jest-matcher-utils": "^29.0.0",
    "jsdom-worker": "^0.2.1"
  },
  "dependencies": {
    "@sentry-internal/browser-utils": "9.4.0",
    "@sentry/core": "9.4.0"
  },
  "engines": {
    "node": ">=18"
  },
  "volta": {
    "extends": "../../package.json"
  }
}<|MERGE_RESOLUTION|>--- conflicted
+++ resolved
@@ -70,15 +70,9 @@
   "homepage": "https://docs.sentry.io/platforms/javascript/session-replay/",
   "devDependencies": {
     "@babel/core": "^7.17.5",
-<<<<<<< HEAD
-    "@sentry-internal/replay-worker": "9.3.0",
+    "@sentry-internal/replay-worker": "9.4.0",
     "@sentry-internal/rrweb": "2.34.0",
     "@sentry-internal/rrweb-snapshot": "2.34.0",
-=======
-    "@sentry-internal/replay-worker": "9.4.0",
-    "@sentry-internal/rrweb": "2.33.0",
-    "@sentry-internal/rrweb-snapshot": "2.33.0",
->>>>>>> f11f7b19
     "fflate": "0.8.2",
     "jest-matcher-utils": "^29.0.0",
     "jsdom-worker": "^0.2.1"
