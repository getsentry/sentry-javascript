--- conflicted
+++ resolved
@@ -17,13 +17,8 @@
   });
 };
 
-<<<<<<< HEAD
-export const envelopeRequestParser = <T = Event>(request: Request | null, index = 2): T => {
-  return envelopeParser(request)[index] as T;
-=======
-export const envelopeRequestParser = (request: Request | null, envelopeIndex = 2): Event => {
-  return envelopeParser(request)[envelopeIndex] as Event;
->>>>>>> 45638e40
+export const envelopeRequestParser = <T = Event>(request: Request | null, envelopeIndex = 2): T => {
+  return envelopeParser(request)[envelopeIndex] as T;
 };
 
 export const envelopeHeaderRequestParser = (request: Request | null): EventEnvelopeHeaders => {
