{
  "name": "@sentry/astro",
<<<<<<< HEAD
  "version": "8.41.0-beta.0",
=======
  "version": "8.40.0",
>>>>>>> b271bc83
  "description": "Official Sentry SDK for Astro",
  "repository": "git://github.com/getsentry/sentry-javascript.git",
  "homepage": "https://github.com/getsentry/sentry-javascript/tree/master/packages/astro",
  "keywords": [
    "withastro",
    "astro-component",
    "astro-integration",
    "sentry",
    "apm"
  ],
  "author": "Sentry",
  "license": "MIT",
  "engines": {
    "node": ">=18.14.1"
  },
  "type": "module",
  "files": [
    "/build"
  ],
  "main": "build/cjs/index.client.js",
  "module": "build/esm/index.server.js",
  "browser": "build/esm/index.client.js",
  "types": "build/types/index.types.d.ts",
  "exports": {
    ".": {
      "types": "./build/types/index.types.d.ts",
      "node": "./build/esm/index.server.js",
      "browser": "./build/esm/index.client.js",
      "import": "./build/esm/index.client.js",
      "require": "./build/cjs/index.server.js"
    },
    "./middleware": {
      "types": "./build/types/integration/middleware/index.types.d.ts",
      "node": "./build/esm/integration/middleware/index.js",
      "import": "./build/esm/integration/middleware/index.js",
      "require": "./build/cjs/integration/middleware/index.js"
    },
    "./import": {
      "import": {
        "default": "./build/import-hook.mjs"
      }
    },
    "./loader": {
      "import": {
        "default": "./build/loader-hook.mjs"
      }
    }
  },
  "publishConfig": {
    "access": "public"
  },
  "peerDependencies": {
    "astro": ">=3.x || >=4.0.0-beta"
  },
  "dependencies": {
<<<<<<< HEAD
    "@sentry/browser": "8.41.0-beta.0",
    "@sentry/core": "8.41.0-beta.0",
    "@sentry/node": "8.41.0-beta.0",
    "@sentry/types": "8.41.0-beta.0",
=======
    "@sentry/browser": "8.40.0",
    "@sentry/core": "8.40.0",
    "@sentry/node": "8.40.0",
    "@sentry/types": "8.40.0",
>>>>>>> b271bc83
    "@sentry/vite-plugin": "^2.22.6"
  },
  "devDependencies": {
    "astro": "^3.5.0",
    "vite": "^5.4.10"
  },
  "scripts": {
    "build": "run-p build:transpile build:types",
    "build:dev": "yarn build",
    "build:transpile": "rollup -c rollup.npm.config.mjs",
    "build:types": "tsc -p tsconfig.types.json",
    "build:watch": "run-p build:transpile:watch build:types:watch",
    "build:dev:watch": "yarn build:watch",
    "build:transpile:watch": "rollup -c rollup.npm.config.mjs --watch",
    "build:types:watch": "tsc -p tsconfig.types.json --watch",
    "build:tarball": "npm pack",
    "circularDepCheck": "madge --circular src/index.client.ts && madge --circular src/index.server.ts && madge --circular src/index.types.ts",
    "clean": "rimraf build coverage sentry-astro-*.tgz",
    "fix": "eslint . --format stylish --fix",
    "lint": "eslint . --format stylish",
    "test": "yarn test:unit",
    "test:unit": "vitest run",
    "test:watch": "vitest --watch",
    "yalc:publish": "yalc publish --push --sig"
  },
  "volta": {
    "extends": "../../package.json"
  },
  "astro": {
    "external": true
  }
}<|MERGE_RESOLUTION|>--- conflicted
+++ resolved
@@ -1,10 +1,6 @@
 {
   "name": "@sentry/astro",
-<<<<<<< HEAD
-  "version": "8.41.0-beta.0",
-=======
   "version": "8.40.0",
->>>>>>> b271bc83
   "description": "Official Sentry SDK for Astro",
   "repository": "git://github.com/getsentry/sentry-javascript.git",
   "homepage": "https://github.com/getsentry/sentry-javascript/tree/master/packages/astro",
@@ -60,17 +56,10 @@
     "astro": ">=3.x || >=4.0.0-beta"
   },
   "dependencies": {
-<<<<<<< HEAD
-    "@sentry/browser": "8.41.0-beta.0",
-    "@sentry/core": "8.41.0-beta.0",
-    "@sentry/node": "8.41.0-beta.0",
-    "@sentry/types": "8.41.0-beta.0",
-=======
     "@sentry/browser": "8.40.0",
     "@sentry/core": "8.40.0",
     "@sentry/node": "8.40.0",
     "@sentry/types": "8.40.0",
->>>>>>> b271bc83
     "@sentry/vite-plugin": "^2.22.6"
   },
   "devDependencies": {
