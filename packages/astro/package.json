--- conflicted
+++ resolved
@@ -56,21 +56,12 @@
     "astro": ">=3.x || >=4.0.0-beta"
   },
   "dependencies": {
-<<<<<<< HEAD
-    "@sentry/browser": "8.26.0",
-    "@sentry/core": "8.26.0",
-    "@sentry/node": "8.26.0",
-    "@sentry/types": "8.26.0",
-    "@sentry/utils": "8.26.0",
-    "@sentry/vite-plugin": "^2.22.3"
-=======
     "@sentry/browser": "8.27.0",
     "@sentry/core": "8.27.0",
     "@sentry/node": "8.27.0",
     "@sentry/types": "8.27.0",
     "@sentry/utils": "8.27.0",
-    "@sentry/vite-plugin": "^2.20.1"
->>>>>>> 3964548c
+    "@sentry/vite-plugin": "^2.22.3"
   },
   "devDependencies": {
     "astro": "^3.5.0",
