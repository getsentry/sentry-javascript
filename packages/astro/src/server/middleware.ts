--- conflicted
+++ resolved
@@ -155,53 +155,8 @@
         'http.route': parametrizedRoute,
       });
 
-<<<<<<< HEAD
-      if (options.trackClientIp && isDynamicPageRequest) {
-        getCurrentScope().setUser({ ip_address: ctx.clientAddress });
-      }
-
-      try {
-        // `routePattern` is available after Astro 5
-        const contextWithRoutePattern = ctx as Parameters<MiddlewareResponseHandler>[0] & { routePattern?: string };
-        const rawRoutePattern = contextWithRoutePattern.routePattern;
-
-        // @ts-expect-error Implicit any on Symbol.for (This is available in Astro 5)
-        // eslint-disable-next-line @typescript-eslint/no-unsafe-member-access
-        const routesFromManifest = ctx?.[Symbol.for('context.routes')]?.manifest?.routes;
-
-        // eslint-disable-next-line @typescript-eslint/no-unsafe-member-access
-        const matchedRouteSegmentsFromManifest = routesFromManifest?.find(
-          (route: { routeData?: { route?: string } }) => route?.routeData?.route === rawRoutePattern,
-        )?.routeData?.segments;
-
-        const parametrizedRoute =
-          // Astro v5 - Joining the segments to get the correct casing of the parametrized route
-          (matchedRouteSegmentsFromManifest && joinRouteSegments(matchedRouteSegmentsFromManifest)) ||
-          // Fallback (Astro v4 and earlier)
-          interpolateRouteFromUrlAndParams(ctx.url.pathname, ctx.params);
-
-        const source = parametrizedRoute ? 'route' : 'url';
-        // storing res in a variable instead of directly returning is necessary to
-        // invoke the catch block if next() throws
-
-        const attributes: SpanAttributes = {
-          [SEMANTIC_ATTRIBUTE_SENTRY_ORIGIN]: 'auto.http.astro',
-          [SEMANTIC_ATTRIBUTE_SENTRY_SOURCE]: source,
-          method,
-          url: stripUrlQueryAndFragment(ctx.url.href),
-          ...httpHeadersToSpanAttributes(
-            winterCGHeadersToDict(request.headers),
-            getClient()?.getOptions().sendDefaultPii ?? false,
-          ),
-        };
-
-        if (ctx.url.search) {
-          attributes['http.query'] = ctx.url.search;
-        }
-=======
       isolationScope.setTransactionName(`${method} ${parametrizedRoute}`);
     }
->>>>>>> 47451774
 
     try {
       const originalResponse = await next();
@@ -264,10 +219,13 @@
             [SEMANTIC_ATTRIBUTE_SENTRY_ORIGIN]: 'auto.http.astro',
             [SEMANTIC_ATTRIBUTE_SENTRY_SOURCE]: source,
             [SEMANTIC_ATTRIBUTE_HTTP_REQUEST_METHOD]: method,
-            // This is here for backwards compatibility, we used to set this here before
-            method,
-            url: stripUrlQueryAndFragment(ctx.url.href),
-          };
+            // This is here for backwards compatibility, we used to set this here beforemethod,
+          url: stripUrlQueryAndFragment(ctx.url.href),
+          ...httpHeadersToSpanAttributes(
+            winterCGHeadersToDict(request.headers),
+            getClient()?.getOptions().sendDefaultPii ?? false,
+          ),
+        };
 
           if (parametrizedRoute) {
             attributes['http.route'] = parametrizedRoute;
