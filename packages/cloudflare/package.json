--- conflicted
+++ resolved
@@ -49,12 +49,8 @@
     "access": "public"
   },
   "dependencies": {
-<<<<<<< HEAD
-    "@sentry/core": "9.32.0"
-=======
-    "@sentry/core": "9.31.0",
+    "@sentry/core": "9.32.0",
     "@opentelemetry/api": "^1.9.0"
->>>>>>> 29304990
   },
   "peerDependencies": {
     "@cloudflare/workers-types": "^4.x"
