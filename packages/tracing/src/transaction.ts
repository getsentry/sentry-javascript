--- conflicted
+++ resolved
@@ -8,18 +8,7 @@
   TransactionContext,
   TransactionMetadata,
 } from '@sentry/types';
-<<<<<<< HEAD
-import { dropUndefinedKeys, logger } from '@sentry/utils';
-=======
-import {
-  createBaggage,
-  dropUndefinedKeys,
-  getSentryBaggageItems,
-  isBaggageMutable,
-  logger,
-  timestampInSeconds,
-} from '@sentry/utils';
->>>>>>> beb3c973
+import { dropUndefinedKeys, logger, timestampInSeconds } from '@sentry/utils';
 
 import { Span as SpanClass, SpanRecorder } from './span';
 
