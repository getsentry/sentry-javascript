--- conflicted
+++ resolved
@@ -1,77 +1,4 @@
 // This is exported so the loader does not fail when switching off Replay
 export { Replay } from '@sentry-internal/integration-shims';
 
-<<<<<<< HEAD
-export type { BrowserOptions, ReportDialogOptions } from '@sentry/browser';
-
-export {
-  addGlobalEventProcessor,
-  addBreadcrumb,
-  captureException,
-  captureEvent,
-  captureMessage,
-  configureScope,
-  getHubFromCarrier,
-  getCurrentHub,
-  Hub,
-  Scope,
-  setContext,
-  setExtra,
-  setExtras,
-  setTag,
-  setTags,
-  setUser,
-  startTransaction,
-  makeFetchTransport,
-  makeXHRTransport,
-  withScope,
-} from '@sentry/browser';
-
-export { BrowserClient } from '@sentry/browser';
-export {
-  defaultIntegrations,
-  defaultStackParser,
-  forceLoad,
-  init,
-  lastEventId,
-  onLoad,
-  showReportDialog,
-  flush,
-  close,
-  wrap,
-} from '@sentry/browser';
-export { SDK_VERSION } from '@sentry/browser';
-
-import { addExtensionMethods, BrowserTracing } from '@sentry-internal/tracing';
-import { Integrations as BrowserIntegrations } from '@sentry/browser';
-import type { Integration } from '@sentry/types';
-import { GLOBAL_OBJ } from '@sentry/utils';
-
-export { Span } from '@sentry/core';
-
-let windowIntegrations = {};
-
-// This block is needed to add compatibility with the integrations packages when used with a CDN
-if (GLOBAL_OBJ.Sentry && GLOBAL_OBJ.Sentry.Integrations) {
-  windowIntegrations = GLOBAL_OBJ.Sentry.Integrations;
-}
-
-// For whatever reason, it does not recognize BrowserTracing or some of the BrowserIntegrations as Integration
-const INTEGRATIONS: Record<
-  string,
-  Integration | typeof BrowserTracing | typeof BrowserIntegrations[keyof typeof BrowserIntegrations]
-> = {
-  ...windowIntegrations,
-  ...BrowserIntegrations,
-  BrowserTracing,
-};
-
-export { INTEGRATIONS as Integrations, BrowserTracing };
-
-// We are patching the global object with our hub extension methods
-addExtensionMethods();
-
-export { addExtensionMethods };
-=======
-export * from './index.bundle.base';
->>>>>>> 80b69390
+export * from './index.bundle.base';