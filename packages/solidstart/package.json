{
  "name": "@sentry/solidstart",
  "version": "8.41.0",
  "description": "Official Sentry SDK for Solid Start",
  "repository": "git://github.com/getsentry/sentry-javascript.git",
  "homepage": "https://github.com/getsentry/sentry-javascript/tree/master/packages/solidstart",
  "author": "Sentry",
  "license": "MIT",
  "engines": {
    "node": ">=16"
  },
  "files": [
    "/build",
    "/client",
    "/server",
    "/*.d.ts",
    "/*.d.ts.map"
  ],
  "main": "build/cjs/index.server.js",
  "module": "build/esm/index.server.js",
  "browser": "build/esm/index.client.js",
  "types": "build/types/index.types.d.ts",
  "//": [
    "For `@sentry/solidstart/solidrouter` types to resolve correctly for both `moduleResolution: bundler` and `moduleResolution: node`",
    "- type definitions have to be exported at root level (/build won't work)",
    "- type definitions have to match in name (i.e. `solidrouter.d.ts`)",
    "- the `types` entry needs to be set both at the root of the export and within `browser` and `node`"
  ],
  "exports": {
    "./package.json": "./package.json",
    ".": {
      "types": "./build/types/index.types.d.ts",
      "browser": {
        "import": "./build/esm/index.client.js",
        "require": "./build/cjs/index.client.js"
      },
      "node": {
        "import": "./build/esm/index.server.js",
        "require": "./build/cjs/index.server.js"
      }
    },
    "./solidrouter": {
      "types": "./solidrouter.d.ts",
      "browser": {
        "types": "./solidrouter.d.ts",
        "import": "./build/esm/solidrouter.client.js",
        "require": "./build/cjs/solidrouter.client.js"
      },
      "node": {
        "types": "./solidrouter.d.ts",
        "import": "./build/esm/solidrouter.server.js",
        "require": "./build/cjs/solidrouter.server.js"
      }
    }
  },
  "publishConfig": {
    "access": "public"
  },
  "peerDependencies": {
    "@solidjs/router": "^0.13.4",
    "@solidjs/start": "^1.0.0"
  },
  "peerDependenciesMeta": {
    "@solidjs/router": {
      "optional": true
    }
  },
  "dependencies": {
    "@opentelemetry/instrumentation": "^0.54.0",
<<<<<<< HEAD
    "@sentry/core": "8.40.0",
    "@sentry/node": "8.40.0",
    "@sentry/opentelemetry": "8.40.0",
    "@sentry/solid": "8.40.0",
=======
    "@sentry/core": "8.41.0",
    "@sentry/node": "8.41.0",
    "@sentry/opentelemetry": "8.41.0",
    "@sentry/solid": "8.41.0",
    "@sentry/types": "8.41.0",
>>>>>>> be73e38a
    "@sentry/vite-plugin": "2.22.6"
  },
  "devDependencies": {
    "@solidjs/router": "^0.13.4",
    "@solidjs/start": "^1.0.0",
    "@solidjs/testing-library": "0.8.5",
    "@testing-library/jest-dom": "^6.4.5",
    "@testing-library/user-event": "^14.5.2",
    "vite-plugin-solid": "^2.8.2"
  },
  "scripts": {
    "build": "run-p build:transpile build:types",
    "build:dev": "yarn build",
    "build:transpile": "rollup -c rollup.npm.config.mjs",
    "build:types": "run-s build:types:core build:types:subexports",
    "build:types:core": "tsc -p tsconfig.types.json",
    "build:types:subexports": "tsc -p tsconfig.subexports-types.json",
    "build:watch": "run-p build:transpile:watch build:types:watch",
    "build:dev:watch": "yarn build:watch",
    "build:transpile:watch": "rollup -c rollup.npm.config.mjs --watch",
    "build:types:watch": "tsc -p tsconfig.types.json --watch",
    "build:tarball": "npm pack",
    "circularDepCheck": "madge --circular src/index.client.ts && madge --circular src/index.server.ts && madge --circular src/index.types.ts && madge --circular src/solidrouter.client.ts && madge --circular src/solidrouter.server.ts && madge --circular src/solidrouter.ts",
    "clean": "rimraf build coverage sentry-solidstart-*.tgz ./*.d.ts ./*.d.ts.map ./client ./server",
    "fix": "eslint . --format stylish --fix",
    "lint": "eslint . --format stylish",
    "test": "yarn test:unit",
    "test:unit": "vitest run",
    "test:watch": "vitest --watch",
    "yalc:publish": "yalc publish --push --sig"
  },
  "volta": {
    "extends": "../../package.json"
  },
  "nx": {
    "targets": {
      "build:types": {
        "outputs": [
          "{projectRoot}/build/types",
          "{projectRoot}/client",
          "{projectRoot}/server",
          "{projectRoot}/*.d.ts",
          "{projectRoot}/*.d.ts.map"
        ]
      }
    }
  }
}<|MERGE_RESOLUTION|>--- conflicted
+++ resolved
@@ -67,18 +67,10 @@
   },
   "dependencies": {
     "@opentelemetry/instrumentation": "^0.54.0",
-<<<<<<< HEAD
-    "@sentry/core": "8.40.0",
-    "@sentry/node": "8.40.0",
-    "@sentry/opentelemetry": "8.40.0",
-    "@sentry/solid": "8.40.0",
-=======
     "@sentry/core": "8.41.0",
     "@sentry/node": "8.41.0",
     "@sentry/opentelemetry": "8.41.0",
     "@sentry/solid": "8.41.0",
-    "@sentry/types": "8.41.0",
->>>>>>> be73e38a
     "@sentry/vite-plugin": "2.22.6"
   },
   "devDependencies": {
