--- conflicted
+++ resolved
@@ -1,10 +1,6 @@
 {
   "name": "@sentry/solidstart",
-<<<<<<< HEAD
-  "version": "8.41.0-beta.0",
-=======
   "version": "8.40.0",
->>>>>>> b271bc83
   "description": "Official Sentry SDK for Solid Start",
   "repository": "git://github.com/getsentry/sentry-javascript.git",
   "homepage": "https://github.com/getsentry/sentry-javascript/tree/master/packages/solidstart",
@@ -71,19 +67,11 @@
   },
   "dependencies": {
     "@opentelemetry/instrumentation": "^0.54.0",
-<<<<<<< HEAD
-    "@sentry/core": "8.41.0-beta.0",
-    "@sentry/node": "8.41.0-beta.0",
-    "@sentry/opentelemetry": "8.41.0-beta.0",
-    "@sentry/solid": "8.41.0-beta.0",
-    "@sentry/types": "8.41.0-beta.0",
-=======
     "@sentry/core": "8.40.0",
     "@sentry/node": "8.40.0",
     "@sentry/opentelemetry": "8.40.0",
     "@sentry/solid": "8.40.0",
     "@sentry/types": "8.40.0",
->>>>>>> b271bc83
     "@sentry/vite-plugin": "2.22.6"
   },
   "devDependencies": {
