{
  "name": "@sentry/solidstart",
  "version": "8.27.0",
  "description": "Official Sentry SDK for Solid Start",
  "repository": "git://github.com/getsentry/sentry-javascript.git",
  "homepage": "https://github.com/getsentry/sentry-javascript/tree/master/packages/solidstart",
  "author": "Sentry",
  "license": "MIT",
  "engines": {
    "node": ">=16"
  },
  "files": [
    "/build",
    "/client",
    "/server",
    "/*.d.ts",
    "/*.d.ts.map"
  ],
  "main": "build/cjs/index.server.js",
  "module": "build/esm/index.server.js",
  "browser": "build/esm/index.client.js",
  "types": "build/types/index.types.d.ts",
  "//": [
    "For `@sentry/solidstart/solidrouter` types to resolve correctly for both `moduleResolution: bundler` and `moduleResolution: node`",
    "- type definitions have to be exported at root level (/build won't work)",
    "- type definitions have to match in name (i.e. `solidrouter.d.ts`)",
    "- the `types` entry needs to be set both at the root of the export and within `browser` and `node`"
  ],
  "exports": {
    "./package.json": "./package.json",
    ".": {
      "types": "./build/types/index.types.d.ts",
      "browser": {
        "import": "./build/esm/index.client.js",
        "require": "./build/cjs/index.client.js"
      },
      "node": {
        "import": "./build/esm/index.server.js",
        "require": "./build/cjs/index.server.js"
      }
    },
    "./solidrouter": {
      "types": "./solidrouter.d.ts",
      "browser": {
        "types": "./solidrouter.d.ts",
        "import": "./build/esm/solidrouter.client.js",
        "require": "./build/cjs/solidrouter.client.js"
      },
      "node": {
        "types": "./solidrouter.d.ts",
        "import": "./build/esm/solidrouter.server.js",
        "require": "./build/cjs/solidrouter.server.js"
      }
    }
  },
  "publishConfig": {
    "access": "public"
  },
  "peerDependencies": {
    "@solidjs/router": "^0.13.4",
    "@solidjs/start": "^1.0.0"
  },
  "peerDependenciesMeta": {
    "@solidjs/router": {
      "optional": true
    }
  },
  "dependencies": {
    "@opentelemetry/instrumentation": "^0.52.1",
<<<<<<< HEAD
    "@sentry/core": "8.26.0",
    "@sentry/node": "8.26.0",
    "@sentry/opentelemetry": "8.26.0",
    "@sentry/solid": "8.26.0",
    "@sentry/types": "8.26.0",
    "@sentry/utils": "8.26.0",
    "@sentry/vite-plugin": "2.22.3"
=======
    "@sentry/core": "8.27.0",
    "@sentry/node": "8.27.0",
    "@sentry/opentelemetry": "8.27.0",
    "@sentry/solid": "8.27.0",
    "@sentry/types": "8.27.0",
    "@sentry/utils": "8.27.0",
    "@sentry/vite-plugin": "2.19.0"
>>>>>>> 7d331fa1
  },
  "devDependencies": {
    "@solidjs/router": "^0.13.4",
    "@solidjs/start": "^1.0.0",
    "@solidjs/testing-library": "0.8.5",
    "@testing-library/jest-dom": "^6.4.5",
    "@testing-library/user-event": "^14.5.2",
    "vite-plugin-solid": "^2.8.2"
  },
  "scripts": {
    "build": "run-p build:transpile build:types",
    "build:dev": "yarn build",
    "build:transpile": "rollup -c rollup.npm.config.mjs",
    "build:types": "run-s build:types:core build:types:subexports",
    "build:types:core": "tsc -p tsconfig.types.json",
    "build:types:subexports": "tsc -p tsconfig.subexports-types.json",
    "build:watch": "run-p build:transpile:watch build:types:watch",
    "build:dev:watch": "yarn build:watch",
    "build:transpile:watch": "rollup -c rollup.npm.config.mjs --watch",
    "build:types:watch": "tsc -p tsconfig.types.json --watch",
    "build:tarball": "npm pack",
    "circularDepCheck": "madge --circular src/index.client.ts && madge --circular src/index.server.ts && madge --circular src/index.types.ts && madge --circular src/solidrouter.client.ts && madge --circular src/solidrouter.server.ts && madge --circular src/solidrouter.ts",
    "clean": "rimraf build coverage sentry-solidstart-*.tgz ./*.d.ts ./*.d.ts.map ./client ./server",
    "fix": "eslint . --format stylish --fix",
    "lint": "eslint . --format stylish",
    "test": "yarn test:unit",
    "test:unit": "vitest run",
    "test:watch": "vitest --watch",
    "yalc:publish": "yalc publish --push --sig"
  },
  "volta": {
    "extends": "../../package.json"
  },
  "nx": {
    "targets": {
      "build:types": {
        "outputs": [
          "{projectRoot}/build/types",
          "{projectRoot}/client",
          "{projectRoot}/server",
          "{projectRoot}/*.d.ts",
          "{projectRoot}/*.d.ts.map"
        ]
      }
    }
  }
}<|MERGE_RESOLUTION|>--- conflicted
+++ resolved
@@ -67,23 +67,13 @@
   },
   "dependencies": {
     "@opentelemetry/instrumentation": "^0.52.1",
-<<<<<<< HEAD
-    "@sentry/core": "8.26.0",
-    "@sentry/node": "8.26.0",
-    "@sentry/opentelemetry": "8.26.0",
-    "@sentry/solid": "8.26.0",
-    "@sentry/types": "8.26.0",
-    "@sentry/utils": "8.26.0",
-    "@sentry/vite-plugin": "2.22.3"
-=======
     "@sentry/core": "8.27.0",
     "@sentry/node": "8.27.0",
     "@sentry/opentelemetry": "8.27.0",
     "@sentry/solid": "8.27.0",
     "@sentry/types": "8.27.0",
     "@sentry/utils": "8.27.0",
-    "@sentry/vite-plugin": "2.19.0"
->>>>>>> 7d331fa1
+    "@sentry/vite-plugin": "2.22.3"
   },
   "devDependencies": {
     "@solidjs/router": "^0.13.4",
