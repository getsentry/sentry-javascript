{
  "name": "@sentry/solid",
  "version": "8.41.0",
  "description": "Official Sentry SDK for Solid",
  "repository": "git://github.com/getsentry/sentry-javascript.git",
  "homepage": "https://github.com/getsentry/sentry-javascript/tree/master/packages/solid",
  "author": "Sentry",
  "license": "MIT",
  "engines": {
    "node": ">=14.18"
  },
  "files": [
    "/build",
    "/*.d.ts",
    "/*.d.ts.map"
  ],
  "main": "build/cjs/index.js",
  "module": "build/esm/index.js",
  "types": "build/types/index.d.ts",
  "exports": {
    "./package.json": "./package.json",
    ".": {
      "import": {
        "types": "./build/types/index.d.ts",
        "default": "./build/esm/index.js"
      },
      "require": {
        "types": "./build/types/index.d.ts",
        "default": "./build/cjs/index.js"
      }
    },
    "./solidrouter": {
      "import": {
        "types": "./solidrouter.d.ts",
        "default": "./build/esm/solidrouter.js"
      },
      "require": {
        "types": "./solidrouter.d.ts",
        "default": "./build/cjs/solidrouter.js"
      }
    }
  },
  "publishConfig": {
    "access": "public"
  },
  "dependencies": {
<<<<<<< HEAD
    "@sentry/browser": "8.40.0",
    "@sentry/core": "8.40.0"
=======
    "@sentry/browser": "8.41.0",
    "@sentry/core": "8.41.0",
    "@sentry/types": "8.41.0"
>>>>>>> be73e38a
  },
  "peerDependencies": {
    "@solidjs/router": "^0.13.4",
    "solid-js": "^1.8.4"
  },
  "peerDependenciesMeta": {
    "@solidjs/router": {
      "optional": true
    }
  },
  "devDependencies": {
    "@solidjs/router": "^0.13.4",
    "@solidjs/testing-library": "0.8.5",
    "@testing-library/jest-dom": "^6.4.5",
    "@testing-library/user-event": "^14.5.2",
    "solid-js": "^1.8.11",
    "vite-plugin-solid": "^2.8.2"
  },
  "scripts": {
    "build": "run-p build:transpile build:types",
    "build:dev": "yarn build",
    "build:transpile": "rollup -c rollup.npm.config.mjs",
    "build:types": "run-s build:types:core build:types:solidrouter",
    "build:types:core": "tsc -p tsconfig.types.json",
    "build:types:solidrouter": "tsc -p tsconfig.solidrouter-types.json",
    "build:watch": "run-p build:transpile:watch build:types:watch",
    "build:dev:watch": "yarn build:watch",
    "build:transpile:watch": "rollup -c rollup.npm.config.mjs --watch",
    "build:types:watch": "tsc -p tsconfig.types.json --watch",
    "build:tarball": "npm pack",
    "circularDepCheck": "madge --circular src/index.ts && madge --circular src/solidrouter.ts",
    "clean": "rimraf build coverage sentry-solid-*.tgz ./*.d.ts ./*.d.ts.map",
    "fix": "eslint . --format stylish --fix",
    "lint": "eslint . --format stylish",
    "test": "vitest run",
    "test:watch": "vitest --watch",
    "yalc:publish": "yalc publish --push --sig"
  },
  "volta": {
    "extends": "../../package.json"
  },
  "nx": {
    "targets": {
      "build:types": {
        "outputs": [
          "{projectRoot}/build/types",
          "{projectRoot}/*.d.ts",
          "{projectRoot}/*.d.ts.map"
        ]
      }
    }
  },
  "sideEffects": false
}<|MERGE_RESOLUTION|>--- conflicted
+++ resolved
@@ -44,14 +44,8 @@
     "access": "public"
   },
   "dependencies": {
-<<<<<<< HEAD
-    "@sentry/browser": "8.40.0",
-    "@sentry/core": "8.40.0"
-=======
     "@sentry/browser": "8.41.0",
-    "@sentry/core": "8.41.0",
-    "@sentry/types": "8.41.0"
->>>>>>> be73e38a
+    "@sentry/core": "8.41.0"
   },
   "peerDependencies": {
     "@solidjs/router": "^0.13.4",
