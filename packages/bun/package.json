--- conflicted
+++ resolved
@@ -39,16 +39,9 @@
     "access": "public"
   },
   "dependencies": {
-<<<<<<< HEAD
-    "@sentry/core": "8.40.0",
-    "@sentry/node": "8.40.0",
-    "@sentry/opentelemetry": "8.40.0"
-=======
     "@sentry/core": "8.41.0",
     "@sentry/node": "8.41.0",
-    "@sentry/opentelemetry": "8.41.0",
-    "@sentry/types": "8.41.0"
->>>>>>> be73e38a
+    "@sentry/opentelemetry": "8.41.0"
   },
   "devDependencies": {
     "bun-types": "latest"
