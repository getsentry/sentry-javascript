--- conflicted
+++ resolved
@@ -1,10 +1,6 @@
 {
   "name": "@sentry/profiling-node",
-<<<<<<< HEAD
-  "version": "8.35.0-beta.0",
-=======
   "version": "8.35.0",
->>>>>>> 7e39d046
   "description": "Official Sentry SDK for Node.js Profiling",
   "repository": "git://github.com/getsentry/sentry-javascript.git",
   "homepage": "https://github.com/getsentry/sentry-javascript/tree/master/packages/profiling-node",
@@ -79,17 +75,10 @@
     "test": "cross-env SENTRY_PROFILER_BINARY_DIR=lib jest --config jest.config.js"
   },
   "dependencies": {
-<<<<<<< HEAD
-    "@sentry/core": "8.35.0-beta.0",
-    "@sentry/node": "8.35.0-beta.0",
-    "@sentry/types": "8.35.0-beta.0",
-    "@sentry/utils": "8.35.0-beta.0",
-=======
     "@sentry/core": "8.35.0",
     "@sentry/node": "8.35.0",
     "@sentry/types": "8.35.0",
     "@sentry/utils": "8.35.0",
->>>>>>> 7e39d046
     "detect-libc": "^2.0.2",
     "node-abi": "^3.61.0"
   },
