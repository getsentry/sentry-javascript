{
  "name": "@sentry/google-cloud-serverless",
  "version": "8.41.0",
  "description": "Official Sentry SDK for Google Cloud Functions",
  "repository": "git://github.com/getsentry/sentry-javascript.git",
  "homepage": "https://github.com/getsentry/sentry-javascript/tree/master/packages/google-cloud",
  "author": "Sentry",
  "license": "MIT",
  "engines": {
    "node": ">=14.18"
  },
  "files": [
    "/build"
  ],
  "main": "build/cjs/index.js",
  "types": "build/types/index.d.ts",
  "exports": {
    "./package.json": "./package.json",
    ".": {
      "import": {
        "types": "./build/types/index.d.ts",
        "default": "./build/esm/index.js"
      },
      "require": {
        "types": "./build/types/index.d.ts",
        "default": "./build/cjs/index.js"
      }
    },
    "./import": {
      "import": {
        "default": "./build/import-hook.mjs"
      }
    },
    "./loader": {
      "import": {
        "default": "./build/loader-hook.mjs"
      }
    }
  },
  "typesVersions": {
    "<4.9": {
      "build/types/index.d.ts": [
        "build/types-ts3.8/index.d.ts"
      ]
    }
  },
  "publishConfig": {
    "access": "public"
  },
  "dependencies": {
<<<<<<< HEAD
    "@sentry/core": "8.40.0",
    "@sentry/node": "8.40.0",
=======
    "@sentry/core": "8.41.0",
    "@sentry/node": "8.41.0",
    "@sentry/types": "8.41.0",
>>>>>>> be73e38a
    "@types/express": "^4.17.14"
  },
  "devDependencies": {
    "@google-cloud/bigquery": "^5.3.0",
    "@google-cloud/common": "^3.4.1",
    "@google-cloud/functions-framework": "^1.7.1",
    "@google-cloud/pubsub": "^2.5.0",
    "@types/node": "^14.18.0",
    "google-gax": "^2.9.0",
    "nock": "^13.5.5"
  },
  "scripts": {
    "build": "run-p build:transpile build:types",
    "build:dev": "yarn build",
    "build:transpile": "rollup -c rollup.npm.config.mjs",
    "build:types": "run-s build:types:core build:types:downlevel",
    "build:types:core": "tsc -p tsconfig.types.json",
    "build:types:downlevel": "yarn downlevel-dts build/types build/types-ts3.8 --to ts3.8",
    "build:watch": "run-p build:transpile:watch build:types:watch",
    "build:dev:watch": "yarn build:watch",
    "build:transpile:watch": "rollup -c rollup.npm.config.mjs --watch",
    "build:types:watch": "tsc -p tsconfig.types.json --watch",
    "build:tarball": "npm pack",
    "circularDepCheck": "madge --circular src/index.ts",
    "clean": "rimraf build coverage sentry-google-cloud-*.tgz",
    "fix": "eslint . --format stylish --fix",
    "lint": "eslint . --format stylish",
    "test": "jest",
    "test:watch": "jest --watch",
    "yalc:publish": "yalc publish --push --sig"
  },
  "volta": {
    "extends": "../../package.json"
  },
  "sideEffects": false
}<|MERGE_RESOLUTION|>--- conflicted
+++ resolved
@@ -48,14 +48,8 @@
     "access": "public"
   },
   "dependencies": {
-<<<<<<< HEAD
-    "@sentry/core": "8.40.0",
-    "@sentry/node": "8.40.0",
-=======
     "@sentry/core": "8.41.0",
     "@sentry/node": "8.41.0",
-    "@sentry/types": "8.41.0",
->>>>>>> be73e38a
     "@types/express": "^4.17.14"
   },
   "devDependencies": {
