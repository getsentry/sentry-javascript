--- conflicted
+++ resolved
@@ -120,12 +120,9 @@
   logger,
   consoleLoggingIntegration,
   wrapMcpServerWithSentry,
-<<<<<<< HEAD
+  NODE_VERSION,
   featureFlagsIntegration,
   type FeatureFlagsIntegration,
-=======
-  NODE_VERSION,
->>>>>>> 535932cd
 } from '@sentry/node';
 
 export {
