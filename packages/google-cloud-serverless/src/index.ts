--- conflicted
+++ resolved
@@ -92,12 +92,9 @@
   fastifyIntegration,
   genericPoolIntegration,
   graphqlIntegration,
-<<<<<<< HEAD
   knexIntegration,
-=======
   kafkaIntegration,
   lruMemoizerIntegration,
->>>>>>> 37509141
   mongoIntegration,
   mongooseIntegration,
   mysqlIntegration,
