--- conflicted
+++ resolved
@@ -392,25 +392,6 @@
     // than the session replay.
     await this.flushImmediate();
 
-<<<<<<< HEAD
-    if (!continueRecording) {
-      return;
-    }
-
-    // Stop and re-start recording, but in "session" recording mode
-    if (this.stopRecording()) {
-      // Reset all "capture on error" configuration before
-      // starting a new recording
-      this.recordingMode = 'session';
-
-      // Once this session ends, we do not want to refresh it
-      if (this.session) {
-        this.session.shouldRefresh = false;
-        this._maybeSaveSession();
-      }
-      this.startRecording();
-    }
-=======
     const hasStoppedRecording = this.stopRecording();
 
     if (!continueRecording || !hasStoppedRecording) {
@@ -422,8 +403,14 @@
     // Reset all "capture on error" configuration before
     // starting a new recording
     this.recordingMode = 'session';
+
+    // Once this session ends, we do not want to refresh it
+    if (this.session) {
+      this.session.shouldRefresh = false;
+      this._maybeSaveSession();
+    }
+
     this.startRecording();
->>>>>>> 0161cddc
   }
 
   /**
