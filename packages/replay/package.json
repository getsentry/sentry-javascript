--- conflicted
+++ resolved
@@ -53,15 +53,9 @@
   "homepage": "https://docs.sentry.io/platforms/javascript/session-replay/",
   "devDependencies": {
     "@babel/core": "^7.17.5",
-<<<<<<< HEAD
-    "@sentry-internal/replay-worker": "7.112.1",
+    "@sentry-internal/replay-worker": "7.112.2",
     "@sentry-internal/rrweb": "2.15.0",
     "@sentry-internal/rrweb-snapshot": "2.15.0",
-=======
-    "@sentry-internal/replay-worker": "7.112.2",
-    "@sentry-internal/rrweb": "2.13.0",
-    "@sentry-internal/rrweb-snapshot": "2.13.0",
->>>>>>> 1d3469d5
     "fflate": "^0.8.1",
     "jsdom-worker": "^0.2.1"
   },
