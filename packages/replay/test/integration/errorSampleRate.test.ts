--- conflicted
+++ resolved
@@ -431,7 +431,6 @@
     },
   );
 
-<<<<<<< HEAD
   it.each([
     ['MAX_SESSION_LIFE', MAX_SESSION_LIFE],
     ['SESSION_IDLE_DURATION', SESSION_IDLE_DURATION],
@@ -441,12 +440,6 @@
     // Idle for given time
     jest.advanceTimersByTime(waitTime + 1);
     await new Promise(process.nextTick);
-=======
-  // Should behave the same as above test
-  it('stops replay if user has been idle for more than SESSION_IDLE_EXPIRE_DURATION and does not start a new session thereafter', async () => {
-    // Idle for 15 minutes
-    jest.advanceTimersByTime(SESSION_IDLE_EXPIRE_DURATION + 1);
->>>>>>> d1b09c65
 
     const TEST_EVENT = {
       data: { name: 'lost event' },
@@ -458,11 +451,7 @@
     jest.runAllTimers();
     await new Promise(process.nextTick);
 
-<<<<<<< HEAD
     // still no new replay sent
-=======
-    // We stop recording after SESSION_IDLE_EXPIRE_DURATION of inactivity in error mode
->>>>>>> d1b09c65
     expect(replay).not.toHaveLastSentReplay();
 
     expect(replay.isEnabled()).toBe(true);
@@ -477,6 +466,27 @@
     jest.advanceTimersByTime(DEFAULT_FLUSH_MIN_DELAY);
     await new Promise(process.nextTick);
 
+    // Remains disabled!
+    expect(replay.isEnabled()).toBe(false);
+  });
+
+  // Should behave the same as above test
+  it('stops replay if user has been idle for more than SESSION_IDLE_EXPIRE_DURATION and does not start a new session thereafter', async () => {
+    // Idle for 15 minutes
+    jest.advanceTimersByTime(SESSION_IDLE_EXPIRE_DURATION + 1);
+
+    const TEST_EVENT = {
+      data: { name: 'lost event' },
+      timestamp: BASE_TIMESTAMP,
+      type: 3,
+    };
+    mockRecord._emitter(TEST_EVENT);
+    expect(replay).not.toHaveLastSentReplay();
+
+    jest.runAllTimers();
+    await new Promise(process.nextTick);
+
+    // We stop recording after SESSION_IDLE_EXPIRE_DURATION of inactivity in error mode
     expect(replay).not.toHaveLastSentReplay();
     expect(replay.isEnabled()).toBe(true);
     expect(replay.isPaused()).toBe(false);
