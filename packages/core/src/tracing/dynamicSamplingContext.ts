<<<<<<< HEAD
import type { Client, DynamicSamplingContext, Scope, Span } from '@sentry/types';
import {
  addNonEnumerableProperty,
  baggageHeaderToDynamicSamplingContext,
  dropUndefinedKeys,
  dynamicSamplingContextToSentryBaggageHeader,
} from '@sentry/utils';
=======
import type { Client, DynamicSamplingContext, Span } from '@sentry/types';
>>>>>>> 7e78d67d

import { DEFAULT_ENVIRONMENT } from '../constants';
import { getClient } from '../currentScopes';
import { SEMANTIC_ATTRIBUTE_SENTRY_SAMPLE_RATE, SEMANTIC_ATTRIBUTE_SENTRY_SOURCE } from '../semanticAttributes';
import {
  baggageHeaderToDynamicSamplingContext,
  dynamicSamplingContextToSentryBaggageHeader,
} from '../utils-hoist/baggage';
import { addNonEnumerableProperty, dropUndefinedKeys } from '../utils-hoist/object';
import { hasTracingEnabled } from '../utils/hasTracingEnabled';
import { getRootSpan, spanIsSampled, spanToJSON } from '../utils/spanUtils';

/**
 * If you change this value, also update the terser plugin config to
 * avoid minification of the object property!
 */
const FROZEN_DSC_FIELD = '_frozenDsc';

type SpanWithMaybeDsc = Span & {
  [FROZEN_DSC_FIELD]?: Partial<DynamicSamplingContext> | undefined;
};

/**
 * Freeze the given DSC on the given span.
 */
export function freezeDscOnSpan(span: Span, dsc: Partial<DynamicSamplingContext>): void {
  const spanWithMaybeDsc = span as SpanWithMaybeDsc;
  addNonEnumerableProperty(spanWithMaybeDsc, FROZEN_DSC_FIELD, dsc);
}

/**
 * Creates a dynamic sampling context from a client.
 *
 * Dispatches the `createDsc` lifecycle hook as a side effect.
 */
export function getDynamicSamplingContextFromClient(trace_id: string, client: Client): DynamicSamplingContext {
  const options = client.getOptions();

  const { publicKey: public_key } = client.getDsn() || {};

  const dsc = dropUndefinedKeys({
    environment: options.environment || DEFAULT_ENVIRONMENT,
    release: options.release,
    public_key,
    trace_id,
  }) as DynamicSamplingContext;

  client.emit('createDsc', dsc);

  return dsc;
}

/**
 * Get the dynamic sampling context for the currently active scopes.
 */
export function getDynamicSamplingContextFromScope(client: Client, scope: Scope): Partial<DynamicSamplingContext> {
  const propagationContext = scope.getPropagationContext();
  return propagationContext.dsc || getDynamicSamplingContextFromClient(propagationContext.traceId, client);
}

/**
 * Creates a dynamic sampling context from a span (and client and scope)
 *
 * @param span the span from which a few values like the root span name and sample rate are extracted.
 *
 * @returns a dynamic sampling context
 */
export function getDynamicSamplingContextFromSpan(span: Span): Readonly<Partial<DynamicSamplingContext>> {
  const client = getClient();
  if (!client) {
    return {};
  }

  const rootSpan = getRootSpan(span);

  // For core implementation, we freeze the DSC onto the span as a non-enumerable property
  const frozenDsc = (rootSpan as SpanWithMaybeDsc)[FROZEN_DSC_FIELD];
  if (frozenDsc) {
    return frozenDsc;
  }

  // For OpenTelemetry, we freeze the DSC on the trace state
  const traceState = rootSpan.spanContext().traceState;
  const traceStateDsc = traceState && traceState.get('sentry.dsc');

  // If the span has a DSC, we want it to take precedence
  const dscOnTraceState = traceStateDsc && baggageHeaderToDynamicSamplingContext(traceStateDsc);

  if (dscOnTraceState) {
    return dscOnTraceState;
  }

  // Else, we generate it from the span
  const dsc = getDynamicSamplingContextFromClient(span.spanContext().traceId, client);
  const jsonSpan = spanToJSON(rootSpan);
  const attributes = jsonSpan.data || {};
  const maybeSampleRate = attributes[SEMANTIC_ATTRIBUTE_SENTRY_SAMPLE_RATE];

  if (maybeSampleRate != null) {
    dsc.sample_rate = `${maybeSampleRate}`;
  }

  // We don't want to have a transaction name in the DSC if the source is "url" because URLs might contain PII
  const source = attributes[SEMANTIC_ATTRIBUTE_SENTRY_SOURCE];

  // after JSON conversion, txn.name becomes jsonSpan.description
  const name = jsonSpan.description;
  if (source !== 'url' && name) {
    dsc.transaction = name;
  }

  // How can we even land here with hasTracingEnabled() returning false?
  // Otel creates a Non-recording span in Tracing Without Performance mode when handling incoming requests
  // So we end up with an active span that is not sampled (neither positively nor negatively)
  if (hasTracingEnabled()) {
    dsc.sampled = String(spanIsSampled(rootSpan));
  }

  client.emit('createDsc', dsc, rootSpan);

  return dsc;
}

/**
 * Convert a Span to a baggage header.
 */
export function spanToBaggageHeader(span: Span): string | undefined {
  const dsc = getDynamicSamplingContextFromSpan(span);
  return dynamicSamplingContextToSentryBaggageHeader(dsc);
}<|MERGE_RESOLUTION|>--- conflicted
+++ resolved
@@ -1,14 +1,4 @@
-<<<<<<< HEAD
-import type { Client, DynamicSamplingContext, Scope, Span } from '@sentry/types';
-import {
-  addNonEnumerableProperty,
-  baggageHeaderToDynamicSamplingContext,
-  dropUndefinedKeys,
-  dynamicSamplingContextToSentryBaggageHeader,
-} from '@sentry/utils';
-=======
 import type { Client, DynamicSamplingContext, Span } from '@sentry/types';
->>>>>>> 7e78d67d
 
 import { DEFAULT_ENVIRONMENT } from '../constants';
 import { getClient } from '../currentScopes';
