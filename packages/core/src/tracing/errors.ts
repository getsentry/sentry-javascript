--- conflicted
+++ resolved
@@ -40,25 +40,4 @@
   errorsInstrumented = true;
   addGlobalErrorInstrumentationHandler(errorCallback);
   addGlobalUnhandledRejectionInstrumentationHandler(errorCallback);
-<<<<<<< HEAD
-}
-=======
-}
-
-/**
- * If an error or unhandled promise occurs, we mark the active root span as failed
- */
-function errorCallback(): void {
-  const activeSpan = getActiveSpan();
-  const rootSpan = activeSpan && getRootSpan(activeSpan);
-  if (rootSpan) {
-    const message = 'internal_error';
-    DEBUG_BUILD && debug.log(`[Tracing] Root span: ${message} -> Global error occurred`);
-    rootSpan.setStatus({ code: SPAN_STATUS_ERROR, message });
-  }
-}
-
-// The function name will be lost when bundling but we need to be able to identify this listener later to maintain the
-// node.js default exit behaviour
-errorCallback.tag = 'sentry_tracingErrorCallback';
->>>>>>> 0dec8837
+}