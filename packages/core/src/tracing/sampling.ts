--- conflicted
+++ resolved
@@ -21,13 +21,7 @@
     return [false];
   }
 
-<<<<<<< HEAD
-  let shouldUpdateSampleRateOnDownstreamTrace = undefined;
-
-  // we would have bailed already if neither `tracesSampler` nor `tracesSampleRate` nor `enableTracing` were defined, so one of these should
-=======
   // we would have bailed already if neither `tracesSampler` nor `tracesSampleRate` were defined, so one of these should
->>>>>>> 2dc9d877
   // work; prefer the hook if so
   let sampleRate;
   if (typeof options.tracesSampler === 'function') {
@@ -37,14 +31,7 @@
     sampleRate = samplingContext.parentSampled;
   } else if (typeof options.tracesSampleRate !== 'undefined') {
     sampleRate = options.tracesSampleRate;
-<<<<<<< HEAD
     shouldUpdateSampleRateOnDownstreamTrace = true;
-  } else {
-    // When `enableTracing === true`, we use a sample rate of 100%
-    sampleRate = 1;
-    shouldUpdateSampleRateOnDownstreamTrace = true;
-=======
->>>>>>> 2dc9d877
   }
 
   // Since this is coming from the user (or from a function provided by the user), who knows what we might get.
