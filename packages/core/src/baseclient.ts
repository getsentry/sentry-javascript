--- conflicted
+++ resolved
@@ -554,18 +554,6 @@
   }
 
   /**
-<<<<<<< HEAD
-   * Sends the passed event
-   * @param event The Sentry event to send
-   */
-  // TODO(v7): refactor: get rid of method?
-  protected _sendEvent(event: Event, attachments?: AttachmentWithData[]): void {
-    this.sendEvent(event, attachments);
-  }
-
-  /**
-=======
->>>>>>> 39553b56
    * Processes the event and logs an error in case of rejection
    * @param event
    * @param hint
@@ -642,11 +630,7 @@
           this._updateSessionFromEvent(session, processedEvent);
         }
 
-<<<<<<< HEAD
-        this._sendEvent(processedEvent, this._attachmentsFromScope(scope));
-=======
-        this.sendEvent(processedEvent);
->>>>>>> 39553b56
+        this.sendEvent(processedEvent, this._attachmentsFromScope(scope));
         return processedEvent;
       })
       .then(null, reason => {
