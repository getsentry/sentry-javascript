--- conflicted
+++ resolved
@@ -77,13 +77,9 @@
   /** The client Dsn, if specified in options. Without this Dsn, the SDK will be disabled. */
   protected readonly _dsn?: DsnComponents;
 
-<<<<<<< HEAD
   protected readonly _transport?: NewTransport | undefined;
 
-  /** Array of used integrations. */
-=======
   /** Array of set up integrations. */
->>>>>>> 5d74974f
   protected _integrations: IntegrationIndex = {};
 
   /** Indicates whether this client's integrations have been set up. */
