--- conflicted
+++ resolved
@@ -1,9 +1,5 @@
 import type { Scope, TraceContext } from '@sentry/types';
 import type { Client } from '@sentry/types';
-<<<<<<< HEAD
-import { dropUndefinedKeys, getGlobalSingleton } from '@sentry/utils';
-=======
->>>>>>> 7e78d67d
 import { getAsyncContextStrategy } from './asyncContext';
 import { getMainCarrier } from './carrier';
 import { Scope as ScopeClass } from './scope';
