--- conflicted
+++ resolved
@@ -2,11 +2,7 @@
 import { SEMANTIC_ATTRIBUTE_SENTRY_OP, SEMANTIC_ATTRIBUTE_SENTRY_ORIGIN } from './semanticAttributes';
 import { SPAN_STATUS_ERROR, setHttpStatus, startInactiveSpan } from './tracing';
 import { SentryNonRecordingSpan } from './tracing/sentryNonRecordingSpan';
-<<<<<<< HEAD
 import { BAGGAGE_HEADER_NAME, SENTRY_BAGGAGE_KEY_PREFIX } from './utils-hoist/baggage';
-=======
-import { SENTRY_BAGGAGE_KEY_PREFIX, dynamicSamplingContextToSentryBaggageHeader } from './utils-hoist/baggage';
->>>>>>> fc1d986a
 import { isInstanceOf } from './utils-hoist/is';
 import { parseUrl } from './utils-hoist/url';
 import { hasTracingEnabled } from './utils/hasTracingEnabled';
@@ -134,13 +130,8 @@
     const newHeaders = new Headers(headers);
     newHeaders.set('sentry-trace', sentryTrace);
 
-<<<<<<< HEAD
     if (baggage) {
-      const prevBaggageHeader = newHeaders.get(BAGGAGE_HEADER_NAME);
-=======
-    if (sentryBaggageHeader) {
       const prevBaggageHeader = newHeaders.get('baggage');
->>>>>>> fc1d986a
       if (prevBaggageHeader) {
         const prevHeaderStrippedFromSentryBaggage = stripBaggageHeaderOfSentryBaggageValues(prevBaggageHeader);
         newHeaders.set(
@@ -150,11 +141,7 @@
           prevHeaderStrippedFromSentryBaggage ? `${prevHeaderStrippedFromSentryBaggage},${baggage}` : baggage,
         );
       } else {
-<<<<<<< HEAD
-        newHeaders.set(BAGGAGE_HEADER_NAME, baggage);
-=======
         newHeaders.set('baggage', sentryBaggageHeader);
->>>>>>> fc1d986a
       }
     }
 
@@ -182,11 +169,7 @@
     if (baggage) {
       // If there are multiple entries with the same key, the browser will merge the values into a single request header.
       // Its therefore safe to simply push a "baggage" entry, even though there might already be another baggage header.
-<<<<<<< HEAD
-      newHeaders.push([BAGGAGE_HEADER_NAME, baggage]);
-=======
       newHeaders.push(['baggage', sentryBaggageHeader]);
->>>>>>> fc1d986a
     }
 
     return newHeaders as PolymorphicRequestHeaders;
