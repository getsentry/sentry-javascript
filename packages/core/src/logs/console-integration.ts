import { getClient } from '../currentScopes';
import { DEBUG_BUILD } from '../debug-build';
import { addConsoleInstrumentationHandler } from '../instrument/console';
import { defineIntegration } from '../integration';
import { SEMANTIC_ATTRIBUTE_SENTRY_ORIGIN } from '../semanticAttributes';
import type { ConsoleLevel } from '../types-hoist/instrument';
import type { IntegrationFn } from '../types-hoist/integration';
import { CONSOLE_LEVELS, debug } from '../utils/debug-logger';
<<<<<<< HEAD
import { _INTERNAL_captureLog } from './exports';
import { createConsoleTemplateAttributes, formatConsoleArgs, hasConsoleSubstitutions } from './utils';
=======
import { _INTERNAL_captureLog } from './internal';
import { formatConsoleArgs } from './utils';
>>>>>>> c123105d

interface CaptureConsoleOptions {
  levels: ConsoleLevel[];
}

const INTEGRATION_NAME = 'ConsoleLogs';

const DEFAULT_ATTRIBUTES = {
  [SEMANTIC_ATTRIBUTE_SENTRY_ORIGIN]: 'auto.console.logging',
};

const _consoleLoggingIntegration = ((options: Partial<CaptureConsoleOptions> = {}) => {
  const levels = options.levels || CONSOLE_LEVELS;

  return {
    name: INTEGRATION_NAME,
    setup(client) {
      const { enableLogs, normalizeDepth = 3, normalizeMaxBreadth = 1_000 } = client.getOptions();
      if (!enableLogs) {
        DEBUG_BUILD && debug.warn('`enableLogs` is not enabled, ConsoleLogs integration disabled');
        return;
      }

      addConsoleInstrumentationHandler(({ args, level }) => {
        if (getClient() !== client || !levels.includes(level)) {
          return;
        }

        const firstArg = args[0];
        const followingArgs = args.slice(1);

        if (level === 'assert') {
          if (!firstArg) {
            const assertionMessage =
              followingArgs.length > 0
                ? `Assertion failed: ${formatConsoleArgs(followingArgs, normalizeDepth, normalizeMaxBreadth)}`
                : 'Assertion failed';
            _INTERNAL_captureLog({ level: 'error', message: assertionMessage, attributes: DEFAULT_ATTRIBUTES });
          }
          return;
        }

        const isLevelLog = level === 'log';

        const shouldGenerateTemplate =
          args.length > 1 && typeof args[0] === 'string' && !hasConsoleSubstitutions(args[0]);
        const attributes = {
          ...DEFAULT_ATTRIBUTES,
          ...(shouldGenerateTemplate ? createConsoleTemplateAttributes(firstArg, followingArgs) : {}),
        };

        _INTERNAL_captureLog({
          level: isLevelLog ? 'info' : level,
          message: formatConsoleArgs(args, normalizeDepth, normalizeMaxBreadth),
          severityNumber: isLevelLog ? 10 : undefined,
          attributes,
        });
      });
    },
  };
}) satisfies IntegrationFn;

/**
 * Captures calls to the `console` API as logs in Sentry. Requires the `enableLogs` option to be enabled.
 *
 * @experimental This feature is experimental and may be changed or removed in future versions.
 *
 * By default the integration instruments `console.debug`, `console.info`, `console.warn`, `console.error`,
 * `console.log`, `console.trace`, and `console.assert`. You can use the `levels` option to customize which
 * levels are captured.
 *
 * @example
 *
 * ```ts
 * import * as Sentry from '@sentry/browser';
 *
 * Sentry.init({
 *   enableLogs: true,
 *   integrations: [Sentry.consoleLoggingIntegration({ levels: ['error', 'warn'] })],
 * });
 * ```
 */
export const consoleLoggingIntegration = defineIntegration(_consoleLoggingIntegration);<|MERGE_RESOLUTION|>--- conflicted
+++ resolved
@@ -6,13 +6,8 @@
 import type { ConsoleLevel } from '../types-hoist/instrument';
 import type { IntegrationFn } from '../types-hoist/integration';
 import { CONSOLE_LEVELS, debug } from '../utils/debug-logger';
-<<<<<<< HEAD
-import { _INTERNAL_captureLog } from './exports';
+import { _INTERNAL_captureLog } from './internal';
 import { createConsoleTemplateAttributes, formatConsoleArgs, hasConsoleSubstitutions } from './utils';
-=======
-import { _INTERNAL_captureLog } from './internal';
-import { formatConsoleArgs } from './utils';
->>>>>>> c123105d
 
 interface CaptureConsoleOptions {
   levels: ConsoleLevel[];
