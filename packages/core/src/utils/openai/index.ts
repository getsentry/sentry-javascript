import { getCurrentScope } from '../../currentScopes';
import { captureException } from '../../exports';
import { SEMANTIC_ATTRIBUTE_SENTRY_ORIGIN } from '../../semanticAttributes';
import { SPAN_STATUS_ERROR } from '../../tracing';
import { startSpan, startSpanManual } from '../../tracing/trace';
import type { Span, SpanAttributeValue } from '../../types-hoist/span';
import {
  GEN_AI_OPERATION_NAME_ATTRIBUTE,
  GEN_AI_REQUEST_AVAILABLE_TOOLS_ATTRIBUTE,
  GEN_AI_REQUEST_FREQUENCY_PENALTY_ATTRIBUTE,
  GEN_AI_REQUEST_MESSAGES_ATTRIBUTE,
  GEN_AI_REQUEST_MODEL_ATTRIBUTE,
  GEN_AI_REQUEST_PRESENCE_PENALTY_ATTRIBUTE,
  GEN_AI_REQUEST_STREAM_ATTRIBUTE,
  GEN_AI_REQUEST_TEMPERATURE_ATTRIBUTE,
  GEN_AI_REQUEST_TOP_P_ATTRIBUTE,
  GEN_AI_RESPONSE_FINISH_REASONS_ATTRIBUTE,
  GEN_AI_RESPONSE_TEXT_ATTRIBUTE,
  GEN_AI_RESPONSE_TOOL_CALLS_ATTRIBUTE,
  GEN_AI_SYSTEM_ATTRIBUTE,
} from '../ai/gen-ai-attributes';
<<<<<<< HEAD
import { filterMediaFromMessages } from '../ai/mediaFiltering';
=======
import { getTruncatedJsonString } from '../ai/utils';
>>>>>>> fe97d67a
import { OPENAI_INTEGRATION_NAME } from './constants';
import { instrumentStream } from './streaming';
import type {
  ChatCompletionChunk,
  InstrumentedMethod,
  OpenAiChatCompletionObject,
  OpenAiIntegration,
  OpenAiOptions,
  OpenAiResponse,
  OpenAIResponseObject,
  OpenAIStream,
  ResponseStreamingEvent,
} from './types';
import {
  buildMethodPath,
  getOperationName,
  getSpanOperation,
  isChatCompletionResponse,
  isResponsesApiResponse,
  setCommonResponseAttributes,
  setTokenUsageAttributes,
  shouldInstrument,
} from './utils';

/**
 * Extract request attributes from method arguments
 */
function extractRequestAttributes(args: unknown[], methodPath: string): Record<string, unknown> {
  const attributes: Record<string, unknown> = {
    [GEN_AI_SYSTEM_ATTRIBUTE]: 'openai',
    [GEN_AI_OPERATION_NAME_ATTRIBUTE]: getOperationName(methodPath),
    [SEMANTIC_ATTRIBUTE_SENTRY_ORIGIN]: 'auto.ai.openai',
  };

  // Chat completion API accepts web_search_options and tools as parameters
  // we append web search options to the available tools to capture all tool calls
  if (args.length > 0 && typeof args[0] === 'object' && args[0] !== null) {
    const params = args[0] as Record<string, unknown>;

    const tools = Array.isArray(params.tools) ? params.tools : [];
    const hasWebSearchOptions = params.web_search_options && typeof params.web_search_options === 'object';
    const webSearchOptions = hasWebSearchOptions
      ? [{ type: 'web_search_options', ...(params.web_search_options as Record<string, unknown>) }]
      : [];

    const availableTools = [...tools, ...webSearchOptions];

    if (availableTools.length > 0) {
      attributes[GEN_AI_REQUEST_AVAILABLE_TOOLS_ATTRIBUTE] = JSON.stringify(availableTools);
    }
  }

  if (args.length > 0 && typeof args[0] === 'object' && args[0] !== null) {
    const params = args[0] as Record<string, unknown>;

    attributes[GEN_AI_REQUEST_MODEL_ATTRIBUTE] = params.model ?? 'unknown';
    if ('temperature' in params) attributes[GEN_AI_REQUEST_TEMPERATURE_ATTRIBUTE] = params.temperature;
    if ('top_p' in params) attributes[GEN_AI_REQUEST_TOP_P_ATTRIBUTE] = params.top_p;
    if ('frequency_penalty' in params)
      attributes[GEN_AI_REQUEST_FREQUENCY_PENALTY_ATTRIBUTE] = params.frequency_penalty;
    if ('presence_penalty' in params) attributes[GEN_AI_REQUEST_PRESENCE_PENALTY_ATTRIBUTE] = params.presence_penalty;
    if ('stream' in params) attributes[GEN_AI_REQUEST_STREAM_ATTRIBUTE] = params.stream;
  } else {
    attributes[GEN_AI_REQUEST_MODEL_ATTRIBUTE] = 'unknown';
  }

  return attributes;
}

/**
 * Add attributes for Chat Completion responses
 */
function addChatCompletionAttributes(span: Span, response: OpenAiChatCompletionObject, recordOutputs?: boolean): void {
  setCommonResponseAttributes(span, response.id, response.model, response.created);
  if (response.usage) {
    setTokenUsageAttributes(
      span,
      response.usage.prompt_tokens,
      response.usage.completion_tokens,
      response.usage.total_tokens,
    );
  }
  if (Array.isArray(response.choices)) {
    const finishReasons = response.choices
      .map(choice => choice.finish_reason)
      .filter((reason): reason is string => reason !== null);
    if (finishReasons.length > 0) {
      span.setAttributes({
        [GEN_AI_RESPONSE_FINISH_REASONS_ATTRIBUTE]: JSON.stringify(finishReasons),
      });
    }

    // Extract tool calls from all choices (only if recordOutputs is true)
    if (recordOutputs) {
      const toolCalls = response.choices
        .map(choice => choice.message?.tool_calls)
        .filter(calls => Array.isArray(calls) && calls.length > 0)
        .flat();

      if (toolCalls.length > 0) {
        span.setAttributes({
          [GEN_AI_RESPONSE_TOOL_CALLS_ATTRIBUTE]: JSON.stringify(toolCalls),
        });
      }
    }
  }
}

/**
 * Add attributes for Responses API responses
 */
function addResponsesApiAttributes(span: Span, response: OpenAIResponseObject, recordOutputs?: boolean): void {
  setCommonResponseAttributes(span, response.id, response.model, response.created_at);
  if (response.status) {
    span.setAttributes({
      [GEN_AI_RESPONSE_FINISH_REASONS_ATTRIBUTE]: JSON.stringify([response.status]),
    });
  }
  if (response.usage) {
    setTokenUsageAttributes(
      span,
      response.usage.input_tokens,
      response.usage.output_tokens,
      response.usage.total_tokens,
    );
  }

  // Extract function calls from output (only if recordOutputs is true)
  if (recordOutputs) {
    const responseWithOutput = response as OpenAIResponseObject & { output?: unknown[] };
    if (Array.isArray(responseWithOutput.output) && responseWithOutput.output.length > 0) {
      // Filter for function_call type objects in the output array
      const functionCalls = responseWithOutput.output.filter(
        (item): unknown =>
          typeof item === 'object' && item !== null && (item as Record<string, unknown>).type === 'function_call',
      );

      if (functionCalls.length > 0) {
        span.setAttributes({
          [GEN_AI_RESPONSE_TOOL_CALLS_ATTRIBUTE]: JSON.stringify(functionCalls),
        });
      }
    }
  }
}

/**
 * Add response attributes to spans
 * This currently supports both Chat Completion and Responses API responses
 */
function addResponseAttributes(span: Span, result: unknown, recordOutputs?: boolean): void {
  if (!result || typeof result !== 'object') return;

  const response = result as OpenAiResponse;

  if (isChatCompletionResponse(response)) {
    addChatCompletionAttributes(span, response, recordOutputs);
    if (recordOutputs && response.choices?.length) {
      const responseTexts = response.choices.map(choice => choice.message?.content || '');
      span.setAttributes({ [GEN_AI_RESPONSE_TEXT_ATTRIBUTE]: JSON.stringify(responseTexts) });
    }
  } else if (isResponsesApiResponse(response)) {
    addResponsesApiAttributes(span, response, recordOutputs);
    if (recordOutputs && response.output_text) {
      span.setAttributes({ [GEN_AI_RESPONSE_TEXT_ATTRIBUTE]: response.output_text });
    }
  }
}

function addRequestAttributes(span: Span, params: Record<string, unknown>): void {
  if ('messages' in params) {
<<<<<<< HEAD
    const filtered = filterMediaFromMessages(params.messages);
    span.setAttributes({ [GEN_AI_REQUEST_MESSAGES_ATTRIBUTE]: JSON.stringify(filtered) });
  }
  if ('input' in params) {
    const filtered = filterMediaFromMessages(params.input);
    span.setAttributes({ [GEN_AI_REQUEST_MESSAGES_ATTRIBUTE]: JSON.stringify(filtered) });
=======
    const truncatedMessages = getTruncatedJsonString(params.messages);
    span.setAttributes({ [GEN_AI_REQUEST_MESSAGES_ATTRIBUTE]: truncatedMessages });
  }
  if ('input' in params) {
    const truncatedInput = getTruncatedJsonString(params.input);
    span.setAttributes({ [GEN_AI_REQUEST_MESSAGES_ATTRIBUTE]: truncatedInput });
>>>>>>> fe97d67a
  }
}

function getOptionsFromIntegration(): OpenAiOptions {
  const scope = getCurrentScope();
  const client = scope.getClient();
  const integration = client?.getIntegrationByName<OpenAiIntegration>(OPENAI_INTEGRATION_NAME);
  const shouldRecordInputsAndOutputs = integration ? Boolean(client?.getOptions().sendDefaultPii) : false;

  return {
    recordInputs: integration?.options?.recordInputs ?? shouldRecordInputsAndOutputs,
    recordOutputs: integration?.options?.recordOutputs ?? shouldRecordInputsAndOutputs,
  };
}

/**
 * Instrument a method with Sentry spans
 * Following Sentry AI Agents Manual Instrumentation conventions
 * @see https://docs.sentry.io/platforms/javascript/guides/node/tracing/instrumentation/ai-agents-module/#manual-instrumentation
 */
function instrumentMethod<T extends unknown[], R>(
  originalMethod: (...args: T) => Promise<R>,
  methodPath: InstrumentedMethod,
  context: unknown,
  options?: OpenAiOptions,
): (...args: T) => Promise<R> {
  return async function instrumentedMethod(...args: T): Promise<R> {
    const finalOptions = options || getOptionsFromIntegration();
    const requestAttributes = extractRequestAttributes(args, methodPath);
    const model = (requestAttributes[GEN_AI_REQUEST_MODEL_ATTRIBUTE] as string) || 'unknown';
    const operationName = getOperationName(methodPath);

    const params = args[0] as Record<string, unknown> | undefined;
    const isStreamRequested = params && typeof params === 'object' && params.stream === true;

    if (isStreamRequested) {
      // For streaming responses, use manual span management to properly handle the async generator lifecycle
      return startSpanManual(
        {
          name: `${operationName} ${model} stream-response`,
          op: getSpanOperation(methodPath),
          attributes: requestAttributes as Record<string, SpanAttributeValue>,
        },
        async (span: Span) => {
          try {
            if (finalOptions.recordInputs && args[0] && typeof args[0] === 'object') {
              addRequestAttributes(span, args[0] as Record<string, unknown>);
            }

            const result = await originalMethod.apply(context, args);

            return instrumentStream(
              result as OpenAIStream<ChatCompletionChunk | ResponseStreamingEvent>,
              span,
              finalOptions.recordOutputs ?? false,
            ) as unknown as R;
          } catch (error) {
            // For streaming requests that fail before stream creation, we still want to record
            // them as streaming requests but end the span gracefully
            span.setStatus({ code: SPAN_STATUS_ERROR, message: 'internal_error' });
            captureException(error, {
              mechanism: {
                handled: false,
                type: 'auto.ai.openai.stream',
                data: {
                  function: methodPath,
                },
              },
            });
            span.end();
            throw error;
          }
        },
      );
    } else {
      //  Non-streaming responses
      return startSpan(
        {
          name: `${operationName} ${model}`,
          op: getSpanOperation(methodPath),
          attributes: requestAttributes as Record<string, SpanAttributeValue>,
        },
        async (span: Span) => {
          try {
            if (finalOptions.recordInputs && args[0] && typeof args[0] === 'object') {
              addRequestAttributes(span, args[0] as Record<string, unknown>);
            }

            const result = await originalMethod.apply(context, args);
            addResponseAttributes(span, result, finalOptions.recordOutputs);
            return result;
          } catch (error) {
            captureException(error, {
              mechanism: {
                handled: false,
                type: 'auto.ai.openai',
                data: {
                  function: methodPath,
                },
              },
            });
            throw error;
          }
        },
      );
    }
  };
}

/**
 * Create a deep proxy for OpenAI client instrumentation
 */
function createDeepProxy<T extends object>(target: T, currentPath = '', options?: OpenAiOptions): T {
  return new Proxy(target, {
    get(obj: object, prop: string): unknown {
      const value = (obj as Record<string, unknown>)[prop];
      const methodPath = buildMethodPath(currentPath, String(prop));

      if (typeof value === 'function' && shouldInstrument(methodPath)) {
        return instrumentMethod(value as (...args: unknown[]) => Promise<unknown>, methodPath, obj, options);
      }

      if (typeof value === 'function') {
        // Bind non-instrumented functions to preserve the original `this` context,
        // which is required for accessing private class fields (e.g. #baseURL) in OpenAI SDK v5.
        return value.bind(obj);
      }

      if (value && typeof value === 'object') {
        return createDeepProxy(value, methodPath, options);
      }

      return value;
    },
  }) as T;
}

/**
 * Instrument an OpenAI client with Sentry tracing
 * Can be used across Node.js, Cloudflare Workers, and Vercel Edge
 */
export function instrumentOpenAiClient<T extends object>(client: T, options?: OpenAiOptions): T {
  return createDeepProxy(client, '', options);
}<|MERGE_RESOLUTION|>--- conflicted
+++ resolved
@@ -19,11 +19,6 @@
   GEN_AI_RESPONSE_TOOL_CALLS_ATTRIBUTE,
   GEN_AI_SYSTEM_ATTRIBUTE,
 } from '../ai/gen-ai-attributes';
-<<<<<<< HEAD
-import { filterMediaFromMessages } from '../ai/mediaFiltering';
-=======
-import { getTruncatedJsonString } from '../ai/utils';
->>>>>>> fe97d67a
 import { OPENAI_INTEGRATION_NAME } from './constants';
 import { instrumentStream } from './streaming';
 import type {
@@ -195,21 +190,6 @@
 
 function addRequestAttributes(span: Span, params: Record<string, unknown>): void {
   if ('messages' in params) {
-<<<<<<< HEAD
-    const filtered = filterMediaFromMessages(params.messages);
-    span.setAttributes({ [GEN_AI_REQUEST_MESSAGES_ATTRIBUTE]: JSON.stringify(filtered) });
-  }
-  if ('input' in params) {
-    const filtered = filterMediaFromMessages(params.input);
-    span.setAttributes({ [GEN_AI_REQUEST_MESSAGES_ATTRIBUTE]: JSON.stringify(filtered) });
-=======
-    const truncatedMessages = getTruncatedJsonString(params.messages);
-    span.setAttributes({ [GEN_AI_REQUEST_MESSAGES_ATTRIBUTE]: truncatedMessages });
-  }
-  if ('input' in params) {
-    const truncatedInput = getTruncatedJsonString(params.input);
-    span.setAttributes({ [GEN_AI_REQUEST_MESSAGES_ATTRIBUTE]: truncatedInput });
->>>>>>> fe97d67a
   }
 }
 
