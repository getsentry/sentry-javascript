/**
 * OpenAI Integration Telemetry Attributes
 * Based on OpenTelemetry Semantic Conventions for Generative AI
 * @see https://opentelemetry.io/docs/specs/semconv/gen-ai/
 */

// =============================================================================
// OPENTELEMETRY SEMANTIC CONVENTIONS FOR GENAI
// =============================================================================

/**
 * The input messages sent to the model
 */
export const GEN_AI_PROMPT_ATTRIBUTE = 'gen_ai.prompt';

/**
 * The Generative AI system being used
 * For OpenAI, this should always be "openai"
 */
export const GEN_AI_SYSTEM_ATTRIBUTE = 'gen_ai.system';

/**
 * The name of the model as requested
 * Examples: "gpt-4", "gpt-3.5-turbo"
 */
export const GEN_AI_REQUEST_MODEL_ATTRIBUTE = 'gen_ai.request.model';

/**
 * Whether streaming was enabled for the request
 */
export const GEN_AI_REQUEST_STREAM_ATTRIBUTE = 'gen_ai.request.stream';

/**
 * The temperature setting for the model request
 */
export const GEN_AI_REQUEST_TEMPERATURE_ATTRIBUTE = 'gen_ai.request.temperature';

/**
 * The maximum number of tokens requested
 */
export const GEN_AI_REQUEST_MAX_TOKENS_ATTRIBUTE = 'gen_ai.request.max_tokens';

/**
 * The frequency penalty setting for the model request
 */
export const GEN_AI_REQUEST_FREQUENCY_PENALTY_ATTRIBUTE = 'gen_ai.request.frequency_penalty';

/**
 * The presence penalty setting for the model request
 */
export const GEN_AI_REQUEST_PRESENCE_PENALTY_ATTRIBUTE = 'gen_ai.request.presence_penalty';

/**
 * The top_p (nucleus sampling) setting for the model request
 */
export const GEN_AI_REQUEST_TOP_P_ATTRIBUTE = 'gen_ai.request.top_p';

/**
 * The top_k setting for the model request
 */
export const GEN_AI_REQUEST_TOP_K_ATTRIBUTE = 'gen_ai.request.top_k';

/**
 * Stop sequences for the model request
 */
export const GEN_AI_REQUEST_STOP_SEQUENCES_ATTRIBUTE = 'gen_ai.request.stop_sequences';

/**
 * Array of reasons why the model stopped generating tokens
 */
export const GEN_AI_RESPONSE_FINISH_REASONS_ATTRIBUTE = 'gen_ai.response.finish_reasons';

/**
 * The name of the model that generated the response
 */
export const GEN_AI_RESPONSE_MODEL_ATTRIBUTE = 'gen_ai.response.model';

/**
 * The unique identifier for the response
 */
export const GEN_AI_RESPONSE_ID_ATTRIBUTE = 'gen_ai.response.id';

/**
 * The reason why the model stopped generating tokens
 */
export const GEN_AI_RESPONSE_STOP_REASON_ATTRIBUTE = 'gen_ai.response.stop_reason';

/**
 * The number of tokens used in the prompt
 */
export const GEN_AI_USAGE_INPUT_TOKENS_ATTRIBUTE = 'gen_ai.usage.input_tokens';

/**
 * The number of tokens used in the response
 */
export const GEN_AI_USAGE_OUTPUT_TOKENS_ATTRIBUTE = 'gen_ai.usage.output_tokens';

/**
 * The total number of tokens used (input + output)
 */
export const GEN_AI_USAGE_TOTAL_TOKENS_ATTRIBUTE = 'gen_ai.usage.total_tokens';

/**
 * The operation name
 */
export const GEN_AI_OPERATION_NAME_ATTRIBUTE = 'gen_ai.operation.name';

/**
 * The prompt messages
 * Only recorded when recordInputs is enabled
 */
export const GEN_AI_REQUEST_MESSAGES_ATTRIBUTE = 'gen_ai.request.messages';

/**
 * The response text
 * Only recorded when recordOutputs is enabled
 */
export const GEN_AI_RESPONSE_TEXT_ATTRIBUTE = 'gen_ai.response.text';

/**
 * The available tools from incoming request
 * Only recorded when recordInputs is enabled
 */
export const GEN_AI_REQUEST_AVAILABLE_TOOLS_ATTRIBUTE = 'gen_ai.request.available_tools';

/**
 * Whether the response is a streaming response
 */
export const GEN_AI_RESPONSE_STREAMING_ATTRIBUTE = 'gen_ai.response.streaming';

/**
 * The tool calls from the response
 * Only recorded when recordOutputs is enabled
 */
export const GEN_AI_RESPONSE_TOOL_CALLS_ATTRIBUTE = 'gen_ai.response.tool_calls';

/**
<<<<<<< HEAD
 * The number of cache creation input tokens used
 */
export const GEN_AI_USAGE_CACHE_CREATION_INPUT_TOKENS_ATTRIBUTE = 'gen_ai.usage.cache_creation_input_tokens';

/**
 * The number of cache read input tokens used
 */
export const GEN_AI_USAGE_CACHE_READ_INPUT_TOKENS_ATTRIBUTE = 'gen_ai.usage.cache_read_input_tokens';
=======
 * The number of cache write input tokens used
 */
export const GEN_AI_USAGE_INPUT_TOKENS_CACHE_WRITE_ATTRIBUTE = 'gen_ai.usage.input_tokens.cache_write';

/**
 * The number of cached input tokens that were used
 */
export const GEN_AI_USAGE_INPUT_TOKENS_CACHED_ATTRIBUTE = 'gen_ai.usage.input_tokens.cached';
>>>>>>> 40bcc3d3

// =============================================================================
// OPENAI-SPECIFIC ATTRIBUTES
// =============================================================================

/**
 * The response ID from OpenAI
 */
export const OPENAI_RESPONSE_ID_ATTRIBUTE = 'openai.response.id';

/**
 * The response model from OpenAI
 */
export const OPENAI_RESPONSE_MODEL_ATTRIBUTE = 'openai.response.model';

/**
 * The response timestamp from OpenAI (ISO string)
 */
export const OPENAI_RESPONSE_TIMESTAMP_ATTRIBUTE = 'openai.response.timestamp';

/**
 * The number of completion tokens used
 */
export const OPENAI_USAGE_COMPLETION_TOKENS_ATTRIBUTE = 'openai.usage.completion_tokens';

/**
 * The number of prompt tokens used
 */
export const OPENAI_USAGE_PROMPT_TOKENS_ATTRIBUTE = 'openai.usage.prompt_tokens';

// =============================================================================
// OPENAI OPERATIONS
// =============================================================================

/**
 * OpenAI API operations
 */
export const OPENAI_OPERATIONS = {
  CHAT: 'chat',
  RESPONSES: 'responses',
} as const;

// =============================================================================
// ANTHROPIC AI OPERATIONS
// =============================================================================

/**
 * The response timestamp from Anthropic AI (ISO string)
 */
export const ANTHROPIC_AI_RESPONSE_TIMESTAMP_ATTRIBUTE = 'anthropic.response.timestamp';<|MERGE_RESOLUTION|>--- conflicted
+++ resolved
@@ -135,7 +135,6 @@
 export const GEN_AI_RESPONSE_TOOL_CALLS_ATTRIBUTE = 'gen_ai.response.tool_calls';
 
 /**
-<<<<<<< HEAD
  * The number of cache creation input tokens used
  */
 export const GEN_AI_USAGE_CACHE_CREATION_INPUT_TOKENS_ATTRIBUTE = 'gen_ai.usage.cache_creation_input_tokens';
@@ -144,7 +143,8 @@
  * The number of cache read input tokens used
  */
 export const GEN_AI_USAGE_CACHE_READ_INPUT_TOKENS_ATTRIBUTE = 'gen_ai.usage.cache_read_input_tokens';
-=======
+
+/**
  * The number of cache write input tokens used
  */
 export const GEN_AI_USAGE_INPUT_TOKENS_CACHE_WRITE_ATTRIBUTE = 'gen_ai.usage.input_tokens.cache_write';
@@ -153,7 +153,6 @@
  * The number of cached input tokens that were used
  */
 export const GEN_AI_USAGE_INPUT_TOKENS_CACHED_ATTRIBUTE = 'gen_ai.usage.input_tokens.cached';
->>>>>>> 40bcc3d3
 
 // =============================================================================
 // OPENAI-SPECIFIC ATTRIBUTES
