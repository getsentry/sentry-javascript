import { getClient } from '../../currentScopes';
import { captureException } from '../../exports';
import { SEMANTIC_ATTRIBUTE_SENTRY_ORIGIN } from '../../semanticAttributes';
import { SPAN_STATUS_ERROR } from '../../tracing';
import { startSpan, startSpanManual } from '../../tracing/trace';
import type { Span, SpanAttributeValue } from '../../types-hoist/span';
import {
  ANTHROPIC_AI_RESPONSE_TIMESTAMP_ATTRIBUTE,
  GEN_AI_OPERATION_NAME_ATTRIBUTE,
  GEN_AI_PROMPT_ATTRIBUTE,
  GEN_AI_REQUEST_AVAILABLE_TOOLS_ATTRIBUTE,
  GEN_AI_REQUEST_FREQUENCY_PENALTY_ATTRIBUTE,
  GEN_AI_REQUEST_MAX_TOKENS_ATTRIBUTE,
  GEN_AI_REQUEST_MESSAGES_ATTRIBUTE,
  GEN_AI_REQUEST_MODEL_ATTRIBUTE,
  GEN_AI_REQUEST_STREAM_ATTRIBUTE,
  GEN_AI_REQUEST_TEMPERATURE_ATTRIBUTE,
  GEN_AI_REQUEST_TOP_K_ATTRIBUTE,
  GEN_AI_REQUEST_TOP_P_ATTRIBUTE,
  GEN_AI_RESPONSE_ID_ATTRIBUTE,
  GEN_AI_RESPONSE_MODEL_ATTRIBUTE,
  GEN_AI_RESPONSE_TEXT_ATTRIBUTE,
  GEN_AI_RESPONSE_TOOL_CALLS_ATTRIBUTE,
  GEN_AI_SYSTEM_ATTRIBUTE,
} from '../ai/gen-ai-attributes';
<<<<<<< HEAD
import { filterMediaFromMessages } from '../ai/mediaFiltering';
import { buildMethodPath, getFinalOperationName, getSpanOperation, setTokenUsageAttributes } from '../ai/utils';
=======
import {
  buildMethodPath,
  getFinalOperationName,
  getSpanOperation,
  getTruncatedJsonString,
  setTokenUsageAttributes,
} from '../ai/utils';
>>>>>>> fe97d67a
import { handleCallbackErrors } from '../handleCallbackErrors';
import { instrumentAsyncIterableStream, instrumentMessageStream } from './streaming';
import type {
  AnthropicAiInstrumentedMethod,
  AnthropicAiOptions,
  AnthropicAiResponse,
  AnthropicAiStreamingEvent,
  ContentBlock,
} from './types';
import { handleResponseError, shouldInstrument } from './utils';

/**
 * Extract request attributes from method arguments
 */
function extractRequestAttributes(args: unknown[], methodPath: string): Record<string, unknown> {
  const attributes: Record<string, unknown> = {
    [GEN_AI_SYSTEM_ATTRIBUTE]: 'anthropic',
    [GEN_AI_OPERATION_NAME_ATTRIBUTE]: getFinalOperationName(methodPath),
    [SEMANTIC_ATTRIBUTE_SENTRY_ORIGIN]: 'auto.ai.anthropic',
  };

  if (args.length > 0 && typeof args[0] === 'object' && args[0] !== null) {
    const params = args[0] as Record<string, unknown>;
    if (params.tools && Array.isArray(params.tools)) {
      attributes[GEN_AI_REQUEST_AVAILABLE_TOOLS_ATTRIBUTE] = JSON.stringify(params.tools);
    }

    attributes[GEN_AI_REQUEST_MODEL_ATTRIBUTE] = params.model ?? 'unknown';
    if ('temperature' in params) attributes[GEN_AI_REQUEST_TEMPERATURE_ATTRIBUTE] = params.temperature;
    if ('top_p' in params) attributes[GEN_AI_REQUEST_TOP_P_ATTRIBUTE] = params.top_p;
    if ('stream' in params) attributes[GEN_AI_REQUEST_STREAM_ATTRIBUTE] = params.stream;
    if ('top_k' in params) attributes[GEN_AI_REQUEST_TOP_K_ATTRIBUTE] = params.top_k;
    if ('frequency_penalty' in params)
      attributes[GEN_AI_REQUEST_FREQUENCY_PENALTY_ATTRIBUTE] = params.frequency_penalty;
    if ('max_tokens' in params) attributes[GEN_AI_REQUEST_MAX_TOKENS_ATTRIBUTE] = params.max_tokens;
  } else {
    if (methodPath === 'models.retrieve' || methodPath === 'models.get') {
      // models.retrieve(model-id) and models.get(model-id)
      attributes[GEN_AI_REQUEST_MODEL_ATTRIBUTE] = args[0];
    } else {
      attributes[GEN_AI_REQUEST_MODEL_ATTRIBUTE] = 'unknown';
    }
  }

  return attributes;
}

function addPrivateRequestAttributes(span: Span, params: Record<string, unknown>): void {
  if ('messages' in params) {
<<<<<<< HEAD
    const filtered = filterMediaFromMessages(params.messages);
    span.setAttributes({ [GEN_AI_REQUEST_MESSAGES_ATTRIBUTE]: JSON.stringify(filtered) });
  }
  if ('input' in params) {
    const filtered = filterMediaFromMessages(params.input);
    span.setAttributes({ [GEN_AI_REQUEST_MESSAGES_ATTRIBUTE]: JSON.stringify(filtered) });
=======
    const truncatedMessages = getTruncatedJsonString(params.messages);
    span.setAttributes({ [GEN_AI_REQUEST_MESSAGES_ATTRIBUTE]: truncatedMessages });
  }
  if ('input' in params) {
    const truncatedInput = getTruncatedJsonString(params.input);
    span.setAttributes({ [GEN_AI_REQUEST_MESSAGES_ATTRIBUTE]: truncatedInput });
>>>>>>> fe97d67a
  }

  if ('prompt' in params) {
    span.setAttributes({ [GEN_AI_PROMPT_ATTRIBUTE]: JSON.stringify(params.prompt) });
  }
}

/**
 * Add content attributes when recordOutputs is enabled
 */
function addContentAttributes(span: Span, response: AnthropicAiResponse): void {
  // Messages.create
  if ('content' in response) {
    if (Array.isArray(response.content)) {
      span.setAttributes({
        [GEN_AI_RESPONSE_TEXT_ATTRIBUTE]: response.content
          .map((item: ContentBlock) => item.text)
          .filter(text => !!text)
          .join(''),
      });

      const toolCalls: Array<ContentBlock> = [];

      for (const item of response.content) {
        if (item.type === 'tool_use' || item.type === 'server_tool_use') {
          toolCalls.push(item);
        }
      }
      if (toolCalls.length > 0) {
        span.setAttributes({ [GEN_AI_RESPONSE_TOOL_CALLS_ATTRIBUTE]: JSON.stringify(toolCalls) });
      }
    }
  }
  // Completions.create
  if ('completion' in response) {
    span.setAttributes({ [GEN_AI_RESPONSE_TEXT_ATTRIBUTE]: response.completion });
  }
  // Models.countTokens
  if ('input_tokens' in response) {
    span.setAttributes({ [GEN_AI_RESPONSE_TEXT_ATTRIBUTE]: JSON.stringify(response.input_tokens) });
  }
}

/**
 * Add basic metadata attributes from the response
 */
function addMetadataAttributes(span: Span, response: AnthropicAiResponse): void {
  if ('id' in response && 'model' in response) {
    span.setAttributes({
      [GEN_AI_RESPONSE_ID_ATTRIBUTE]: response.id,
      [GEN_AI_RESPONSE_MODEL_ATTRIBUTE]: response.model,
    });

    if ('created' in response && typeof response.created === 'number') {
      span.setAttributes({
        [ANTHROPIC_AI_RESPONSE_TIMESTAMP_ATTRIBUTE]: new Date(response.created * 1000).toISOString(),
      });
    }
    if ('created_at' in response && typeof response.created_at === 'number') {
      span.setAttributes({
        [ANTHROPIC_AI_RESPONSE_TIMESTAMP_ATTRIBUTE]: new Date(response.created_at * 1000).toISOString(),
      });
    }

    if ('usage' in response && response.usage) {
      setTokenUsageAttributes(
        span,
        response.usage.input_tokens,
        response.usage.output_tokens,
        response.usage.cache_creation_input_tokens,
        response.usage.cache_read_input_tokens,
      );
    }
  }
}

/**
 * Add response attributes to spans
 */
function addResponseAttributes(span: Span, response: AnthropicAiResponse, recordOutputs?: boolean): void {
  if (!response || typeof response !== 'object') return;

  // capture error, do not add attributes if error (they shouldn't exist)
  if ('type' in response && response.type === 'error') {
    handleResponseError(span, response);
    return;
  }

  // Private response attributes that are only recorded if recordOutputs is true.
  if (recordOutputs) {
    addContentAttributes(span, response);
  }

  // Add basic metadata attributes
  addMetadataAttributes(span, response);
}

/**
 * Handle common error catching and reporting for streaming requests
 */
function handleStreamingError(error: unknown, span: Span, methodPath: string): never {
  captureException(error, {
    mechanism: { handled: false, type: 'auto.ai.anthropic', data: { function: methodPath } },
  });

  if (span.isRecording()) {
    span.setStatus({ code: SPAN_STATUS_ERROR, message: 'internal_error' });
    span.end();
  }
  throw error;
}

/**
 * Handle streaming cases with common logic
 */
function handleStreamingRequest<T extends unknown[], R>(
  originalMethod: (...args: T) => R | Promise<R>,
  target: (...args: T) => R | Promise<R>,
  context: unknown,
  args: T,
  requestAttributes: Record<string, unknown>,
  operationName: string,
  methodPath: string,
  params: Record<string, unknown> | undefined,
  options: AnthropicAiOptions,
  isStreamRequested: boolean,
  isStreamingMethod: boolean,
): R | Promise<R> {
  const model = requestAttributes[GEN_AI_REQUEST_MODEL_ATTRIBUTE] ?? 'unknown';
  const spanConfig = {
    name: `${operationName} ${model} stream-response`,
    op: getSpanOperation(methodPath),
    attributes: requestAttributes as Record<string, SpanAttributeValue>,
  };

  // messages.stream() always returns a sync MessageStream, even with stream: true param
  if (isStreamRequested && !isStreamingMethod) {
    return startSpanManual(spanConfig, async span => {
      try {
        if (options.recordInputs && params) {
          addPrivateRequestAttributes(span, params);
        }
        const result = await originalMethod.apply(context, args);
        return instrumentAsyncIterableStream(
          result as AsyncIterable<AnthropicAiStreamingEvent>,
          span,
          options.recordOutputs ?? false,
        ) as unknown as R;
      } catch (error) {
        return handleStreamingError(error, span, methodPath);
      }
    });
  } else {
    return startSpanManual(spanConfig, span => {
      try {
        if (options.recordInputs && params) {
          addPrivateRequestAttributes(span, params);
        }
        const messageStream = target.apply(context, args);
        return instrumentMessageStream(messageStream, span, options.recordOutputs ?? false);
      } catch (error) {
        return handleStreamingError(error, span, methodPath);
      }
    });
  }
}

/**
 * Instrument a method with Sentry spans
 * Following Sentry AI Agents Manual Instrumentation conventions
 * @see https://docs.sentry.io/platforms/javascript/guides/node/tracing/instrumentation/ai-agents-module/#manual-instrumentation
 */
function instrumentMethod<T extends unknown[], R>(
  originalMethod: (...args: T) => R | Promise<R>,
  methodPath: AnthropicAiInstrumentedMethod,
  context: unknown,
  options: AnthropicAiOptions,
): (...args: T) => R | Promise<R> {
  return new Proxy(originalMethod, {
    apply(target, thisArg, args: T): R | Promise<R> {
      const requestAttributes = extractRequestAttributes(args, methodPath);
      const model = requestAttributes[GEN_AI_REQUEST_MODEL_ATTRIBUTE] ?? 'unknown';
      const operationName = getFinalOperationName(methodPath);

      const params = typeof args[0] === 'object' ? (args[0] as Record<string, unknown>) : undefined;
      const isStreamRequested = Boolean(params?.stream);
      const isStreamingMethod = methodPath === 'messages.stream';

      if (isStreamRequested || isStreamingMethod) {
        return handleStreamingRequest(
          originalMethod,
          target,
          context,
          args,
          requestAttributes,
          operationName,
          methodPath,
          params,
          options,
          isStreamRequested,
          isStreamingMethod,
        );
      }

      return startSpan(
        {
          name: `${operationName} ${model}`,
          op: getSpanOperation(methodPath),
          attributes: requestAttributes as Record<string, SpanAttributeValue>,
        },
        span => {
          if (options.recordInputs && params) {
            addPrivateRequestAttributes(span, params);
          }

          return handleCallbackErrors(
            () => target.apply(context, args),
            error => {
              captureException(error, {
                mechanism: {
                  handled: false,
                  type: 'auto.ai.anthropic',
                  data: {
                    function: methodPath,
                  },
                },
              });
            },
            () => {},
            result => addResponseAttributes(span, result as AnthropicAiResponse, options.recordOutputs),
          );
        },
      );
    },
  }) as (...args: T) => R | Promise<R>;
}

/**
 * Create a deep proxy for Anthropic AI client instrumentation
 */
function createDeepProxy<T extends object>(target: T, currentPath = '', options: AnthropicAiOptions): T {
  return new Proxy(target, {
    get(obj: object, prop: string): unknown {
      const value = (obj as Record<string, unknown>)[prop];
      const methodPath = buildMethodPath(currentPath, String(prop));

      if (typeof value === 'function' && shouldInstrument(methodPath)) {
        return instrumentMethod(value as (...args: unknown[]) => unknown | Promise<unknown>, methodPath, obj, options);
      }

      if (typeof value === 'function') {
        // Bind non-instrumented functions to preserve the original `this` context,
        return value.bind(obj);
      }

      if (value && typeof value === 'object') {
        return createDeepProxy(value, methodPath, options);
      }

      return value;
    },
  }) as T;
}

/**
 * Instrument an Anthropic AI client with Sentry tracing
 * Can be used across Node.js, Cloudflare Workers, and Vercel Edge
 *
 * @template T - The type of the client that extends object
 * @param client - The Anthropic AI client to instrument
 * @param options - Optional configuration for recording inputs and outputs
 * @returns The instrumented client with the same type as the input
 */
export function instrumentAnthropicAiClient<T extends object>(anthropicAiClient: T, options?: AnthropicAiOptions): T {
  const sendDefaultPii = Boolean(getClient()?.getOptions().sendDefaultPii);

  const _options = {
    recordInputs: sendDefaultPii,
    recordOutputs: sendDefaultPii,
    ...options,
  };
  return createDeepProxy(anthropicAiClient, '', _options);
}<|MERGE_RESOLUTION|>--- conflicted
+++ resolved
@@ -23,18 +23,6 @@
   GEN_AI_RESPONSE_TOOL_CALLS_ATTRIBUTE,
   GEN_AI_SYSTEM_ATTRIBUTE,
 } from '../ai/gen-ai-attributes';
-<<<<<<< HEAD
-import { filterMediaFromMessages } from '../ai/mediaFiltering';
-import { buildMethodPath, getFinalOperationName, getSpanOperation, setTokenUsageAttributes } from '../ai/utils';
-=======
-import {
-  buildMethodPath,
-  getFinalOperationName,
-  getSpanOperation,
-  getTruncatedJsonString,
-  setTokenUsageAttributes,
-} from '../ai/utils';
->>>>>>> fe97d67a
 import { handleCallbackErrors } from '../handleCallbackErrors';
 import { instrumentAsyncIterableStream, instrumentMessageStream } from './streaming';
 import type {
@@ -84,21 +72,6 @@
 
 function addPrivateRequestAttributes(span: Span, params: Record<string, unknown>): void {
   if ('messages' in params) {
-<<<<<<< HEAD
-    const filtered = filterMediaFromMessages(params.messages);
-    span.setAttributes({ [GEN_AI_REQUEST_MESSAGES_ATTRIBUTE]: JSON.stringify(filtered) });
-  }
-  if ('input' in params) {
-    const filtered = filterMediaFromMessages(params.input);
-    span.setAttributes({ [GEN_AI_REQUEST_MESSAGES_ATTRIBUTE]: JSON.stringify(filtered) });
-=======
-    const truncatedMessages = getTruncatedJsonString(params.messages);
-    span.setAttributes({ [GEN_AI_REQUEST_MESSAGES_ATTRIBUTE]: truncatedMessages });
-  }
-  if ('input' in params) {
-    const truncatedInput = getTruncatedJsonString(params.input);
-    span.setAttributes({ [GEN_AI_REQUEST_MESSAGES_ATTRIBUTE]: truncatedInput });
->>>>>>> fe97d67a
   }
 
   if ('prompt' in params) {
