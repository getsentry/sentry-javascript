--- conflicted
+++ resolved
@@ -1,10 +1,6 @@
 import { addGlobalEventProcessor, getCurrentHub } from '@sentry/hub';
 import { Integration, Options } from '@sentry/types';
-<<<<<<< HEAD
-import { isDebugBuild, logger } from '@sentry/utils';
-=======
-import { addNonEnumerableProperty, logger } from '@sentry/utils';
->>>>>>> b8dc9454
+import { addNonEnumerableProperty, isDebugBuild, logger } from '@sentry/utils';
 
 export const installedIntegrations: string[] = [];
 
