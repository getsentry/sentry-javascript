import { GLOBAL_OBJ } from './worldwide';

const ONE_SECOND_IN_MS = 1000;

/**
 * A partial definition of the [Performance Web API]{@link https://developer.mozilla.org/en-US/docs/Web/API/Performance}
 * for accessing a high-resolution monotonic clock.
 */
interface Performance {
  /**
   * The millisecond timestamp at which measurement began, measured in Unix time.
   */
  timeOrigin: number;
  /**
   * Returns the current millisecond timestamp, where 0 represents the start of measurement.
   */
  now(): number;
}

/**
 * Returns a timestamp in seconds since the UNIX epoch using the Date API.
 */
export function dateTimestampInSeconds(): number {
  return Date.now() / ONE_SECOND_IN_MS;
}

/**
 * Returns a wrapper around the native Performance API browser implementation, or undefined for browsers that do not
 * support the API.
 *
 * Wrapping the native API works around differences in behavior from different browsers.
 */
function createUnixTimestampInSecondsFunc(): () => number {
  const { performance } = GLOBAL_OBJ as typeof GLOBAL_OBJ & { performance?: Performance };
  if (!performance?.now) {
    return dateTimestampInSeconds;
  }

  // Some browser and environments don't have a timeOrigin, so we fallback to
  // using Date.now() to compute the starting time.
  const approxStartingTimeOrigin = Date.now() - performance.now();
  const timeOrigin = performance.timeOrigin == undefined ? approxStartingTimeOrigin : performance.timeOrigin;

  // performance.now() is a monotonic clock, which means it starts at 0 when the process begins. To get the current
  // wall clock time (actual UNIX timestamp), we need to add the starting time origin and the current time elapsed.
  //
  // TODO: This does not account for the case where the monotonic clock that powers performance.now() drifts from the
  // wall clock time, which causes the returned timestamp to be inaccurate. We should investigate how to detect and
  // correct for this.
  // See: https://github.com/getsentry/sentry-javascript/issues/2590
  // See: https://github.com/mdn/content/issues/4713
  // See: https://dev.to/noamr/when-a-millisecond-is-not-a-millisecond-3h6
  return () => {
    return (timeOrigin + performance.now()) / ONE_SECOND_IN_MS;
  };
}

/**
 * Returns a timestamp in seconds since the UNIX epoch using either the Performance or Date APIs, depending on the
 * availability of the Performance API.
 *
 * BUG: Note that because of how browsers implement the Performance API, the clock might stop when the computer is
 * asleep. This creates a skew between `dateTimestampInSeconds` and `timestampInSeconds`. The
 * skew can grow to arbitrary amounts like days, weeks or months.
 * See https://github.com/getsentry/sentry-javascript/issues/2590.
 */
export const timestampInSeconds = createUnixTimestampInSecondsFunc();

/**
 * Cached result of getBrowserTimeOrigin.
 */
let cachedTimeOrigin: [number | undefined, string] | undefined;

/**
 * Gets the time origin and the mode used to determine it.
 */
function getBrowserTimeOrigin(): [number | undefined, string] {
  // Unfortunately browsers may report an inaccurate time origin data, through either performance.timeOrigin or
  // performance.timing.navigationStart, which results in poor results in performance data. We only treat time origin
  // data as reliable if they are within a reasonable threshold of the current time.

  const { performance } = GLOBAL_OBJ as typeof GLOBAL_OBJ & Window;
<<<<<<< HEAD
  if (!performance || !performance.now) {
    return [undefined, 'none'];
=======
  if (!performance?.now) {
    // eslint-disable-next-line deprecation/deprecation
    _browserPerformanceTimeOriginMode = 'none';
    return undefined;
>>>>>>> 8c4ae520
  }

  const threshold = 3600 * 1000;
  const performanceNow = performance.now();
  const dateNow = Date.now();

  // if timeOrigin isn't available set delta to threshold so it isn't used
  const timeOriginDelta = performance.timeOrigin
    ? Math.abs(performance.timeOrigin + performanceNow - dateNow)
    : threshold;
  const timeOriginIsReliable = timeOriginDelta < threshold;

  // While performance.timing.navigationStart is deprecated in favor of performance.timeOrigin, performance.timeOrigin
  // is not as widely supported. Namely, performance.timeOrigin is undefined in Safari as of writing.
  // Also as of writing, performance.timing is not available in Web Workers in mainstream browsers, so it is not always
  // a valid fallback. In the absence of an initial time provided by the browser, fallback to the current time from the
  // Date API.
  // eslint-disable-next-line deprecation/deprecation
  const navigationStart = performance.timing?.navigationStart;
  const hasNavigationStart = typeof navigationStart === 'number';
  // if navigationStart isn't available set delta to threshold so it isn't used
  const navigationStartDelta = hasNavigationStart ? Math.abs(navigationStart + performanceNow - dateNow) : threshold;
  const navigationStartIsReliable = navigationStartDelta < threshold;

  if (timeOriginIsReliable || navigationStartIsReliable) {
    // Use the more reliable time origin
    if (timeOriginDelta <= navigationStartDelta) {
      return [performance.timeOrigin, 'timeOrigin'];
    } else {
      return [navigationStart, 'navigationStart'];
    }
  }

  // Either both timeOrigin and navigationStart are skewed or neither is available, fallback to Date.
  return [dateNow, 'dateNow'];
}

/**
 * The number of milliseconds since the UNIX epoch. This value is only usable in a browser, and only when the
 * performance API is available.
 */
export function browserPerformanceTimeOrigin(): number | undefined {
  if (!cachedTimeOrigin) {
    cachedTimeOrigin = getBrowserTimeOrigin();
  }

  return cachedTimeOrigin[0];
}<|MERGE_RESOLUTION|>--- conflicted
+++ resolved
@@ -80,15 +80,8 @@
   // data as reliable if they are within a reasonable threshold of the current time.
 
   const { performance } = GLOBAL_OBJ as typeof GLOBAL_OBJ & Window;
-<<<<<<< HEAD
-  if (!performance || !performance.now) {
+  if (!performance?.now) {
     return [undefined, 'none'];
-=======
-  if (!performance?.now) {
-    // eslint-disable-next-line deprecation/deprecation
-    _browserPerformanceTimeOriginMode = 'none';
-    return undefined;
->>>>>>> 8c4ae520
   }
 
   const threshold = 3600 * 1000;
