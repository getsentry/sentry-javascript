<<<<<<< HEAD
import { Event, EventProcessor, Hub, InboundFiltersOptions, Integration, StackFrame } from '@sentry/types';
import { getEventDescription, isMatchingPattern, logger } from '@sentry/utils';
=======
import { Event, EventProcessor, Hub, Integration, StackFrame } from '@sentry/types';
import { getEventDescription, logger, stringMatchesSomePattern } from '@sentry/utils';
>>>>>>> e97ae866

// "Script error." is hard coded into browsers for errors that it can't read.
// this is the result of a script being pulled in from an external domain and CORS.
const DEFAULT_IGNORE_ERRORS = [/^Script error\.?$/, /^Javascript error: Script error\.? on line 0$/];

/** Inbound filters configurable by the user */
export class InboundFilters implements Integration {
  /**
   * @inheritDoc
   */
  public static id: string = 'InboundFilters';

  /**
   * @inheritDoc
   */
  public name: string = InboundFilters.id;

  public constructor(private readonly _options: Partial<InboundFiltersOptions> = {}) {}

  /**
   * @inheritDoc
   */
  public setupOnce(addGlobalEventProcessor: (processor: EventProcessor) => void, getCurrentHub: () => Hub): void {
    const eventProcess: EventProcessor = (event: Event) => {
      const hub = getCurrentHub();
      if (hub) {
        const self = hub.getIntegration(InboundFilters);
        if (self) {
          const client = hub.getClient();
          const clientOptions = client ? client.getOptions() : {};
          const options = _mergeOptions(self._options, clientOptions);
          return _shouldDropEvent(event, options) ? null : event;
        }
      }
      return event;
    };

    eventProcess.id = this.name;
    addGlobalEventProcessor(eventProcess);
  }
}

/** JSDoc */
export function _mergeOptions(
  internalOptions: Partial<InboundFiltersOptions> = {},
  clientOptions: Partial<InboundFiltersOptions> = {},
): Partial<InboundFiltersOptions> {
  return {
    allowUrls: [...(internalOptions.allowUrls || []), ...(clientOptions.allowUrls || [])],
    denyUrls: [...(internalOptions.denyUrls || []), ...(clientOptions.denyUrls || [])],
    ignoreErrors: [
      ...(internalOptions.ignoreErrors || []),
      ...(clientOptions.ignoreErrors || []),
      ...DEFAULT_IGNORE_ERRORS,
    ],
    ignoreInternal: internalOptions.ignoreInternal !== undefined ? internalOptions.ignoreInternal : true,
  };
}

/** JSDoc */
export function _shouldDropEvent(event: Event, options: Partial<InboundFiltersOptions>): boolean {
  if (options.ignoreInternal && _isSentryError(event)) {
    __DEBUG_BUILD__ &&
      logger.warn(`Event dropped due to being internal Sentry Error.\nEvent: ${getEventDescription(event)}`);
    return true;
  }
  if (_isIgnoredError(event, options.ignoreErrors)) {
    __DEBUG_BUILD__ &&
      logger.warn(
        `Event dropped due to being matched by \`ignoreErrors\` option.\nEvent: ${getEventDescription(event)}`,
      );
    return true;
  }
  if (_isDeniedUrl(event, options.denyUrls)) {
    __DEBUG_BUILD__ &&
      logger.warn(
        `Event dropped due to being matched by \`denyUrls\` option.\nEvent: ${getEventDescription(
          event,
        )}.\nUrl: ${_getEventFilterUrl(event)}`,
      );
    return true;
  }
  if (!_isAllowedUrl(event, options.allowUrls)) {
    __DEBUG_BUILD__ &&
      logger.warn(
        `Event dropped due to not being matched by \`allowUrls\` option.\nEvent: ${getEventDescription(
          event,
        )}.\nUrl: ${_getEventFilterUrl(event)}`,
      );
    return true;
  }
  return false;
}

function _isIgnoredError(event: Event, ignoreErrors?: Array<string | RegExp>): boolean {
  if (!ignoreErrors || !ignoreErrors.length) {
    return false;
  }

  return _getPossibleEventMessages(event).some(message => stringMatchesSomePattern(message, ignoreErrors));
}

function _isDeniedUrl(event: Event, denyUrls?: Array<string | RegExp>): boolean {
  // TODO: Use Glob instead?
  if (!denyUrls || !denyUrls.length) {
    return false;
  }
  const url = _getEventFilterUrl(event);
  return !url ? false : stringMatchesSomePattern(url, denyUrls);
}

function _isAllowedUrl(event: Event, allowUrls?: Array<string | RegExp>): boolean {
  // TODO: Use Glob instead?
  if (!allowUrls || !allowUrls.length) {
    return true;
  }
  const url = _getEventFilterUrl(event);
  return !url ? true : stringMatchesSomePattern(url, allowUrls);
}

function _getPossibleEventMessages(event: Event): string[] {
  if (event.message) {
    return [event.message];
  }
  if (event.exception) {
    try {
      const { type = '', value = '' } = (event.exception.values && event.exception.values[0]) || {};
      return [`${value}`, `${type}: ${value}`];
    } catch (oO) {
      __DEBUG_BUILD__ && logger.error(`Cannot extract message for event ${getEventDescription(event)}`);
      return [];
    }
  }
  return [];
}

function _isSentryError(event: Event): boolean {
  try {
    // @ts-ignore can't be a sentry error if undefined
    // eslint-disable-next-line @typescript-eslint/no-unsafe-member-access
    return event.exception.values[0].type === 'SentryError';
  } catch (e) {
    // ignore
  }
  return false;
}

function _getLastValidUrl(frames: StackFrame[] = []): string | null {
  for (let i = frames.length - 1; i >= 0; i--) {
    const frame = frames[i];

    if (frame && frame.filename !== '<anonymous>' && frame.filename !== '[native code]') {
      return frame.filename || null;
    }
  }

  return null;
}

function _getEventFilterUrl(event: Event): string | null {
  try {
    let frames;
    try {
      // @ts-ignore we only care about frames if the whole thing here is defined
      frames = event.exception.values[0].stacktrace.frames;
    } catch (e) {
      // ignore
    }
    return frames ? _getLastValidUrl(frames) : null;
  } catch (oO) {
    __DEBUG_BUILD__ && logger.error(`Cannot extract url for event ${getEventDescription(event)}`);
    return null;
  }
}<|MERGE_RESOLUTION|>--- conflicted
+++ resolved
@@ -1,10 +1,5 @@
-<<<<<<< HEAD
 import { Event, EventProcessor, Hub, InboundFiltersOptions, Integration, StackFrame } from '@sentry/types';
-import { getEventDescription, isMatchingPattern, logger } from '@sentry/utils';
-=======
-import { Event, EventProcessor, Hub, Integration, StackFrame } from '@sentry/types';
 import { getEventDescription, logger, stringMatchesSomePattern } from '@sentry/utils';
->>>>>>> e97ae866
 
 // "Script error." is hard coded into browsers for errors that it can't read.
 // this is the result of a script being pulled in from an external domain and CORS.
