{
  "name": "@sentry/core",
  "version": "8.41.0",
  "description": "Base implementation for all Sentry JavaScript SDKs",
  "repository": "git://github.com/getsentry/sentry-javascript.git",
  "homepage": "https://github.com/getsentry/sentry-javascript/tree/master/packages/core",
  "author": "Sentry",
  "license": "MIT",
  "engines": {
    "node": ">=14.18"
  },
  "files": [
    "/build"
  ],
  "main": "build/cjs/index.js",
  "module": "build/esm/index.js",
  "types": "build/types/index.d.ts",
  "exports": {
    "./package.json": "./package.json",
    ".": {
      "import": {
        "types": "./build/types/index.d.ts",
        "default": "./build/esm/index.js"
      },
      "require": {
        "types": "./build/types/index.d.ts",
        "default": "./build/cjs/index.js"
      }
    }
  },
  "typesVersions": {
    "<4.9": {
      "build/types/index.d.ts": [
        "build/types-ts3.8/index.d.ts"
      ]
    }
  },
  "publishConfig": {
    "access": "public"
  },
<<<<<<< HEAD
=======
  "dependencies": {
    "@sentry/types": "8.41.0"
  },
>>>>>>> be73e38a
  "TODO(v9):": "Remove these dependencies",
  "devDependencies": {
    "@types/array.prototype.flat": "^1.2.1",
    "array.prototype.flat": "^1.3.0"
  },
  "scripts": {
    "build": "run-p build:transpile build:types",
    "build:dev": "yarn build",
    "build:transpile": "rollup -c rollup.npm.config.mjs",
    "build:types": "run-s build:types:core build:types:downlevel",
    "build:types:core": "tsc -p tsconfig.types.json",
    "build:types:downlevel": "yarn downlevel-dts build/types build/types-ts3.8 --to ts3.8",
    "build:watch": "run-p build:transpile:watch build:types:watch",
    "build:dev:watch": "yarn build:watch",
    "build:transpile:watch": "rollup -c rollup.npm.config.mjs --watch",
    "build:types:watch": "tsc -p tsconfig.types.json --watch",
    "build:tarball": "npm pack",
    "circularDepCheck": "madge --circular src/index.ts",
    "clean": "rimraf build coverage sentry-core-*.tgz",
    "fix": "eslint . --format stylish --fix",
    "lint": "eslint . --format stylish",
    "test": "jest",
    "test:watch": "jest --watch",
    "yalc:publish": "yalc publish --push --sig"
  },
  "volta": {
    "extends": "../../package.json"
  },
  "sideEffects": false
}<|MERGE_RESOLUTION|>--- conflicted
+++ resolved
@@ -38,12 +38,6 @@
   "publishConfig": {
     "access": "public"
   },
-<<<<<<< HEAD
-=======
-  "dependencies": {
-    "@sentry/types": "8.41.0"
-  },
->>>>>>> be73e38a
   "TODO(v9):": "Remove these dependencies",
   "devDependencies": {
     "@types/array.prototype.flat": "^1.2.1",
