--- conflicted
+++ resolved
@@ -1,10 +1,6 @@
 {
   "name": "@sentry/core",
-<<<<<<< HEAD
-  "version": "8.41.0-beta.0",
-=======
   "version": "8.40.0",
->>>>>>> b271bc83
   "description": "Base implementation for all Sentry JavaScript SDKs",
   "repository": "git://github.com/getsentry/sentry-javascript.git",
   "homepage": "https://github.com/getsentry/sentry-javascript/tree/master/packages/core",
@@ -43,11 +39,7 @@
     "access": "public"
   },
   "dependencies": {
-<<<<<<< HEAD
-    "@sentry/types": "8.41.0-beta.0"
-=======
     "@sentry/types": "8.40.0"
->>>>>>> b271bc83
   },
   "TODO(v9):": "Remove these dependencies",
   "devDependencies": {
