import {
  SEMANTIC_ATTRIBUTE_SENTRY_OP,
  SEMANTIC_ATTRIBUTE_SENTRY_ORIGIN,
  Scope,
  getCurrentScope,
  getGlobalScope,
  getIsolationScope,
  getMainCarrier,
  setAsyncContextStrategy,
  setCurrentClient,
  spanToJSON,
  withScope,
} from '../../../src';
import { getAsyncContextStrategy } from '../../../src/asyncContext';
import {
  SentrySpan,
  continueTrace,
  getDynamicSamplingContextFromSpan,
  registerSpanErrorInstrumentation,
  startInactiveSpan,
  startSpan,
  startSpanManual,
  suppressTracing,
  withActiveSpan,
} from '../../../src/tracing';
import { SentryNonRecordingSpan } from '../../../src/tracing/sentryNonRecordingSpan';
import { startNewTrace } from '../../../src/tracing/trace';
import type { Event, Span, StartSpanOptions } from '../../../src/types-hoist';
import { _setSpanForScope } from '../../../src/utils/spanOnScope';
import { getActiveSpan, getRootSpan, getSpanDescendants, spanIsSampled } from '../../../src/utils/spanUtils';
import { TestClient, getDefaultTestClientOptions } from '../../mocks/client';

const enum Type {
  Sync = 'sync',
  Async = 'async',
}

let client: TestClient;

describe('startSpan', () => {
  beforeEach(() => {
    registerSpanErrorInstrumentation();

    getCurrentScope().clear();
    getIsolationScope().clear();
    getGlobalScope().clear();

    setAsyncContextStrategy(undefined);

    const options = getDefaultTestClientOptions({ tracesSampleRate: 1 });
    client = new TestClient(options);
    setCurrentClient(client);
    client.init();
  });

  afterEach(() => {
    jest.clearAllMocks();
  });

  describe.each([
    // isSync, isError, callback, expectedReturnValue
    [Type.Async, false, () => Promise.resolve('async good'), 'async good'],
    [Type.Sync, false, () => 'sync good', 'sync good'],
    [Type.Async, true, () => Promise.reject('async bad'), 'async bad'],
    [
      Type.Sync,
      true,
      () => {
        throw 'sync bad';
      },
      'sync bad',
    ],
  ])('with %s callback and error %s', (_type, isError, callback, expected) => {
    it('should return the same value as the callback', async () => {
      try {
        const result = await startSpan({ name: 'GET users/[id]' }, () => {
          return callback();
        });
        expect(result).toEqual(expected);
      } catch (e) {
        expect(e).toEqual(expected);
      }
    });

    it('creates a transaction', async () => {
      let _span: Span | undefined = undefined;
      client.on('spanEnd', span => {
        _span = span;
      });
      try {
        await startSpan({ name: 'GET users/[id]' }, () => {
          return callback();
        });
      } catch (e) {
        //
      }
      expect(_span).toBeDefined();

      expect(spanToJSON(_span!).description).toEqual('GET users/[id]');
      expect(spanToJSON(_span!).status).toEqual(isError ? 'internal_error' : undefined);
    });

    it('allows for transaction to be mutated', async () => {
      let _span: Span | undefined = undefined;
      client.on('spanEnd', span => {
        _span = span;
      });
      try {
        await startSpan({ name: 'GET users/[id]' }, span => {
          span.setAttribute(SEMANTIC_ATTRIBUTE_SENTRY_OP, 'http.server');
          return callback();
        });
      } catch (e) {
        //
      }

      expect(spanToJSON(_span!).op).toEqual('http.server');
    });

    it('creates a span with correct description', async () => {
      let _span: Span | undefined = undefined;
      client.on('spanEnd', span => {
        if (span === getRootSpan(span)) {
          _span = span;
        }
      });
      try {
        await startSpan({ name: 'GET users/[id]' }, () => {
          return startSpan({ name: 'SELECT * from users' }, () => {
            return callback();
          });
        });
      } catch (e) {
        //
      }

      expect(_span).toBeDefined();
      const spans = getSpanDescendants(_span!);

      expect(spans).toHaveLength(2);
      expect(spanToJSON(spans[1]!).description).toEqual('SELECT * from users');
      expect(spanToJSON(spans[1]!).parent_span_id).toEqual(_span!.spanContext().spanId);
      expect(spanToJSON(spans[1]!).status).toEqual(isError ? 'internal_error' : undefined);
    });

    it('allows for span to be mutated', async () => {
      let _span: Span | undefined = undefined;
      client.on('spanEnd', span => {
        if (span === getRootSpan(span)) {
          _span = span;
        }
      });
      try {
        await startSpan({ name: 'GET users/[id]' }, () => {
          return startSpan({ name: 'SELECT * from users' }, childSpan => {
            childSpan.setAttribute(SEMANTIC_ATTRIBUTE_SENTRY_OP, 'db.query');
            return callback();
          });
        });
      } catch (e) {
        //
      }

      expect(_span).toBeDefined();
      const spans = getSpanDescendants(_span!);

      expect(spans).toHaveLength(2);
      expect(spanToJSON(spans[1]!).op).toEqual('db.query');
    });

    it('correctly sets the span origin', async () => {
      let _span: Span | undefined = undefined;
      client.on('spanEnd', span => {
        _span = span;
      });
      try {
        await startSpan(
          {
            name: 'GET users/[id]',
            attributes: { [SEMANTIC_ATTRIBUTE_SENTRY_ORIGIN]: 'auto.http.browser' },
          },
          () => {
            return callback();
          },
        );
      } catch (e) {
        //
      }

      expect(_span).toBeDefined();
      const jsonSpan = spanToJSON(_span!);
      expect(jsonSpan).toEqual({
        data: {
          'sentry.origin': 'auto.http.browser',
          'sentry.sample_rate': 1,
          'sentry.source': 'custom',
        },
        origin: 'auto.http.browser',
        description: 'GET users/[id]',
        span_id: expect.stringMatching(/[a-f0-9]{16}/),
        start_timestamp: expect.any(Number),
        status: isError ? 'internal_error' : undefined,
        timestamp: expect.any(Number),
        trace_id: expect.stringMatching(/[a-f0-9]{32}/),
      });
    });
  });

  it('returns a non recording span if tracing is disabled', () => {
    const options = getDefaultTestClientOptions({});
    client = new TestClient(options);
    setCurrentClient(client);
    client.init();

    const span = startSpan({ name: 'GET users/[id]' }, span => {
      return span;
    });

    expect(span).toBeDefined();
    expect(span).toBeInstanceOf(SentryNonRecordingSpan);
    expect(getDynamicSamplingContextFromSpan(span)).toEqual({
      environment: 'production',
      sample_rate: '0',
      sampled: 'false',
      trace_id: expect.stringMatching(/[a-f0-9]{32}/),
      transaction: 'GET users/[id]',
    });
  });

  it('creates & finishes span', async () => {
    const span = startSpan({ name: 'GET users/[id]' }, span => {
      expect(span).toBeDefined();
      expect(span).toBeInstanceOf(SentrySpan);
      expect(spanToJSON(span).timestamp).toBeUndefined();
      return span;
    });

    expect(span).toBeDefined();
    expect(spanToJSON(span).timestamp).toBeDefined();
  });

  it('allows to pass a `startTime`', () => {
    const start = startSpan({ name: 'outer', startTime: [1234, 0] }, span => {
      return spanToJSON(span).start_timestamp;
    });

    expect(start).toEqual(1234);
  });

  it('forks the scope', () => {
    const initialScope = getCurrentScope();

    startSpan({ name: 'GET users/[id]' }, span => {
      expect(getCurrentScope()).not.toBe(initialScope);
      expect(getActiveSpan()).toBe(span);
    });

    expect(getCurrentScope()).toBe(initialScope);
    expect(getActiveSpan()).toBe(undefined);
  });

  it('starts the span on the fork of a passed custom scope', () => {
    const initialScope = getCurrentScope();

    const customScope = initialScope.clone();
    customScope.setTag('dogs', 'great');

    const parentSpan = new SentrySpan({ spanId: 'parent-span-id', sampled: true });
    _setSpanForScope(customScope, parentSpan);

    startSpan({ name: 'GET users/[id]', scope: customScope }, span => {
      // current scope is forked from the customScope
      expect(getCurrentScope()).not.toBe(initialScope);
      expect(getCurrentScope()).not.toBe(customScope);
      expect(getCurrentScope().getScopeData().tags).toEqual({ dogs: 'great' });

      // active span is set correctly
      expect(getActiveSpan()).toBe(span);

      // span has the correct parent span
      expect(spanToJSON(span).parent_span_id).toBe('parent-span-id');

      // scope data modifications
      getCurrentScope().setTag('cats', 'great');
      customScope.setTag('bears', 'great');

      expect(getCurrentScope().getScopeData().tags).toEqual({ dogs: 'great', cats: 'great' });
      expect(customScope.getScopeData().tags).toEqual({ dogs: 'great', bears: 'great' });
    });

    // customScope modifications are persisted
    expect(customScope.getScopeData().tags).toEqual({ dogs: 'great', bears: 'great' });

    // span is parent span again on customScope
    withScope(customScope, () => {
      expect(getActiveSpan()).toBe(parentSpan);
    });

    // but activeSpan and currentScope are reset, since customScope was never active
    expect(getCurrentScope()).toBe(initialScope);
    expect(getActiveSpan()).toBe(undefined);
  });

  describe('handles multiple spans in sequence with a custom scope', () => {
    it('with parent span', () => {
      const initialScope = getCurrentScope();

      const customScope = initialScope.clone();
      const parentSpan = new SentrySpan({ spanId: 'parent-span-id', sampled: true });
      _setSpanForScope(customScope, parentSpan);

      startSpan({ name: 'span 1', scope: customScope }, span1 => {
        // current scope is forked from the customScope
        expect(getCurrentScope()).not.toBe(initialScope);
        expect(getCurrentScope()).not.toBe(customScope);

        expect(getActiveSpan()).toBe(span1);
        expect(spanToJSON(span1).parent_span_id).toBe('parent-span-id');
      });

      // active span on customScope is reset
      withScope(customScope, () => {
        expect(getActiveSpan()).toBe(parentSpan);
      });

      startSpan({ name: 'span 2', scope: customScope }, span2 => {
        // current scope is forked from the customScope
        expect(getCurrentScope()).not.toBe(initialScope);
        expect(getCurrentScope()).not.toBe(customScope);

        expect(getActiveSpan()).toBe(span2);
        // both, span1 and span2 are children of the parent span
        expect(spanToJSON(span2).parent_span_id).toBe('parent-span-id');
      });

      withScope(customScope, () => {
        expect(getActiveSpan()).toBe(parentSpan);
      });

      expect(getCurrentScope()).toBe(initialScope);
      expect(getActiveSpan()).toBe(undefined);
    });

    it('without parent span', () => {
      const initialScope = getCurrentScope();
      const customScope = initialScope.clone();

      const traceId = customScope.getPropagationContext()?.traceId;

      startSpan({ name: 'span 1', scope: customScope }, span1 => {
        expect(getCurrentScope()).not.toBe(initialScope);
        expect(getCurrentScope()).not.toBe(customScope);

        expect(getActiveSpan()).toBe(span1);
        expect(getRootSpan(getActiveSpan()!)).toBe(span1);

        expect(span1.spanContext().traceId).toBe(traceId);
      });

      withScope(customScope, () => {
        expect(getActiveSpan()).toBe(undefined);
      });

      startSpan({ name: 'span 2', scope: customScope }, span2 => {
        expect(getCurrentScope()).not.toBe(initialScope);
        expect(getCurrentScope()).not.toBe(customScope);

        expect(getActiveSpan()).toBe(span2);
        expect(getRootSpan(getActiveSpan()!)).toBe(span2);

        expect(span2.spanContext().traceId).toBe(traceId);
      });

      withScope(customScope, () => {
        expect(getActiveSpan()).toBe(undefined);
      });

      expect(getCurrentScope()).toBe(initialScope);
      expect(getActiveSpan()).toBe(undefined);
    });
  });

  it('allows to pass a parentSpan', () => {
    const parentSpan = new SentrySpan({ spanId: 'parent-span-id', sampled: true, name: 'parent-span' });

    startSpan({ name: 'GET users/[id]', parentSpan }, span => {
      expect(getActiveSpan()).toBe(span);
      expect(spanToJSON(span).parent_span_id).toBe('parent-span-id');
    });

    expect(getActiveSpan()).toBe(undefined);
  });

  it('allows to pass parentSpan=null', () => {
    startSpan({ name: 'GET users/[id]' }, () => {
      startSpan({ name: 'GET users/[id]', parentSpan: null }, span => {
        expect(spanToJSON(span).parent_span_id).toBe(undefined);
      });
    });
  });

<<<<<<< HEAD
  it('allows to pass span links', () => {
=======
  it('allows to add span links', () => {
>>>>>>> 63ea3003
    const rawSpan1 = startInactiveSpan({ name: 'pageload_span' });

    // @ts-expect-error _links exists on span
    expect(rawSpan1?._links).toEqual(undefined);

    const span1JSON = spanToJSON(rawSpan1);

    startSpan({ name: '/users/:id' }, rawSpan2 => {
      rawSpan2.addLink({
        context: rawSpan1.spanContext(),
        attributes: {
          'sentry.link.type': 'previous_trace',
        },
      });

      const span2LinkJSON = spanToJSON(rawSpan2).links?.[0];

      expect(span2LinkJSON?.attributes?.['sentry.link.type']).toBe('previous_trace');

      // @ts-expect-error _links and _traceId exist on SentrySpan
      expect(rawSpan2._links?.[0].context.traceId).toEqual(rawSpan1._traceId);
      // @ts-expect-error _links and _traceId exist on SentrySpan
      expect(rawSpan2?._links?.[0].context.traceId).toEqual(span1JSON.trace_id);
      expect(span2LinkJSON?.trace_id).toBe(span1JSON.trace_id);

      // @ts-expect-error _links and _traceId exist on SentrySpan
      expect(rawSpan2?._links?.[0].context.spanId).toEqual(rawSpan1?._spanId);
      // @ts-expect-error _links and _traceId exist on SentrySpan
      expect(rawSpan2?._links?.[0].context.spanId).toEqual(span1JSON.span_id);
      expect(span2LinkJSON?.span_id).toBe(span1JSON.span_id);
    });
  });

<<<<<<< HEAD
  it('allows to pass span links in span options', () => {
    const rawSpan1 = startInactiveSpan({ name: 'pageload_span' });

    // @ts-expect-error _links exists on span
    expect(rawSpan1?._links).toEqual(undefined);

    const span1JSON = spanToJSON(rawSpan1);

    startSpan(
      {
        name: '/users/:id',
        links: [
          {
            context: rawSpan1.spanContext(),
            attributes: { 'sentry.link.type': 'previous_trace' },
          },
        ],
      },
      rawSpan2 => {
        const span2LinkJSON = spanToJSON(rawSpan2).links?.[0];

        expect(span2LinkJSON?.attributes?.['sentry.link.type']).toBe('previous_trace');

        // @ts-expect-error _links and _traceId exist on SentrySpan
        expect(rawSpan2?._links?.[0].context.traceId).toEqual(rawSpan1._traceId);
        // @ts-expect-error _links and _traceId exist on SentrySpan
        expect(rawSpan2?._links?.[0].context.traceId).toEqual(span1JSON.trace_id);
        expect(span2LinkJSON?.trace_id).toBe(span1JSON.trace_id);

        // @ts-expect-error _links and _traceId exist on SentrySpan
        expect(rawSpan2?._links?.[0].context.spanId).toEqual(rawSpan1?._spanId);
        // @ts-expect-error _links and _traceId exist on SentrySpan
        expect(rawSpan2?._links?.[0].context.spanId).toEqual(span1JSON.span_id);
        expect(span2LinkJSON?.span_id).toBe(span1JSON.span_id);
      },
    );
  });

=======
>>>>>>> 63ea3003
  it('allows to force a transaction with forceTransaction=true', async () => {
    const options = getDefaultTestClientOptions({ tracesSampleRate: 1.0 });
    client = new TestClient(options);
    setCurrentClient(client);
    client.init();

    const transactionEvents: Event[] = [];

    client.addEventProcessor(event => {
      if (event.type === 'transaction') {
        transactionEvents.push(event);
      }
      return event;
    });

    startSpan({ name: 'outer transaction' }, () => {
      startSpan({ name: 'inner span' }, () => {
        startSpan({ name: 'inner transaction', forceTransaction: true }, () => {
          startSpan({ name: 'inner span 2' }, () => {
            // all good
          });
        });
      });
    });

    await client.flush();

    const normalizedTransactionEvents = transactionEvents.map(event => {
      return {
        ...event,
        spans: event.spans?.map(span => ({ name: span.description, id: span.span_id })),
        sdkProcessingMetadata: {
          dynamicSamplingContext: event.sdkProcessingMetadata?.dynamicSamplingContext,
        },
      };
    });

    expect(normalizedTransactionEvents).toHaveLength(2);

    const outerTransaction = normalizedTransactionEvents.find(event => event.transaction === 'outer transaction');
    const innerTransaction = normalizedTransactionEvents.find(event => event.transaction === 'inner transaction');

    const outerTraceId = outerTransaction?.contexts?.trace?.trace_id;
    // The inner transaction should be a child of the last span of the outer transaction
    const innerParentSpanId = outerTransaction?.spans?.[0]?.id;
    const innerSpanId = innerTransaction?.contexts?.trace?.span_id;

    expect(outerTraceId).toBeDefined();
    expect(innerParentSpanId).toBeDefined();
    expect(innerSpanId).toBeDefined();
    // inner span ID should _not_ be the parent span ID, but the id of the new span
    expect(innerSpanId).not.toEqual(innerParentSpanId);

    expect(outerTransaction?.contexts).toEqual({
      trace: {
        data: {
          'sentry.source': 'custom',
          'sentry.sample_rate': 1,
          'sentry.origin': 'manual',
        },
        span_id: expect.stringMatching(/[a-f0-9]{16}/),
        trace_id: expect.stringMatching(/[a-f0-9]{32}/),
        origin: 'manual',
      },
    });
    expect(outerTransaction?.spans).toEqual([{ name: 'inner span', id: expect.any(String) }]);
    expect(outerTransaction?.transaction).toEqual('outer transaction');
    expect(outerTransaction?.sdkProcessingMetadata).toEqual({
      dynamicSamplingContext: {
        environment: 'production',
        trace_id: outerTraceId,
        sample_rate: '1',
        transaction: 'outer transaction',
        sampled: 'true',
        sample_rand: expect.any(String),
      },
    });

    expect(innerTransaction?.contexts).toEqual({
      trace: {
        data: {
          'sentry.source': 'custom',
          'sentry.origin': 'manual',
        },
        parent_span_id: innerParentSpanId,
        span_id: expect.stringMatching(/[a-f0-9]{16}/),
        trace_id: outerTraceId,
        origin: 'manual',
      },
    });
    expect(innerTransaction?.spans).toEqual([{ name: 'inner span 2', id: expect.any(String) }]);
    expect(innerTransaction?.transaction).toEqual('inner transaction');
    expect(innerTransaction?.sdkProcessingMetadata).toEqual({
      dynamicSamplingContext: {
        environment: 'production',
        trace_id: outerTraceId,
        sample_rate: '1',
        transaction: 'outer transaction',
        sampled: 'true',
        sample_rand: expect.any(String),
      },
    });
  });

  it("picks up the trace id off the parent scope's propagation context", () => {
    expect.assertions(1);
    withScope(scope => {
      scope.setPropagationContext({
        traceId: '99999999999999999999999999999999',
        sampleRand: Math.random(),
        dsc: {},
        parentSpanId: '4242424242424242',
      });

      startSpan({ name: 'span' }, span => {
        expect(span.spanContext().traceId).toBe('99999999999999999999999999999999');
      });
    });
  });

  describe('onlyIfParent', () => {
    it('starts a non recording span if there is no parent', () => {
      const span = startSpan({ name: 'test span', onlyIfParent: true }, span => {
        return span;
      });

      expect(span).toBeDefined();
      expect(span).toBeInstanceOf(SentryNonRecordingSpan);
    });

    it('creates a span if there is a parent', () => {
      const span = startSpan({ name: 'parent span' }, () => {
        const span = startSpan({ name: 'test span', onlyIfParent: true }, span => {
          return span;
        });

        return span;
      });

      expect(span).toBeDefined();
      expect(span).toBeInstanceOf(SentrySpan);
    });
  });

  describe('parentSpanIsAlwaysRootSpan', () => {
    it('creates a span as child of root span if parentSpanIsAlwaysRootSpan=true', () => {
      const options = getDefaultTestClientOptions({
        tracesSampleRate: 1,
        parentSpanIsAlwaysRootSpan: true,
      });
      client = new TestClient(options);
      setCurrentClient(client);
      client.init();

      startSpan({ name: 'parent span' }, span => {
        expect(spanToJSON(span).parent_span_id).toBe(undefined);
        startSpan({ name: 'child span' }, childSpan => {
          expect(spanToJSON(childSpan).parent_span_id).toBe(span.spanContext().spanId);
          startSpan({ name: 'grand child span' }, grandChildSpan => {
            expect(spanToJSON(grandChildSpan).parent_span_id).toBe(span.spanContext().spanId);
          });
        });
      });
    });

    it('does not creates a span as child of root span if parentSpanIsAlwaysRootSpan=false', () => {
      const options = getDefaultTestClientOptions({
        tracesSampleRate: 1,
        parentSpanIsAlwaysRootSpan: false,
      });
      client = new TestClient(options);
      setCurrentClient(client);
      client.init();

      startSpan({ name: 'parent span' }, span => {
        expect(spanToJSON(span).parent_span_id).toBe(undefined);
        startSpan({ name: 'child span' }, childSpan => {
          expect(spanToJSON(childSpan).parent_span_id).toBe(span.spanContext().spanId);
          startSpan({ name: 'grand child span' }, grandChildSpan => {
            expect(spanToJSON(grandChildSpan).parent_span_id).toBe(childSpan.spanContext().spanId);
          });
        });
      });
    });
  });

  it('samples with a tracesSampler', () => {
    const tracesSampler = jest.fn(() => {
      return true;
    });

    const options = getDefaultTestClientOptions({ tracesSampler });
    client = new TestClient(options);
    setCurrentClient(client);
    client.init();

    startSpan({ name: 'outer', attributes: { test1: 'aa', test2: 'aa', test3: 'bb' } }, outerSpan => {
      expect(outerSpan).toBeDefined();
    });

    expect(tracesSampler).toBeCalledTimes(1);
    expect(tracesSampler).toHaveBeenLastCalledWith({
      parentSampled: undefined,
      name: 'outer',
      attributes: {
        test1: 'aa',
        test2: 'aa',
        test3: 'bb',
      },
      inheritOrSampleWith: expect.any(Function),
    });
  });

  it('includes the scope at the time the span was started when finished', async () => {
    const beforeSendTransaction = jest.fn(event => event);

    const client = new TestClient(
      getDefaultTestClientOptions({
        dsn: 'https://username@domain/123',
        tracesSampleRate: 1,
        beforeSendTransaction,
      }),
    );
    setCurrentClient(client);
    client.init();

    withScope(scope1 => {
      scope1.setTag('scope', 1);
      startSpanManual({ name: 'my-span' }, span => {
        withScope(scope2 => {
          scope2.setTag('scope', 2);
          span.end();
        });
      });
    });

    await client.flush();

    expect(beforeSendTransaction).toHaveBeenCalledTimes(1);
    expect(beforeSendTransaction).toHaveBeenCalledWith(
      expect.objectContaining({
        tags: expect.objectContaining({
          scope: 1,
        }),
      }),
      expect.anything(),
    );
  });

  it('sets a child span reference on the parent span', () => {
    expect.assertions(1);
    startSpan({ name: 'outer' }, (outerSpan: any) => {
      startSpan({ name: 'inner' }, innerSpan => {
        const childSpans = Array.from(outerSpan._sentryChildSpans);
        expect(childSpans).toContain(innerSpan);
      });
    });
  });

  it('uses implementation from ACS, if it exists', () => {
    const staticSpan = new SentrySpan({ spanId: 'aha', sampled: true });

    const carrier = getMainCarrier();

    const customFn = jest.fn((_options: StartSpanOptions, callback: (span: Span) => string) => {
      callback(staticSpan);
      return 'aha';
    }) as typeof startSpan;

    const acs = {
      ...getAsyncContextStrategy(carrier),
      startSpan: customFn,
    };
    setAsyncContextStrategy(acs);

    const result = startSpan({ name: 'GET users/[id]' }, span => {
      expect(span).toEqual(staticSpan);
      return 'oho?';
    });

    expect(result).toBe('aha');
  });

  describe('[experimental] standalone spans', () => {
    it('starts a standalone segment span if standalone is set', () => {
      const span = startSpan(
        {
          name: 'test span',
          experimental: { standalone: true },
        },
        span => {
          return span;
        },
      );

      const spanJson = spanToJSON(span);
      expect(spanJson.is_segment).toBe(true);
      expect(spanJson.segment_id).toBe(spanJson.span_id);
      expect(spanJson.segment_id).toMatch(/^[a-f0-9]{16}$/);
    });

    it.each([undefined, false])("doesn't set segment properties if standalone is falsy (%s)", standalone => {
      const span = startSpan(
        {
          name: 'test span',
          experimental: { standalone },
        },
        span => {
          return span;
        },
      );

      const spanJson = spanToJSON(span);
      expect(spanJson.is_segment).toBeUndefined();
      expect(spanJson.segment_id).toBeUndefined();
    });
  });
});

describe('startSpanManual', () => {
  beforeEach(() => {
    registerSpanErrorInstrumentation();

    getCurrentScope().clear();
    getIsolationScope().clear();
    getGlobalScope().clear();

    setAsyncContextStrategy(undefined);

    const options = getDefaultTestClientOptions({ tracesSampleRate: 1 });
    client = new TestClient(options);
    setCurrentClient(client);
    client.init();
  });

  it('returns a non recording span if tracing is disabled', () => {
    const options = getDefaultTestClientOptions({});
    client = new TestClient(options);
    setCurrentClient(client);
    client.init();

    const span = startSpanManual({ name: 'GET users/[id]' }, span => {
      return span;
    });

    expect(span).toBeDefined();
    expect(span).toBeInstanceOf(SentryNonRecordingSpan);
    expect(getDynamicSamplingContextFromSpan(span)).toEqual({
      environment: 'production',
      sample_rate: '0',
      sampled: 'false',
      trace_id: expect.stringMatching(/[a-f0-9]{32}/),
      transaction: 'GET users/[id]',
    });
  });

  it('creates & finishes span', async () => {
    startSpanManual({ name: 'GET users/[id]' }, (span, finish) => {
      expect(span).toBeDefined();
      expect(span).toBeInstanceOf(SentrySpan);
      expect(spanToJSON(span).timestamp).toBeUndefined();
      finish();
      expect(spanToJSON(span).timestamp).toBeDefined();
    });
  });

  it('forks the scope automatically', () => {
    const initialScope = getCurrentScope();

    startSpanManual({ name: 'GET users/[id]' }, (span, finish) => {
      expect(getCurrentScope()).not.toBe(initialScope);
      expect(getActiveSpan()).toBe(span);

      finish();

      // Is still the active span
      expect(getActiveSpan()).toBe(span);
    });

    expect(getCurrentScope()).toBe(initialScope);
    expect(getActiveSpan()).toBe(undefined);
  });

  describe('starts a span on the fork of a custom scope if passed', () => {
    it('with parent span', () => {
      const initialScope = getCurrentScope();

      const customScope = initialScope.clone();
      customScope.setTag('dogs', 'great');

      const parentSpan = new SentrySpan({ spanId: 'parent-span-id', sampled: true });
      _setSpanForScope(customScope, parentSpan);

      startSpanManual({ name: 'GET users/[id]', scope: customScope }, span => {
        // current scope is forked from the customScope
        expect(getCurrentScope()).not.toBe(initialScope);
        expect(getCurrentScope()).not.toBe(customScope);
        expect(spanToJSON(span).parent_span_id).toBe('parent-span-id');

        // span is active span
        expect(getActiveSpan()).toBe(span);

        span.end();

        // span is still the active span (weird but it is what it is)
        expect(getActiveSpan()).toBe(span);

        getCurrentScope().setTag('cats', 'great');
        customScope.setTag('bears', 'great');

        expect(getCurrentScope().getScopeData().tags).toEqual({ dogs: 'great', cats: 'great' });
        expect(customScope.getScopeData().tags).toEqual({ dogs: 'great', bears: 'great' });
      });

      expect(getCurrentScope()).toBe(initialScope);
      expect(getActiveSpan()).toBe(undefined);

      startSpanManual({ name: 'POST users/[id]', scope: customScope }, (span, finish) => {
        // current scope is forked from the customScope
        expect(getCurrentScope()).not.toBe(initialScope);
        expect(getCurrentScope()).not.toBe(customScope);
        expect(spanToJSON(span).parent_span_id).toBe('parent-span-id');

        // scope data modification from customScope in previous callback is persisted
        expect(getCurrentScope().getScopeData().tags).toEqual({ dogs: 'great', bears: 'great' });

        // span is active span
        expect(getActiveSpan()).toBe(span);

        // calling finish() or span.end() has the same effect
        finish();

        // using finish() resets the scope correctly
        expect(getActiveSpan()).toBe(span);
      });

      expect(getCurrentScope()).toBe(initialScope);
      expect(getActiveSpan()).toBe(undefined);
    });

    it('without parent span', () => {
      const initialScope = getCurrentScope();
      const manualScope = initialScope.clone();

      startSpanManual({ name: 'GET users/[id]', scope: manualScope }, span => {
        // current scope is forked from the customScope
        expect(getCurrentScope()).not.toBe(initialScope);
        expect(getCurrentScope()).not.toBe(manualScope);
        expect(getCurrentScope()).toEqual(manualScope);

        // span is active span and a root span
        expect(getActiveSpan()).toBe(span);
        expect(getRootSpan(span)).toBe(span);

        span.end();

        expect(getActiveSpan()).toBe(span);
      });

      startSpanManual({ name: 'POST users/[id]', scope: manualScope }, (span, finish) => {
        expect(getCurrentScope()).not.toBe(initialScope);
        expect(getCurrentScope()).not.toBe(manualScope);
        expect(getCurrentScope()).toEqual(manualScope);

        // second span is active span and its own root span
        expect(getActiveSpan()).toBe(span);
        expect(getRootSpan(span)).toBe(span);

        finish();

        // calling finish() or span.end() has the same effect
        expect(getActiveSpan()).toBe(span);
      });

      expect(getCurrentScope()).toBe(initialScope);
      expect(getActiveSpan()).toBe(undefined);
    });
  });

  it('allows to pass a parentSpan', () => {
    const parentSpan = new SentrySpan({ spanId: 'parent-span-id', sampled: true, name: 'parent-span' });

    startSpanManual({ name: 'GET users/[id]', parentSpan }, span => {
      expect(getActiveSpan()).toBe(span);
      expect(spanToJSON(span).parent_span_id).toBe('parent-span-id');

      span.end();
    });

    expect(getActiveSpan()).toBe(undefined);
  });

  it('allows to pass parentSpan=null', () => {
    startSpan({ name: 'GET users/[id]' }, () => {
      startSpanManual({ name: 'child', parentSpan: null }, span => {
        expect(spanToJSON(span).parent_span_id).toBe(undefined);
        span.end();
      });
    });
  });

<<<<<<< HEAD
  it('allows to pass span links', () => {
=======
  it('allows to add span links', () => {
>>>>>>> 63ea3003
    const rawSpan1 = startInactiveSpan({ name: 'pageload_span' });

    // @ts-expect-error _links exists on span
    expect(rawSpan1?._links).toEqual(undefined);

    const span1JSON = spanToJSON(rawSpan1);

    startSpanManual({ name: '/users/:id' }, rawSpan2 => {
      rawSpan2.addLink({
        context: rawSpan1.spanContext(),
        attributes: {
          'sentry.link.type': 'previous_trace',
        },
      });

      const span2LinkJSON = spanToJSON(rawSpan2).links?.[0];

      expect(span2LinkJSON?.attributes?.['sentry.link.type']).toBe('previous_trace');

      // @ts-expect-error _links and _traceId exist on SentrySpan
      expect(rawSpan2?._links?.[0].context.traceId).toEqual(rawSpan1._traceId);
      // @ts-expect-error _links and _traceId exist on SentrySpan
      expect(rawSpan2?._links?.[0].context.traceId).toEqual(span1JSON.trace_id);
      expect(span2LinkJSON?.trace_id).toBe(span1JSON.trace_id);

      // @ts-expect-error _links and _traceId exist on SentrySpan
      expect(rawSpan2?._links?.[0].context.spanId).toEqual(rawSpan1?._spanId);
      // @ts-expect-error _links and _traceId exist on SentrySpan
      expect(rawSpan2?._links?.[0].context.spanId).toEqual(span1JSON.span_id);
      expect(span2LinkJSON?.span_id).toBe(span1JSON.span_id);
    });
  });

<<<<<<< HEAD
  it('allows to pass span links in span options', () => {
    const rawSpan1 = startInactiveSpan({ name: 'pageload_span' });

    // @ts-expect-error _links exists on span
    expect(rawSpan1?._links).toEqual(undefined);

    const span1JSON = spanToJSON(rawSpan1);

    startSpanManual(
      {
        name: '/users/:id',
        links: [
          {
            context: rawSpan1.spanContext(),
            attributes: { 'sentry.link.type': 'previous_trace' },
          },
        ],
      },
      rawSpan2 => {
        const span2LinkJSON = spanToJSON(rawSpan2).links?.[0];

        expect(span2LinkJSON?.attributes?.['sentry.link.type']).toBe('previous_trace');

        // @ts-expect-error _links and _traceId exist on SentrySpan
        expect(rawSpan2?._links?.[0].context.traceId).toEqual(rawSpan1._traceId);
        // @ts-expect-error _links and _traceId exist on SentrySpan
        expect(rawSpan2?._links?.[0].context.traceId).toEqual(span1JSON.trace_id);
        expect(span2LinkJSON?.trace_id).toBe(span1JSON.trace_id);

        // @ts-expect-error _links and _traceId exist on SentrySpan
        expect(rawSpan2?._links?.[0].context.spanId).toEqual(rawSpan1?._spanId);
        // @ts-expect-error _links and _traceId exist on SentrySpan
        expect(rawSpan2?._links?.[0].context.spanId).toEqual(span1JSON.span_id);
        expect(span2LinkJSON?.span_id).toBe(span1JSON.span_id);
      },
    );
  });

=======
>>>>>>> 63ea3003
  it('allows to force a transaction with forceTransaction=true', async () => {
    const options = getDefaultTestClientOptions({ tracesSampleRate: 1.0 });
    client = new TestClient(options);
    setCurrentClient(client);
    client.init();

    const transactionEvents: Event[] = [];

    client.addEventProcessor(event => {
      if (event.type === 'transaction') {
        transactionEvents.push(event);
      }
      return event;
    });

    startSpanManual({ name: 'outer transaction' }, span => {
      startSpanManual({ name: 'inner span' }, span => {
        startSpanManual({ name: 'inner transaction', forceTransaction: true }, span => {
          startSpanManual({ name: 'inner span 2' }, span => {
            // all good
            span.end();
          });
          span.end();
        });
        span.end();
      });
      span.end();
    });

    await client.flush();

    const normalizedTransactionEvents = transactionEvents.map(event => {
      return {
        ...event,
        spans: event.spans?.map(span => ({ name: span.description, id: span.span_id })),
        sdkProcessingMetadata: {
          dynamicSamplingContext: event.sdkProcessingMetadata?.dynamicSamplingContext,
        },
      };
    });

    expect(normalizedTransactionEvents).toHaveLength(2);

    const outerTransaction = normalizedTransactionEvents.find(event => event.transaction === 'outer transaction');
    const innerTransaction = normalizedTransactionEvents.find(event => event.transaction === 'inner transaction');

    const outerTraceId = outerTransaction?.contexts?.trace?.trace_id;
    // The inner transaction should be a child of the last span of the outer transaction
    const innerParentSpanId = outerTransaction?.spans?.[0]?.id;
    const innerSpanId = innerTransaction?.contexts?.trace?.span_id;

    expect(outerTraceId).toBeDefined();
    expect(innerParentSpanId).toBeDefined();
    expect(innerSpanId).toBeDefined();
    // inner span ID should _not_ be the parent span ID, but the id of the new span
    expect(innerSpanId).not.toEqual(innerParentSpanId);

    expect(outerTransaction?.contexts).toEqual({
      trace: {
        data: {
          'sentry.source': 'custom',
          'sentry.sample_rate': 1,
          'sentry.origin': 'manual',
        },
        span_id: expect.stringMatching(/[a-f0-9]{16}/),
        trace_id: expect.stringMatching(/[a-f0-9]{32}/),
        origin: 'manual',
      },
    });
    expect(outerTransaction?.spans).toEqual([{ name: 'inner span', id: expect.any(String) }]);
    expect(outerTransaction?.transaction).toEqual('outer transaction');
    expect(outerTransaction?.sdkProcessingMetadata).toEqual({
      dynamicSamplingContext: {
        environment: 'production',
        trace_id: outerTraceId,
        sample_rate: '1',
        transaction: 'outer transaction',
        sampled: 'true',
        sample_rand: expect.any(String),
      },
    });

    expect(innerTransaction?.contexts).toEqual({
      trace: {
        data: {
          'sentry.source': 'custom',
          'sentry.origin': 'manual',
        },
        parent_span_id: innerParentSpanId,
        span_id: expect.stringMatching(/[a-f0-9]{16}/),
        trace_id: outerTraceId,
        origin: 'manual',
      },
    });
    expect(innerTransaction?.spans).toEqual([{ name: 'inner span 2', id: expect.any(String) }]);
    expect(innerTransaction?.transaction).toEqual('inner transaction');
    expect(innerTransaction?.sdkProcessingMetadata).toEqual({
      dynamicSamplingContext: {
        environment: 'production',
        trace_id: outerTraceId,
        sample_rate: '1',
        transaction: 'outer transaction',
        sampled: 'true',
        sample_rand: expect.any(String),
      },
    });
  });

  it('allows to pass a `startTime`', () => {
    const start = startSpanManual({ name: 'outer', startTime: [1234, 0] }, span => {
      span.end();
      return spanToJSON(span).start_timestamp;
    });

    expect(start).toEqual(1234);
  });

  it("picks up the trace id off the parent scope's propagation context", () => {
    expect.assertions(1);
    withScope(scope => {
      scope.setPropagationContext({
        traceId: '99999999999999999999999999999991',
        sampleRand: Math.random(),
        dsc: {},
        parentSpanId: '4242424242424242',
      });

      startSpanManual({ name: 'span' }, span => {
        expect(span.spanContext().traceId).toBe('99999999999999999999999999999991');
        span.end();
      });
    });
  });

  describe('onlyIfParent', () => {
    it('does not create a span if there is no parent', () => {
      const span = startSpanManual({ name: 'test span', onlyIfParent: true }, span => {
        return span;
      });
      expect(span).toBeDefined();
      expect(span).toBeInstanceOf(SentryNonRecordingSpan);
    });

    it('creates a span if there is a parent', () => {
      const span = startSpan({ name: 'parent span' }, () => {
        const span = startSpanManual({ name: 'test span', onlyIfParent: true }, span => {
          return span;
        });

        return span;
      });

      expect(span).toBeDefined();
      expect(span).toBeInstanceOf(SentrySpan);
    });
  });

  describe('parentSpanIsAlwaysRootSpan', () => {
    it('creates a span as child of root span if parentSpanIsAlwaysRootSpan=true', () => {
      const options = getDefaultTestClientOptions({
        tracesSampleRate: 1,
        parentSpanIsAlwaysRootSpan: true,
      });
      client = new TestClient(options);
      setCurrentClient(client);
      client.init();

      startSpanManual({ name: 'parent span' }, span => {
        expect(spanToJSON(span).parent_span_id).toBe(undefined);
        startSpanManual({ name: 'child span' }, childSpan => {
          expect(spanToJSON(childSpan).parent_span_id).toBe(span.spanContext().spanId);
          startSpanManual({ name: 'grand child span' }, grandChildSpan => {
            expect(spanToJSON(grandChildSpan).parent_span_id).toBe(span.spanContext().spanId);
            grandChildSpan.end();
          });
          childSpan.end();
        });
        span.end();
      });
    });

    it('does not creates a span as child of root span if parentSpanIsAlwaysRootSpan=false', () => {
      const options = getDefaultTestClientOptions({
        tracesSampleRate: 1,
        parentSpanIsAlwaysRootSpan: false,
      });
      client = new TestClient(options);
      setCurrentClient(client);
      client.init();

      startSpanManual({ name: 'parent span' }, span => {
        expect(spanToJSON(span).parent_span_id).toBe(undefined);
        startSpanManual({ name: 'child span' }, childSpan => {
          expect(spanToJSON(childSpan).parent_span_id).toBe(span.spanContext().spanId);
          startSpanManual({ name: 'grand child span' }, grandChildSpan => {
            expect(spanToJSON(grandChildSpan).parent_span_id).toBe(childSpan.spanContext().spanId);
            grandChildSpan.end();
          });
          childSpan.end();
        });
        span.end();
      });
    });
  });

  it('sets a child span reference on the parent span', () => {
    expect.assertions(1);
    startSpan({ name: 'outer' }, (outerSpan: any) => {
      startSpanManual({ name: 'inner' }, innerSpan => {
        const childSpans = Array.from(outerSpan._sentryChildSpans);
        expect(childSpans).toContain(innerSpan);
      });
    });
  });

  it('uses implementation from ACS, if it exists', () => {
    const staticSpan = new SentrySpan({ spanId: 'aha', sampled: true });

    const carrier = getMainCarrier();

    const customFn = jest.fn((_options: StartSpanOptions, callback: (span: Span) => string) => {
      callback(staticSpan);
      return 'aha';
    }) as unknown as typeof startSpanManual;

    const acs = {
      ...getAsyncContextStrategy(carrier),
      startSpanManual: customFn,
    };
    setAsyncContextStrategy(acs);

    const result = startSpanManual({ name: 'GET users/[id]' }, span => {
      expect(span).toEqual(staticSpan);
      return 'oho?';
    });

    expect(result).toBe('aha');
  });
});

describe('startInactiveSpan', () => {
  beforeEach(() => {
    registerSpanErrorInstrumentation();

    getCurrentScope().clear();
    getIsolationScope().clear();
    getGlobalScope().clear();

    setAsyncContextStrategy(undefined);

    const options = getDefaultTestClientOptions({ tracesSampleRate: 1 });
    client = new TestClient(options);
    setCurrentClient(client);
    client.init();
  });

  it('returns a non recording span if tracing is disabled', () => {
    const options = getDefaultTestClientOptions({});
    client = new TestClient(options);
    setCurrentClient(client);
    client.init();

    const span = startInactiveSpan({ name: 'GET users/[id]' });

    expect(span).toBeDefined();
    expect(span).toBeInstanceOf(SentryNonRecordingSpan);
    expect(getDynamicSamplingContextFromSpan(span)).toEqual({
      environment: 'production',
      sample_rate: '0',
      sampled: 'false',
      trace_id: expect.stringMatching(/[a-f0-9]{32}/),
      transaction: 'GET users/[id]',
    });
  });

  it('creates & finishes span', async () => {
    const span = startInactiveSpan({ name: 'GET users/[id]' });

    expect(span).toBeDefined();
    expect(span).toBeInstanceOf(SentrySpan);
    expect(spanToJSON(span).timestamp).toBeUndefined();

    span.end();

    expect(spanToJSON(span).timestamp).toBeDefined();
  });

  it('does not set span on scope', () => {
    const span = startInactiveSpan({ name: 'GET users/[id]' });

    expect(span).toBeDefined();
    expect(getActiveSpan()).toBeUndefined();

    span.end();

    expect(getActiveSpan()).toBeUndefined();
  });

  it('allows to pass a scope', () => {
    const initialScope = getCurrentScope();

    const manualScope = initialScope.clone();
    const parentSpan = new SentrySpan({ spanId: 'parent-span-id', sampled: true });
    _setSpanForScope(manualScope, parentSpan);

    const span = startInactiveSpan({ name: 'GET users/[id]', scope: manualScope });

    expect(span).toBeDefined();
    expect(spanToJSON(span).parent_span_id).toBe('parent-span-id');
    expect(getActiveSpan()).toBeUndefined();

    span.end();

    expect(getActiveSpan()).toBeUndefined();
  });

  it('allows to pass a parentSpan', () => {
    const parentSpan = new SentrySpan({ spanId: 'parent-span-id', sampled: true, name: 'parent-span' });

    const span = startInactiveSpan({ name: 'GET users/[id]', parentSpan });

    expect(spanToJSON(span).parent_span_id).toBe('parent-span-id');
    expect(getActiveSpan()).toBe(undefined);

    span.end();

    expect(getActiveSpan()).toBeUndefined();
  });

  it('allows to pass parentSpan=null', () => {
    startSpan({ name: 'outer' }, () => {
      const span = startInactiveSpan({ name: 'GET users/[id]', parentSpan: null });
      expect(spanToJSON(span).parent_span_id).toBe(undefined);
      span.end();
    });
  });

  it('allows to pass span links in span options', () => {
    const rawSpan1 = startInactiveSpan({ name: 'pageload_span' });

    // @ts-expect-error _links exists on span
    expect(rawSpan1?._links).toEqual(undefined);

    const rawSpan2 = startInactiveSpan({
      name: 'GET users/[id]',
      links: [
        {
          context: rawSpan1.spanContext(),
          attributes: { 'sentry.link.type': 'previous_trace' },
        },
      ],
    });

    const span1JSON = spanToJSON(rawSpan1);
    const span2JSON = spanToJSON(rawSpan2);
    const span2LinkJSON = span2JSON.links?.[0];

    expect(span2LinkJSON?.attributes?.['sentry.link.type']).toBe('previous_trace');

    // @ts-expect-error _links and _traceId exist on SentrySpan
    expect(rawSpan2?._links?.[0].context.traceId).toEqual(rawSpan1._traceId);
    // @ts-expect-error _links and _traceId exist on SentrySpan
    expect(rawSpan2?._links?.[0].context.traceId).toEqual(span1JSON.trace_id);
    expect(span2LinkJSON?.trace_id).toBe(span1JSON.trace_id);

    // @ts-expect-error _links and _traceId exist on SentrySpan
    expect(rawSpan2?._links?.[0].context.spanId).toEqual(rawSpan1?._spanId);
    // @ts-expect-error _links and _traceId exist on SentrySpan
    expect(rawSpan2?._links?.[0].context.spanId).toEqual(span1JSON.span_id);
    expect(span2LinkJSON?.span_id).toBe(span1JSON.span_id);

    // sampling decision is inherited
    expect(span2LinkJSON?.sampled).toBe(Boolean(spanToJSON(rawSpan1).data['sentry.sample_rate']));
  });

  it('allows to force a transaction with forceTransaction=true', async () => {
    const options = getDefaultTestClientOptions({ tracesSampleRate: 1.0 });
    client = new TestClient(options);
    setCurrentClient(client);
    client.init();

    const transactionEvents: Event[] = [];

    client.addEventProcessor(event => {
      if (event.type === 'transaction') {
        transactionEvents.push(event);
      }
      return event;
    });

    startSpan({ name: 'outer transaction' }, () => {
      startSpan({ name: 'inner span' }, () => {
        const innerTransaction = startInactiveSpan({ name: 'inner transaction', forceTransaction: true });
        innerTransaction.end();
      });
    });

    await client.flush();

    const normalizedTransactionEvents = transactionEvents.map(event => {
      return {
        ...event,
        spans: event.spans?.map(span => ({ name: span.description, id: span.span_id })),
        sdkProcessingMetadata: {
          dynamicSamplingContext: event.sdkProcessingMetadata?.dynamicSamplingContext,
        },
      };
    });

    expect(normalizedTransactionEvents).toHaveLength(2);

    const outerTransaction = normalizedTransactionEvents.find(event => event.transaction === 'outer transaction');
    const innerTransaction = normalizedTransactionEvents.find(event => event.transaction === 'inner transaction');

    const outerTraceId = outerTransaction?.contexts?.trace?.trace_id;
    // The inner transaction should be a child of the last span of the outer transaction
    const innerParentSpanId = outerTransaction?.spans?.[0]?.id;
    const innerSpanId = innerTransaction?.contexts?.trace?.span_id;

    expect(outerTraceId).toBeDefined();
    expect(innerParentSpanId).toBeDefined();
    expect(innerSpanId).toBeDefined();
    // inner span ID should _not_ be the parent span ID, but the id of the new span
    expect(innerSpanId).not.toEqual(innerParentSpanId);

    expect(outerTransaction?.contexts).toEqual({
      trace: {
        data: {
          'sentry.source': 'custom',
          'sentry.sample_rate': 1,
          'sentry.origin': 'manual',
        },
        span_id: expect.stringMatching(/[a-f0-9]{16}/),
        trace_id: expect.stringMatching(/[a-f0-9]{32}/),
        origin: 'manual',
      },
    });
    expect(outerTransaction?.spans).toEqual([{ name: 'inner span', id: expect.any(String) }]);
    expect(outerTransaction?.transaction).toEqual('outer transaction');
    expect(outerTransaction?.sdkProcessingMetadata).toEqual({
      dynamicSamplingContext: {
        environment: 'production',
        trace_id: outerTraceId,
        sample_rate: '1',
        transaction: 'outer transaction',
        sampled: 'true',
        sample_rand: expect.any(String),
      },
    });

    expect(innerTransaction?.contexts).toEqual({
      trace: {
        data: {
          'sentry.source': 'custom',
          'sentry.origin': 'manual',
        },
        parent_span_id: innerParentSpanId,
        span_id: expect.stringMatching(/[a-f0-9]{16}/),
        trace_id: outerTraceId,
        origin: 'manual',
      },
    });
    expect(innerTransaction?.spans).toEqual([]);
    expect(innerTransaction?.transaction).toEqual('inner transaction');
    expect(innerTransaction?.sdkProcessingMetadata).toEqual({
      dynamicSamplingContext: {
        environment: 'production',
        trace_id: outerTraceId,
        sample_rate: '1',
        transaction: 'outer transaction',
        sampled: 'true',
        sample_rand: expect.any(String),
      },
    });
  });

  it('allows to pass a `startTime`', () => {
    const span = startInactiveSpan({ name: 'outer', startTime: [1234, 0] });
    expect(spanToJSON(span).start_timestamp).toEqual(1234);
  });

  it("picks up the trace id off the parent scope's propagation context", () => {
    expect.assertions(1);
    withScope(scope => {
      scope.setPropagationContext({
        traceId: '99999999999999999999999999999991',
        sampleRand: Math.random(),
        dsc: {},
        parentSpanId: '4242424242424242',
      });

      const span = startInactiveSpan({ name: 'span' });
      expect(span.spanContext().traceId).toBe('99999999999999999999999999999991');
      span.end();
    });
  });

  describe('onlyIfParent', () => {
    it('does not create a span if there is no parent', () => {
      const span = startInactiveSpan({ name: 'test span', onlyIfParent: true });

      expect(span).toBeDefined();
      expect(span).toBeInstanceOf(SentryNonRecordingSpan);
    });

    it('creates a span if there is a parent', () => {
      const span = startSpan({ name: 'parent span' }, () => {
        const span = startInactiveSpan({ name: 'test span', onlyIfParent: true });
        return span;
      });

      expect(span).toBeDefined();
      expect(span).toBeInstanceOf(SentrySpan);
    });
  });

  describe('parentSpanIsAlwaysRootSpan', () => {
    it('creates a span as child of root span if parentSpanIsAlwaysRootSpan=true', () => {
      const options = getDefaultTestClientOptions({
        tracesSampleRate: 1,
        parentSpanIsAlwaysRootSpan: true,
      });
      client = new TestClient(options);
      setCurrentClient(client);
      client.init();

      const inactiveSpan = startInactiveSpan({ name: 'inactive span' });
      expect(spanToJSON(inactiveSpan).parent_span_id).toBe(undefined);

      startSpan({ name: 'parent span' }, span => {
        const inactiveSpan = startInactiveSpan({ name: 'inactive span' });
        expect(spanToJSON(inactiveSpan).parent_span_id).toBe(span.spanContext().spanId);

        startSpan({ name: 'child span' }, () => {
          const inactiveSpan = startInactiveSpan({ name: 'inactive span' });
          expect(spanToJSON(inactiveSpan).parent_span_id).toBe(span.spanContext().spanId);

          startSpan({ name: 'grand child span' }, () => {
            const inactiveSpan = startInactiveSpan({ name: 'inactive span' });
            expect(spanToJSON(inactiveSpan).parent_span_id).toBe(span.spanContext().spanId);
          });
        });
      });
    });

    it('does not creates a span as child of root span if parentSpanIsAlwaysRootSpan=false', () => {
      const options = getDefaultTestClientOptions({
        tracesSampleRate: 1,
        parentSpanIsAlwaysRootSpan: false,
      });
      client = new TestClient(options);
      setCurrentClient(client);
      client.init();

      const inactiveSpan = startInactiveSpan({ name: 'inactive span' });
      expect(spanToJSON(inactiveSpan).parent_span_id).toBe(undefined);

      startSpan({ name: 'parent span' }, span => {
        const inactiveSpan = startInactiveSpan({ name: 'inactive span' });
        expect(spanToJSON(inactiveSpan).parent_span_id).toBe(span.spanContext().spanId);

        startSpan({ name: 'child span' }, childSpan => {
          const inactiveSpan = startInactiveSpan({ name: 'inactive span' });
          expect(spanToJSON(inactiveSpan).parent_span_id).toBe(childSpan.spanContext().spanId);

          startSpan({ name: 'grand child span' }, grandChildSpan => {
            const inactiveSpan = startInactiveSpan({ name: 'inactive span' });
            expect(spanToJSON(inactiveSpan).parent_span_id).toBe(grandChildSpan.spanContext().spanId);
          });
        });
      });
    });
  });

  it('includes the scope at the time the span was started when finished', async () => {
    const beforeSendTransaction = jest.fn(event => event);

    const client = new TestClient(
      getDefaultTestClientOptions({
        dsn: 'https://username@domain/123',
        tracesSampleRate: 1,
        beforeSendTransaction,
      }),
    );
    setCurrentClient(client);
    client.init();

    let span: Span;

    const scope = getCurrentScope();
    scope.setTag('outer', 'foo');

    withScope(scope => {
      scope.setTag('scope', 1);
      span = startInactiveSpan({ name: 'my-span' });
      scope.setTag('scope_after_span', 2);
    });

    withScope(scope => {
      scope.setTag('scope', 2);
      span.end();
    });

    await client.flush();

    expect(beforeSendTransaction).toHaveBeenCalledTimes(1);
    expect(beforeSendTransaction).toHaveBeenCalledWith(
      expect.objectContaining({
        tags: expect.objectContaining({
          outer: 'foo',
          scope: 1,
          scope_after_span: 2,
        }),
      }),
      expect.anything(),
    );
  });

  it('sets a child span reference on the parent span', () => {
    expect.assertions(1);
    startSpan({ name: 'outer' }, (outerSpan: any) => {
      const innerSpan = startInactiveSpan({ name: 'inner' });
      const childSpans = Array.from(outerSpan._sentryChildSpans);
      expect(childSpans).toContain(innerSpan);
    });
  });

  it('uses implementation from ACS, if it exists', () => {
    const staticSpan = new SentrySpan({ spanId: 'aha', sampled: true });

    const carrier = getMainCarrier();

    const customFn = jest.fn((_options: StartSpanOptions) => {
      return staticSpan;
    }) as unknown as typeof startInactiveSpan;

    const acs = {
      ...getAsyncContextStrategy(carrier),
      startInactiveSpan: customFn,
    };
    setAsyncContextStrategy(acs);

    const result = startInactiveSpan({ name: 'GET users/[id]' });
    expect(result).toBe(staticSpan);
  });
});

describe('continueTrace', () => {
  beforeEach(() => {
    getCurrentScope().clear();
    getIsolationScope().clear();
    getGlobalScope().clear();

    setAsyncContextStrategy(undefined);

    const options = getDefaultTestClientOptions({ tracesSampleRate: 1.0 });
    client = new TestClient(options);
    setCurrentClient(client);
    client.init();
  });

  it('works without trace & baggage data', () => {
    const scope = continueTrace({ sentryTrace: undefined, baggage: undefined }, () => {
      return getCurrentScope();
    });

    expect(scope.getPropagationContext()).toEqual({
      sampled: undefined,
      traceId: expect.any(String),
      sampleRand: expect.any(Number),
    });

    expect(scope.getScopeData().sdkProcessingMetadata).toEqual({});
  });

  it('works with trace data', () => {
    const scope = continueTrace(
      {
        sentryTrace: '12312012123120121231201212312012-1121201211212012-0',
        baggage: undefined,
      },
      () => {
        return getCurrentScope();
      },
    );

    expect(scope.getPropagationContext()).toEqual({
      dsc: {}, // DSC should be an empty object (frozen), because there was an incoming trace
      sampled: false,
      parentSpanId: '1121201211212012',
      traceId: '12312012123120121231201212312012',
      sampleRand: expect.any(Number),
    });

    expect(scope.getScopeData().sdkProcessingMetadata).toEqual({});
  });

  it('works with trace & baggage data', () => {
    const scope = continueTrace(
      {
        sentryTrace: '12312012123120121231201212312012-1121201211212012-1',
        baggage: 'sentry-version=1.0,sentry-environment=production',
      },
      () => {
        return getCurrentScope();
      },
    );

    expect(scope.getPropagationContext()).toEqual({
      dsc: {
        environment: 'production',
        version: '1.0',
        sample_rand: expect.any(String),
      },
      sampled: true,
      parentSpanId: '1121201211212012',
      traceId: '12312012123120121231201212312012',
      sampleRand: expect.any(Number),
    });

    expect(scope.getScopeData().sdkProcessingMetadata).toEqual({});
  });

  it('works with trace & 3rd party baggage data', () => {
    const scope = continueTrace(
      {
        sentryTrace: '12312012123120121231201212312012-1121201211212012-1',
        baggage: 'sentry-version=1.0,sentry-environment=production,dogs=great,cats=boring',
      },
      () => {
        return getCurrentScope();
      },
    );

    expect(scope.getPropagationContext()).toEqual({
      dsc: {
        environment: 'production',
        version: '1.0',
        sample_rand: expect.any(String),
      },
      sampled: true,
      parentSpanId: '1121201211212012',
      traceId: '12312012123120121231201212312012',
      sampleRand: expect.any(Number),
    });

    expect(scope.getScopeData().sdkProcessingMetadata).toEqual({});
  });

  it('returns response of callback', () => {
    const result = continueTrace(
      {
        sentryTrace: '12312012123120121231201212312012-1121201211212012-0',
        baggage: undefined,
      },
      () => {
        return 'aha';
      },
    );

    expect(result).toEqual('aha');
  });
});

describe('getActiveSpan', () => {
  beforeEach(() => {
    getCurrentScope().clear();
    getIsolationScope().clear();
    getGlobalScope().clear();

    setAsyncContextStrategy(undefined);

    const options = getDefaultTestClientOptions({ tracesSampleRate: 0.0 });
    client = new TestClient(options);
    setCurrentClient(client);
    client.init();
  });

  it('works without an active span on the scope', () => {
    const span = getActiveSpan();
    expect(span).toBeUndefined();
  });

  it('works with an active span on the scope', () => {
    const activeSpan = new SentrySpan({ spanId: 'aha', sampled: true });

    withActiveSpan(activeSpan, () => {
      const span = getActiveSpan();
      expect(span).toBe(activeSpan);
    });
  });

  it('uses implementation from ACS, if it exists', () => {
    const staticSpan = new SentrySpan({ spanId: 'aha', sampled: true });

    const carrier = getMainCarrier();

    const customFn = jest.fn(() => {
      return staticSpan;
    }) as typeof getActiveSpan;

    const acs = {
      ...getAsyncContextStrategy(carrier),
      getActiveSpan: customFn,
    };
    setAsyncContextStrategy(acs);

    const result = getActiveSpan();
    expect(result).toBe(staticSpan);
  });
});

describe('withActiveSpan()', () => {
  beforeEach(() => {
    getCurrentScope().clear();
    getIsolationScope().clear();
    getGlobalScope().clear();

    setAsyncContextStrategy(undefined);

    const options = getDefaultTestClientOptions({ tracesSampleRate: 1 });
    const client = new TestClient(options);
    setCurrentClient(client);
    client.init();
  });

  it('should set the active span within the callback', () => {
    expect.assertions(2);
    const inactiveSpan = startInactiveSpan({ name: 'inactive-span' });

    expect(getActiveSpan()).not.toBe(inactiveSpan);

    withActiveSpan(inactiveSpan, () => {
      expect(getActiveSpan()).toBe(inactiveSpan);
    });
  });

  it('should create child spans when calling startSpan within the callback', () => {
    const inactiveSpan = startInactiveSpan({ name: 'inactive-span' });

    const parentSpanId = withActiveSpan(inactiveSpan, () => {
      return startSpan({ name: 'child-span' }, childSpan => {
        return spanToJSON(childSpan).parent_span_id;
      });
    });

    expect(parentSpanId).toBe(inactiveSpan.spanContext().spanId);
  });

  it('when `null` is passed, no span should be active within the callback', () => {
    expect.assertions(1);
    startSpan({ name: 'parent-span' }, () => {
      withActiveSpan(null, () => {
        expect(getActiveSpan()).toBeUndefined();
      });
    });
  });

  it('uses implementation from ACS, if it exists', () => {
    const staticSpan = new SentrySpan({ spanId: 'aha', sampled: true });
    const staticScope = new Scope();

    const carrier = getMainCarrier();

    const customFn = jest.fn((_span: Span | null, callback: (scope: Scope) => string) => {
      callback(staticScope);
      return 'aha';
    }) as typeof withActiveSpan;

    const acs = {
      ...getAsyncContextStrategy(carrier),
      withActiveSpan: customFn,
    };
    setAsyncContextStrategy(acs);

    const result = withActiveSpan(staticSpan, scope => {
      expect(scope).toBe(staticScope);
      return 'oho';
    });
    expect(result).toBe('aha');
  });
});

describe('span hooks', () => {
  beforeEach(() => {
    getCurrentScope().clear();
    getIsolationScope().clear();
    getGlobalScope().clear();

    const options = getDefaultTestClientOptions({ tracesSampleRate: 1.0 });
    client = new TestClient(options);
    setCurrentClient(client);
    client.init();
  });

  afterEach(() => {
    jest.clearAllMocks();
  });

  it('correctly emits span hooks', () => {
    const startedSpans: string[] = [];
    const endedSpans: string[] = [];

    client.on('spanStart', span => {
      startedSpans.push(spanToJSON(span).description || '');
    });

    client.on('spanEnd', span => {
      endedSpans.push(spanToJSON(span).description || '');
    });

    startSpan({ name: 'span1' }, () => {
      startSpan({ name: 'span2' }, () => {
        const span = startInactiveSpan({ name: 'span3' });

        startSpanManual({ name: 'span5' }, span => {
          startInactiveSpan({ name: 'span4' });
          span.end();
        });

        span.end();
      });
    });

    expect(startedSpans).toHaveLength(5);
    expect(endedSpans).toHaveLength(4);

    expect(startedSpans).toEqual(['span1', 'span2', 'span3', 'span5', 'span4']);
    expect(endedSpans).toEqual(['span5', 'span3', 'span2', 'span1']);
  });
});

describe('suppressTracing', () => {
  beforeEach(() => {
    getCurrentScope().clear();
    getIsolationScope().clear();
    getGlobalScope().clear();

    setAsyncContextStrategy(undefined);

    const options = getDefaultTestClientOptions({ tracesSampleRate: 1 });
    client = new TestClient(options);
    setCurrentClient(client);
    client.init();
  });

  afterEach(() => {
    jest.clearAllMocks();
  });

  it('works for a root span', () => {
    const span = suppressTracing(() => {
      return startInactiveSpan({ name: 'span' });
    });

    expect(span.isRecording()).toBe(false);
    expect(spanIsSampled(span)).toBe(false);
  });

  it('works for a child span', () => {
    startSpan({ name: 'outer' }, span => {
      expect(span.isRecording()).toBe(true);
      expect(spanIsSampled(span)).toBe(true);

      const child1 = startInactiveSpan({ name: 'inner1' });

      expect(child1.isRecording()).toBe(true);
      expect(spanIsSampled(child1)).toBe(true);

      const child2 = suppressTracing(() => {
        return startInactiveSpan({ name: 'span' });
      });

      expect(child2.isRecording()).toBe(false);
      expect(spanIsSampled(child2)).toBe(false);
    });
  });

  it('works for a child span with forceTransaction=true', () => {
    startSpan({ name: 'outer' }, span => {
      expect(span.isRecording()).toBe(true);
      expect(spanIsSampled(span)).toBe(true);

      const child = suppressTracing(() => {
        return startInactiveSpan({ name: 'span', forceTransaction: true });
      });

      expect(child.isRecording()).toBe(false);
      expect(spanIsSampled(child)).toBe(false);
    });
  });
});

describe('startNewTrace', () => {
  beforeEach(() => {
    getCurrentScope().clear();
    getIsolationScope().clear();
  });

  it('creates a new propagation context on the current scope', () => {
    const oldCurrentScopeItraceId = getCurrentScope().getPropagationContext().traceId;

    startNewTrace(() => {
      const newCurrentScopeItraceId = getCurrentScope().getPropagationContext().traceId;

      expect(newCurrentScopeItraceId).toMatch(/^[a-f0-9]{32}$/);
      expect(newCurrentScopeItraceId).not.toEqual(oldCurrentScopeItraceId);
    });
  });

  it('keeps the propagation context on the isolation scope as-is', () => {
    const oldIsolationScopeTraceId = getIsolationScope().getPropagationContext().traceId;

    startNewTrace(() => {
      const newIsolationScopeTraceId = getIsolationScope().getPropagationContext().traceId;

      expect(newIsolationScopeTraceId).toMatch(/^[a-f0-9]{32}$/);
      expect(newIsolationScopeTraceId).toEqual(oldIsolationScopeTraceId);
    });
  });
});<|MERGE_RESOLUTION|>--- conflicted
+++ resolved
@@ -399,11 +399,7 @@
     });
   });
 
-<<<<<<< HEAD
-  it('allows to pass span links', () => {
-=======
   it('allows to add span links', () => {
->>>>>>> 63ea3003
     const rawSpan1 = startInactiveSpan({ name: 'pageload_span' });
 
     // @ts-expect-error _links exists on span
@@ -437,47 +433,6 @@
     });
   });
 
-<<<<<<< HEAD
-  it('allows to pass span links in span options', () => {
-    const rawSpan1 = startInactiveSpan({ name: 'pageload_span' });
-
-    // @ts-expect-error _links exists on span
-    expect(rawSpan1?._links).toEqual(undefined);
-
-    const span1JSON = spanToJSON(rawSpan1);
-
-    startSpan(
-      {
-        name: '/users/:id',
-        links: [
-          {
-            context: rawSpan1.spanContext(),
-            attributes: { 'sentry.link.type': 'previous_trace' },
-          },
-        ],
-      },
-      rawSpan2 => {
-        const span2LinkJSON = spanToJSON(rawSpan2).links?.[0];
-
-        expect(span2LinkJSON?.attributes?.['sentry.link.type']).toBe('previous_trace');
-
-        // @ts-expect-error _links and _traceId exist on SentrySpan
-        expect(rawSpan2?._links?.[0].context.traceId).toEqual(rawSpan1._traceId);
-        // @ts-expect-error _links and _traceId exist on SentrySpan
-        expect(rawSpan2?._links?.[0].context.traceId).toEqual(span1JSON.trace_id);
-        expect(span2LinkJSON?.trace_id).toBe(span1JSON.trace_id);
-
-        // @ts-expect-error _links and _traceId exist on SentrySpan
-        expect(rawSpan2?._links?.[0].context.spanId).toEqual(rawSpan1?._spanId);
-        // @ts-expect-error _links and _traceId exist on SentrySpan
-        expect(rawSpan2?._links?.[0].context.spanId).toEqual(span1JSON.span_id);
-        expect(span2LinkJSON?.span_id).toBe(span1JSON.span_id);
-      },
-    );
-  });
-
-=======
->>>>>>> 63ea3003
   it('allows to force a transaction with forceTransaction=true', async () => {
     const options = getDefaultTestClientOptions({ tracesSampleRate: 1.0 });
     client = new TestClient(options);
@@ -979,11 +934,7 @@
     });
   });
 
-<<<<<<< HEAD
-  it('allows to pass span links', () => {
-=======
   it('allows to add span links', () => {
->>>>>>> 63ea3003
     const rawSpan1 = startInactiveSpan({ name: 'pageload_span' });
 
     // @ts-expect-error _links exists on span
@@ -1017,47 +968,6 @@
     });
   });
 
-<<<<<<< HEAD
-  it('allows to pass span links in span options', () => {
-    const rawSpan1 = startInactiveSpan({ name: 'pageload_span' });
-
-    // @ts-expect-error _links exists on span
-    expect(rawSpan1?._links).toEqual(undefined);
-
-    const span1JSON = spanToJSON(rawSpan1);
-
-    startSpanManual(
-      {
-        name: '/users/:id',
-        links: [
-          {
-            context: rawSpan1.spanContext(),
-            attributes: { 'sentry.link.type': 'previous_trace' },
-          },
-        ],
-      },
-      rawSpan2 => {
-        const span2LinkJSON = spanToJSON(rawSpan2).links?.[0];
-
-        expect(span2LinkJSON?.attributes?.['sentry.link.type']).toBe('previous_trace');
-
-        // @ts-expect-error _links and _traceId exist on SentrySpan
-        expect(rawSpan2?._links?.[0].context.traceId).toEqual(rawSpan1._traceId);
-        // @ts-expect-error _links and _traceId exist on SentrySpan
-        expect(rawSpan2?._links?.[0].context.traceId).toEqual(span1JSON.trace_id);
-        expect(span2LinkJSON?.trace_id).toBe(span1JSON.trace_id);
-
-        // @ts-expect-error _links and _traceId exist on SentrySpan
-        expect(rawSpan2?._links?.[0].context.spanId).toEqual(rawSpan1?._spanId);
-        // @ts-expect-error _links and _traceId exist on SentrySpan
-        expect(rawSpan2?._links?.[0].context.spanId).toEqual(span1JSON.span_id);
-        expect(span2LinkJSON?.span_id).toBe(span1JSON.span_id);
-      },
-    );
-  });
-
-=======
->>>>>>> 63ea3003
   it('allows to force a transaction with forceTransaction=true', async () => {
     const options = getDefaultTestClientOptions({ tracesSampleRate: 1.0 });
     client = new TestClient(options);
