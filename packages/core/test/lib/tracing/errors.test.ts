<<<<<<< HEAD
import { Hub, addTracingExtensions, makeMain, spanToJSON, startInactiveSpan, startSpan } from '@sentry/core';
=======
import { BrowserClient } from '@sentry/browser';
import { addTracingExtensions, setCurrentClient, spanToJSON, startInactiveSpan, startSpan } from '@sentry/core';
>>>>>>> 674a8f08
import type { HandlerDataError, HandlerDataUnhandledRejection } from '@sentry/types';

import { registerErrorInstrumentation } from '../../../src/tracing/errors';
import { TestClient, getDefaultTestClientOptions } from '../../mocks/client';

const mockAddGlobalErrorInstrumentationHandler = jest.fn();
const mockAddGlobalUnhandledRejectionInstrumentationHandler = jest.fn();
let mockErrorCallback: (data: HandlerDataError) => void = () => {};
let mockUnhandledRejectionCallback: (data: HandlerDataUnhandledRejection) => void = () => {};
jest.mock('@sentry/utils', () => {
  const actual = jest.requireActual('@sentry/utils');
  return {
    ...actual,
    addGlobalErrorInstrumentationHandler: (callback: () => void) => {
      mockErrorCallback = callback;

      return mockAddGlobalErrorInstrumentationHandler(callback);
    },
    addGlobalUnhandledRejectionInstrumentationHandler: (callback: () => void) => {
      mockUnhandledRejectionCallback = callback;
      return mockAddGlobalUnhandledRejectionInstrumentationHandler(callback);
    },
  };
});

beforeAll(() => {
  addTracingExtensions();
});

describe('registerErrorHandlers()', () => {
  beforeEach(() => {
    mockAddGlobalErrorInstrumentationHandler.mockClear();
    mockAddGlobalUnhandledRejectionInstrumentationHandler.mockClear();
<<<<<<< HEAD
    const options = getDefaultTestClientOptions({ enableTracing: true });
    // eslint-disable-next-line deprecation/deprecation
    const hub = new Hub(new TestClient(options));
    // eslint-disable-next-line deprecation/deprecation
    makeMain(hub);
=======
    const options = getDefaultBrowserClientOptions({ enableTracing: true });
    const client = new BrowserClient(options);
    setCurrentClient(client);
    client.init();
>>>>>>> 674a8f08
  });

  it('registers error instrumentation', () => {
    registerErrorInstrumentation();
    expect(mockAddGlobalErrorInstrumentationHandler).toHaveBeenCalledTimes(1);
    expect(mockAddGlobalUnhandledRejectionInstrumentationHandler).toHaveBeenCalledTimes(1);
    expect(mockAddGlobalErrorInstrumentationHandler).toHaveBeenCalledWith(expect.any(Function));
    expect(mockAddGlobalUnhandledRejectionInstrumentationHandler).toHaveBeenCalledWith(expect.any(Function));
  });

  it('does not set status if transaction is not on scope', () => {
    registerErrorInstrumentation();

    const transaction = startInactiveSpan({ name: 'test' })!;
    // eslint-disable-next-line deprecation/deprecation
    expect(transaction.status).toBe(undefined);
    expect(spanToJSON(transaction).status).toBe(undefined);

    mockErrorCallback({} as HandlerDataError);
    // eslint-disable-next-line deprecation/deprecation
    expect(transaction.status).toBe(undefined);
    expect(spanToJSON(transaction).status).toBe(undefined);

    mockUnhandledRejectionCallback({});
    // eslint-disable-next-line deprecation/deprecation
    expect(transaction.status).toBe(undefined);
    expect(spanToJSON(transaction).status).toBe(undefined);

    transaction.end();
  });

  it('sets status for transaction on scope on error', () => {
    registerErrorInstrumentation();

    startSpan({ name: 'test' }, span => {
      mockErrorCallback({} as HandlerDataError);
      // eslint-disable-next-line deprecation/deprecation
      expect(span!.status).toBe('internal_error');
      expect(spanToJSON(span!).status).toBe('internal_error');
    });
  });

  it('sets status for transaction on scope on unhandledrejection', () => {
    registerErrorInstrumentation();

    startSpan({ name: 'test' }, span => {
      mockUnhandledRejectionCallback({});
      // eslint-disable-next-line deprecation/deprecation
      expect(span!.status).toBe('internal_error');
      expect(spanToJSON(span!).status).toBe('internal_error');
    });
  });
});<|MERGE_RESOLUTION|>--- conflicted
+++ resolved
@@ -1,9 +1,4 @@
-<<<<<<< HEAD
-import { Hub, addTracingExtensions, makeMain, spanToJSON, startInactiveSpan, startSpan } from '@sentry/core';
-=======
-import { BrowserClient } from '@sentry/browser';
 import { addTracingExtensions, setCurrentClient, spanToJSON, startInactiveSpan, startSpan } from '@sentry/core';
->>>>>>> 674a8f08
 import type { HandlerDataError, HandlerDataUnhandledRejection } from '@sentry/types';
 
 import { registerErrorInstrumentation } from '../../../src/tracing/errors';
@@ -37,18 +32,10 @@
   beforeEach(() => {
     mockAddGlobalErrorInstrumentationHandler.mockClear();
     mockAddGlobalUnhandledRejectionInstrumentationHandler.mockClear();
-<<<<<<< HEAD
     const options = getDefaultTestClientOptions({ enableTracing: true });
-    // eslint-disable-next-line deprecation/deprecation
-    const hub = new Hub(new TestClient(options));
-    // eslint-disable-next-line deprecation/deprecation
-    makeMain(hub);
-=======
-    const options = getDefaultBrowserClientOptions({ enableTracing: true });
-    const client = new BrowserClient(options);
+    const client = new TestClient(options);
     setCurrentClient(client);
     client.init();
->>>>>>> 674a8f08
   });
 
   it('registers error instrumentation', () => {
