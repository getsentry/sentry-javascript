<<<<<<< HEAD
import type { Exception, Event as SentryEvent, StackFrame, Stacktrace } from '@sentry/types';
=======
import type { Event as SentryEvent, Exception, StackFrame, Stacktrace } from '../../../src/types-hoist';
>>>>>>> 9e3bc935

import { _shouldDropEvent, dedupeIntegration } from '../../../src/integrations/dedupe';

type EventWithException = SentryEvent & {
  exception: {
    values: ExceptionWithStacktrace[];
  };
};
type ExceptionWithStacktrace = Exception & { stacktrace: StacktraceWithFrames };
type StacktraceWithFrames = Stacktrace & { frames: StackFrame[] };

function clone<T>(data: T): T {
  return JSON.parse(JSON.stringify(data));
}

const messageEvent: EventWithException = {
  fingerprint: ['MrSnuffles'],
  message: 'PickleRick',
  exception: {
    values: [
      {
        value: 'PickleRick',
        stacktrace: {
          frames: [
            {
              colno: 1,
              filename: 'filename.js',
              function: 'function',
              lineno: 1,
            },
            {
              colno: 2,
              filename: 'filename.js',
              function: 'function',
              lineno: 2,
            },
          ],
        },
      },
    ],
  },
};
const exceptionEvent: EventWithException = {
  exception: {
    values: [
      {
        stacktrace: {
          frames: [
            {
              colno: 1,
              filename: 'filename.js',
              function: 'function',
              lineno: 1,
            },
            {
              colno: 2,
              filename: 'filename.js',
              function: 'function',
              lineno: 2,
            },
          ],
        },
        type: 'SyntaxError',
        value: 'missing ( on line 10',
      },
    ],
  },
  fingerprint: ['MrSnuffles'],
};

describe('Dedupe', () => {
  describe('shouldDropEvent(messageEvent)', () => {
    it('should not drop if there was no previous event', () => {
      const event = clone(messageEvent);
      expect(_shouldDropEvent(event)).toBe(false);
    });

    it('should not drop if events have different messages', () => {
      const eventA = clone(messageEvent);
      const eventB = clone(messageEvent);
      eventB.message = 'EvilMorty';
      eventB.exception.values[0]!.value = 'EvilMorty';
      expect(_shouldDropEvent(eventA, eventB)).toBe(false);
    });

    it('should not drop if events have same messages, but different stacktraces', () => {
      const eventA = clone(messageEvent);
      const eventB = clone(messageEvent);
      eventB.exception.values[0]!.stacktrace.frames[0]!.colno = 1337;
      expect(_shouldDropEvent(eventA, eventB)).toBe(false);
    });

    it('should drop if there are two events with same messages and no fingerprints', () => {
      const eventA = clone(messageEvent);
      delete eventA.fingerprint;
      const eventB = clone(messageEvent);
      delete eventB.fingerprint;
      expect(_shouldDropEvent(eventA, eventB)).toBe(true);
    });

    it('should drop if there are two events with same messages and same fingerprints', () => {
      const eventA = clone(messageEvent);
      const eventB = clone(messageEvent);
      expect(_shouldDropEvent(eventA, eventB)).toBe(true);
    });

    it('should not drop if there are two events with same message but different fingerprints', () => {
      const eventA = clone(messageEvent);
      const eventB = clone(messageEvent);
      eventA.fingerprint = ['Birdperson'];
      const eventC = clone(messageEvent);
      delete eventC.fingerprint;
      expect(_shouldDropEvent(eventA, eventB)).toBe(false);
      expect(_shouldDropEvent(eventA, eventC)).toBe(false);
      expect(_shouldDropEvent(eventB, eventC)).toBe(false);
    });
  });

  describe('shouldDropEvent(exceptionEvent)', () => {
    it('should not drop if there was no previous event', () => {
      const event = clone(exceptionEvent);
      expect(_shouldDropEvent(event)).toBe(false);
    });

    it('should drop when events type, value and stacktrace are the same', () => {
      const event = clone(exceptionEvent);
      expect(_shouldDropEvent(event, event)).toBe(true);
    });

    it('should not drop if types are different', () => {
      const eventA = clone(exceptionEvent);
      const eventB = clone(exceptionEvent);
      eventB.exception.values[0]!.type = 'TypeError';
      expect(_shouldDropEvent(eventA, eventB)).toBe(false);
    });

    it('should not drop if values are different', () => {
      const eventA = clone(exceptionEvent);
      const eventB = clone(exceptionEvent);
      eventB.exception.values[0]!.value = 'Expected number, got string';
      expect(_shouldDropEvent(eventA, eventB)).toBe(false);
    });

    it('should not drop if stacktraces are different', () => {
      const eventA = clone(exceptionEvent);
      const eventB = clone(exceptionEvent);
      eventB.exception.values[0]!.stacktrace.frames[0]!.colno = 1337;
      expect(_shouldDropEvent(eventA, eventB)).toBe(false);
    });

    it('should drop if there are two events with same exception and no fingerprints', () => {
      const eventA = clone(exceptionEvent);
      delete eventA.fingerprint;
      const eventB = clone(exceptionEvent);
      delete eventB.fingerprint;
      expect(_shouldDropEvent(eventA, eventB)).toBe(true);
    });

    it('should drop if there are two events with same exception and same fingerprints', () => {
      const eventA = clone(exceptionEvent);
      const eventB = clone(exceptionEvent);
      expect(_shouldDropEvent(eventA, eventB)).toBe(true);
    });

    it('should not drop if there are two events with same exception but different fingerprints', () => {
      const eventA = clone(exceptionEvent);
      const eventB = clone(exceptionEvent);
      eventA.fingerprint = ['Birdperson'];
      const eventC = clone(exceptionEvent);
      delete eventC.fingerprint;
      expect(_shouldDropEvent(eventA, eventB)).toBe(false);
      expect(_shouldDropEvent(eventA, eventC)).toBe(false);
      expect(_shouldDropEvent(eventB, eventC)).toBe(false);
    });
  });

  describe('processEvent', () => {
    it('ignores consecutive errors', () => {
      const integration = dedupeIntegration();

      expect(integration.processEvent?.(clone(exceptionEvent), {}, {} as any)).not.toBeNull();
      expect(integration.processEvent?.(clone(exceptionEvent), {}, {} as any)).toBeNull();
      expect(integration.processEvent?.(clone(exceptionEvent), {}, {} as any)).toBeNull();
    });

    it('ignores transactions between errors', () => {
      const integration = dedupeIntegration();

      expect(integration.processEvent?.(clone(exceptionEvent), {}, {} as any)).not.toBeNull();
      expect(
        integration.processEvent?.(
          {
            event_id: 'aa3ff046696b4bc6b609ce6d28fde9e2',
            message: 'someMessage',
            transaction: 'wat',
            type: 'transaction',
          },
          {},
          {} as any,
        ),
      ).not.toBeNull();
      expect(integration.processEvent?.(clone(exceptionEvent), {}, {} as any)).toBeNull();
      expect(integration.processEvent?.(clone(exceptionEvent), {}, {} as any)).toBeNull();
    });
  });
});<|MERGE_RESOLUTION|>--- conflicted
+++ resolved
@@ -1,8 +1,4 @@
-<<<<<<< HEAD
-import type { Exception, Event as SentryEvent, StackFrame, Stacktrace } from '@sentry/types';
-=======
-import type { Event as SentryEvent, Exception, StackFrame, Stacktrace } from '../../../src/types-hoist';
->>>>>>> 9e3bc935
+import type { Exception, Event as SentryEvent, StackFrame, Stacktrace } from '../../../src/types-hoist';
 
 import { _shouldDropEvent, dedupeIntegration } from '../../../src/integrations/dedupe';
 
