--- conflicted
+++ resolved
@@ -79,11 +79,8 @@
   mysql2Integration,
   mysqlIntegration,
   nativeNodeFetchIntegration,
-<<<<<<< HEAD
   fetchBreadcrumbsIntegration,
-=======
   // eslint-disable-next-line deprecation/deprecation
->>>>>>> b271bc83
   nestIntegration,
   NodeClient,
   nodeContextIntegration,
