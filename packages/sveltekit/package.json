--- conflicted
+++ resolved
@@ -37,23 +37,13 @@
     "@sveltejs/kit": "1.x || 2.x"
   },
   "dependencies": {
-<<<<<<< HEAD
     "@sentry/core": "8.11.0",
     "@sentry/node": "8.11.0",
     "@sentry/opentelemetry": "8.11.0",
     "@sentry/svelte": "8.11.0",
     "@sentry/types": "8.11.0",
     "@sentry/utils": "8.11.0",
-    "@sentry/vite-plugin": "2.18.0",
-=======
-    "@sentry/core": "8.10.0",
-    "@sentry/node": "8.10.0",
-    "@sentry/opentelemetry": "8.10.0",
-    "@sentry/svelte": "8.10.0",
-    "@sentry/types": "8.10.0",
-    "@sentry/utils": "8.10.0",
     "@sentry/vite-plugin": "2.19.0",
->>>>>>> 250b6d33
     "magic-string": "0.30.7",
     "magicast": "0.2.8",
     "sorcery": "0.11.0"
