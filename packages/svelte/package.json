{
  "name": "@sentry/svelte",
  "version": "8.44.0",
  "description": "Official Sentry SDK for Svelte",
  "repository": "git://github.com/getsentry/sentry-javascript.git",
  "homepage": "https://github.com/getsentry/sentry-javascript/tree/master/packages/svelte",
  "author": "Sentry",
  "license": "MIT",
  "engines": {
    "node": ">=14.18"
  },
<<<<<<< HEAD
  "files": ["cjs", "esm", "types", "types-ts3.8"],
=======
  "files": [
    "/build"
  ],
>>>>>>> 9e3bc935
  "main": "build/cjs/index.js",
  "module": "build/esm/index.js",
  "types": "build/types/index.d.ts",
  "exports": {
    "./package.json": "./package.json",
    ".": {
      "import": {
        "types": "./build/types/index.d.ts",
        "default": "./build/esm/index.js"
      },
      "require": {
        "types": "./build/types/index.d.ts",
        "default": "./build/cjs/index.js"
      }
    }
  },
  "typesVersions": {
    "<4.9": {
      "build/types/index.d.ts": ["build/types-ts3.8/index.d.ts"]
    }
  },
  "publishConfig": {
    "access": "public"
  },
  "dependencies": {
    "@sentry/browser": "8.44.0",
    "@sentry/core": "8.44.0",
    "magic-string": "^0.30.0"
  },
  "peerDependencies": {
    "svelte": "3.x || 4.x || 5.x"
  },
  "devDependencies": {
    "@sveltejs/vite-plugin-svelte": "1.4.0",
    "@testing-library/svelte": "^3.2.1",
    "svelte": "3.49.0"
  },
  "scripts": {
    "build": "run-p build:transpile build:types",
    "build:dev": "yarn build",
    "build:transpile": "rollup -c rollup.npm.config.mjs",
    "build:types": "run-s build:types:core build:types:downlevel",
    "build:types:core": "tsc -p tsconfig.types.json",
    "build:types:downlevel": "yarn downlevel-dts build/types build/types-ts3.8 --to ts3.8",
    "build:watch": "run-p build:transpile:watch build:types:watch",
    "build:dev:watch": "yarn build:watch",
    "build:transpile:watch": "rollup -c rollup.npm.config.mjs --watch",
    "build:types:watch": "tsc -p tsconfig.types.json --watch",
    "build:tarball": "npm pack",
    "circularDepCheck": "madge --circular src/index.ts",
    "clean": "rimraf build coverage sentry-svelte-*.tgz",
    "fix": "eslint . --format stylish --fix",
    "lint": "eslint . --format stylish",
    "test": "vitest run",
    "test:watch": "vitest --watch",
    "yalc:publish": "yalc publish --push --sig"
  },
  "volta": {
    "extends": "../../package.json"
  },
  "sideEffects": false
}<|MERGE_RESOLUTION|>--- conflicted
+++ resolved
@@ -9,13 +9,7 @@
   "engines": {
     "node": ">=14.18"
   },
-<<<<<<< HEAD
-  "files": ["cjs", "esm", "types", "types-ts3.8"],
-=======
-  "files": [
-    "/build"
-  ],
->>>>>>> 9e3bc935
+  "files": ["/build"],
   "main": "build/cjs/index.js",
   "module": "build/esm/index.js",
   "types": "build/types/index.d.ts",
