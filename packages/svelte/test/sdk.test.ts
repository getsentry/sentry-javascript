/**
 * @vitest-environment jsdom
 */

import { beforeEach, describe, expect, it, vi } from 'vitest';

import { SDK_VERSION } from '@sentry/browser';
import * as SentryBrowser from '@sentry/browser';
import type { EventProcessor } from '@sentry/core';

<<<<<<< HEAD
import { vi } from 'vitest';
import { detectAndReportSvelteKit, isSvelteKitApp, init as svelteInit } from '../src/sdk';
=======
import { detectAndReportSvelteKit, init as svelteInit, isSvelteKitApp } from '../src/sdk';
>>>>>>> 9e3bc935

let passedEventProcessor: EventProcessor | undefined;

const browserInit = vi.spyOn(SentryBrowser, 'init');
const addEventProcessor = vi
  .spyOn(SentryBrowser, 'addEventProcessor')
  .mockImplementation((eventProcessor: EventProcessor) => {
    passedEventProcessor = eventProcessor;
    return () => {};
  });

describe('Initialize Svelte SDk', () => {
  beforeEach(() => {
    vi.clearAllMocks();
  });

  it('has the correct metadata', () => {
    svelteInit({
      dsn: 'https://public@dsn.ingest.sentry.io/1337',
    });

    const expectedMetadata = {
      _metadata: {
        sdk: {
          name: 'sentry.javascript.svelte',
          packages: [{ name: 'npm:@sentry/svelte', version: SDK_VERSION }],
          version: SDK_VERSION,
        },
      },
    };

    expect(browserInit).toHaveBeenCalledTimes(1);
    expect(browserInit).toHaveBeenLastCalledWith(expect.objectContaining(expectedMetadata));
  });

  it("doesn't add the default svelte metadata, if metadata is already passed", () => {
    svelteInit({
      dsn: 'https://public@dsn.ingest.sentry.io/1337',
      _metadata: {
        sdk: {
          name: 'sentry.javascript.sveltekit',
          version: SDK_VERSION,
          packages: [
            { name: 'npm:@sentry/sveltekit', version: SDK_VERSION },
            { name: 'npm:@sentry/svelte', version: SDK_VERSION },
          ],
        },
      },
    });

    expect(browserInit).toHaveBeenCalledTimes(1);
    expect(browserInit).toHaveBeenLastCalledWith(
      expect.objectContaining({
        _metadata: {
          sdk: {
            name: 'sentry.javascript.sveltekit',
            version: SDK_VERSION,
            packages: [
              { name: 'npm:@sentry/sveltekit', version: SDK_VERSION },
              { name: 'npm:@sentry/svelte', version: SDK_VERSION },
            ],
          },
        },
      }),
    );
  });

  it('returns client from init', () => {
    const client = svelteInit({
      dsn: 'https://public@dsn.ingest.sentry.io/1337',
    });

    expect(client).not.toBeUndefined();
  });
});

describe('detectAndReportSvelteKit()', () => {
  const originalHtmlBody = document.body.innerHTML;
  beforeEach(() => {
    vi.clearAllMocks();
    document.body.innerHTML = originalHtmlBody;
    passedEventProcessor = undefined;
  });

  it('registers an event processor', async () => {
    detectAndReportSvelteKit();

    expect(addEventProcessor).toHaveBeenCalledTimes(1);
    expect(passedEventProcessor?.id).toEqual('svelteKitProcessor');
  });

  it('adds "SvelteKit" as a module to the event, if SvelteKit was detected', () => {
    document.body.innerHTML += '<div id="svelte-announcer">Home</div>';
    detectAndReportSvelteKit();

    const processedEvent = passedEventProcessor && passedEventProcessor({} as unknown as any, {});

    expect(processedEvent).toBeDefined();
    expect(processedEvent).toEqual({ modules: { svelteKit: 'latest' } });
  });

  it("doesn't add anything to the event, if SvelteKit was not detected", () => {
    document.body.innerHTML = '';
    detectAndReportSvelteKit();

    const processedEvent = passedEventProcessor && passedEventProcessor({} as unknown as any, {});

    expect(processedEvent).toBeDefined();
    expect(processedEvent).toEqual({});
  });

  describe('isSvelteKitApp()', () => {
    it('returns true if the svelte-announcer div is present', () => {
      document.body.innerHTML += '<div id="svelte-announcer">Home</div>';
      expect(isSvelteKitApp()).toBe(true);
    });
    it('returns false if the svelte-announcer div is not present (but similar elements)', () => {
      document.body.innerHTML += '<div id="svelte-something">Home</div>';
      expect(isSvelteKitApp()).toBe(false);
    });
    it('returns false if no div is present', () => {
      document.body.innerHTML = '';
      expect(isSvelteKitApp()).toBe(false);
    });
  });
});<|MERGE_RESOLUTION|>--- conflicted
+++ resolved
@@ -8,12 +8,7 @@
 import * as SentryBrowser from '@sentry/browser';
 import type { EventProcessor } from '@sentry/core';
 
-<<<<<<< HEAD
-import { vi } from 'vitest';
 import { detectAndReportSvelteKit, isSvelteKitApp, init as svelteInit } from '../src/sdk';
-=======
-import { detectAndReportSvelteKit, init as svelteInit, isSvelteKitApp } from '../src/sdk';
->>>>>>> 9e3bc935
 
 let passedEventProcessor: EventProcessor | undefined;
 
