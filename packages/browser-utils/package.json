{
  "name": "@sentry-internal/browser-utils",
<<<<<<< HEAD
  "version": "8.41.0-beta.0",
=======
  "version": "8.40.0",
>>>>>>> b271bc83
  "description": "Browser Utilities for all Sentry JavaScript SDKs",
  "repository": "git://github.com/getsentry/sentry-javascript.git",
  "homepage": "https://github.com/getsentry/sentry-javascript/tree/master/packages/browser-utils",
  "author": "Sentry",
  "license": "MIT",
  "engines": {
    "node": ">=14.18"
  },
  "files": [
    "/build"
  ],
  "main": "build/cjs/index.js",
  "module": "build/esm/index.js",
  "types": "build/types/index.d.ts",
  "exports": {
    "./package.json": "./package.json",
    ".": {
      "import": {
        "types": "./build/types/index.d.ts",
        "default": "./build/esm/index.js"
      },
      "require": {
        "types": "./build/types/index.d.ts",
        "default": "./build/cjs/index.js"
      }
    }
  },
  "typesVersions": {
    "<4.9": {
      "build/types/index.d.ts": [
        "build/types-ts3.8/index.d.ts"
      ]
    }
  },
  "publishConfig": {
    "access": "public"
  },
  "dependencies": {
<<<<<<< HEAD
    "@sentry/core": "8.41.0-beta.0",
    "@sentry/types": "8.41.0-beta.0"
=======
    "@sentry/core": "8.40.0",
    "@sentry/types": "8.40.0"
>>>>>>> b271bc83
  },
  "scripts": {
    "build": "run-p build:transpile build:types",
    "build:dev": "yarn build",
    "build:transpile": "rollup -c rollup.npm.config.mjs",
    "build:types": "run-s build:types:core build:types:downlevel",
    "build:types:core": "tsc -p tsconfig.types.json",
    "build:types:downlevel": "yarn downlevel-dts build/types build/types-ts3.8 --to ts3.8",
    "build:watch": "run-p build:transpile:watch build:types:watch",
    "build:dev:watch": "run-p build:transpile:watch build:types:watch",
    "build:transpile:watch": "rollup -c rollup.npm.config.mjs --watch",
    "build:types:watch": "tsc -p tsconfig.types.json --watch",
    "build:tarball": "npm pack",
    "clean": "rimraf build coverage sentry-internal-browser-utils-*.tgz",
    "fix": "eslint . --format stylish --fix",
    "lint": "eslint . --format stylish",
    "test:unit": "jest",
    "test": "jest",
    "test:watch": "jest --watch",
    "yalc:publish": "yalc publish --push --sig"
  },
  "volta": {
    "extends": "../../package.json"
  },
  "sideEffects": false
}<|MERGE_RESOLUTION|>--- conflicted
+++ resolved
@@ -1,10 +1,6 @@
 {
   "name": "@sentry-internal/browser-utils",
-<<<<<<< HEAD
-  "version": "8.41.0-beta.0",
-=======
   "version": "8.40.0",
->>>>>>> b271bc83
   "description": "Browser Utilities for all Sentry JavaScript SDKs",
   "repository": "git://github.com/getsentry/sentry-javascript.git",
   "homepage": "https://github.com/getsentry/sentry-javascript/tree/master/packages/browser-utils",
@@ -43,13 +39,8 @@
     "access": "public"
   },
   "dependencies": {
-<<<<<<< HEAD
-    "@sentry/core": "8.41.0-beta.0",
-    "@sentry/types": "8.41.0-beta.0"
-=======
     "@sentry/core": "8.40.0",
     "@sentry/types": "8.40.0"
->>>>>>> b271bc83
   },
   "scripts": {
     "build": "run-p build:transpile build:types",
