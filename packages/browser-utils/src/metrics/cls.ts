--- conflicted
+++ resolved
@@ -90,11 +90,7 @@
 function sendStandaloneClsSpan(clsValue: number, entry: LayoutShift | undefined, pageloadSpanId: string) {
   DEBUG_BUILD && logger.log(`Sending CLS span (${clsValue})`);
 
-<<<<<<< HEAD
-  const startTime = msToSec((browserPerformanceTimeOrigin() || 0) + ((entry && entry.startTime) || 0));
-=======
-  const startTime = msToSec((browserPerformanceTimeOrigin || 0) + (entry?.startTime || 0));
->>>>>>> 8c4ae520
+  const startTime = msToSec((browserPerformanceTimeOrigin() || 0) + ((entry?.startTime) || 0));
   const routeName = getCurrentScope().getScopeData().transactionName;
 
   const name = entry ? htmlTreeAsString(entry.sources[0]?.node) : 'Layout shift';
