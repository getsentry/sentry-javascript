/* eslint-disable max-lines */
import { SEMANTIC_ATTRIBUTE_SENTRY_ORIGIN, getActiveSpan } from '@sentry/core';
import { setMeasurement } from '@sentry/core';
import { browserPerformanceTimeOrigin, getComponentName, htmlTreeAsString, parseUrl } from '@sentry/core';
import type { Measurements, Span, SpanAttributes, StartSpanOptions } from '@sentry/types';

import { spanToJSON } from '@sentry/core';
import { WINDOW } from '../types';
import { trackClsAsStandaloneSpan } from './cls';
import {
  type PerformanceLongAnimationFrameTiming,
  addClsInstrumentationHandler,
  addFidInstrumentationHandler,
  addLcpInstrumentationHandler,
  addPerformanceInstrumentationHandler,
  addTtfbInstrumentationHandler,
} from './instrument';
import { getBrowserPerformanceAPI, isMeasurementValue, msToSec, startAndEndSpan } from './utils';
import { getActivationStart } from './web-vitals/lib/getActivationStart';
import { getNavigationEntry } from './web-vitals/lib/getNavigationEntry';
import { getVisibilityWatcher } from './web-vitals/lib/getVisibilityWatcher';

interface NavigatorNetworkInformation {
  readonly connection?: NetworkInformation;
}

// http://wicg.github.io/netinfo/#connection-types
type ConnectionType = 'bluetooth' | 'cellular' | 'ethernet' | 'mixed' | 'none' | 'other' | 'unknown' | 'wifi' | 'wimax';

// http://wicg.github.io/netinfo/#effectiveconnectiontype-enum
type EffectiveConnectionType = '2g' | '3g' | '4g' | 'slow-2g';

// http://wicg.github.io/netinfo/#dom-megabit
type Megabit = number;
// http://wicg.github.io/netinfo/#dom-millisecond
type Millisecond = number;

// http://wicg.github.io/netinfo/#networkinformation-interface
interface NetworkInformation extends EventTarget {
  // http://wicg.github.io/netinfo/#type-attribute
  readonly type?: ConnectionType;
  // http://wicg.github.io/netinfo/#effectivetype-attribute
  readonly effectiveType?: EffectiveConnectionType;
  // http://wicg.github.io/netinfo/#downlinkmax-attribute
  readonly downlinkMax?: Megabit;
  // http://wicg.github.io/netinfo/#downlink-attribute
  readonly downlink?: Megabit;
  // http://wicg.github.io/netinfo/#rtt-attribute
  readonly rtt?: Millisecond;
  // http://wicg.github.io/netinfo/#savedata-attribute
  readonly saveData?: boolean;
  // http://wicg.github.io/netinfo/#handling-changes-to-the-underlying-connection
  onchange?: EventListener;
}

// https://w3c.github.io/device-memory/#sec-device-memory-js-api
interface NavigatorDeviceMemory {
  readonly deviceMemory?: number;
}

const MAX_INT_AS_BYTES = 2147483647;

let _performanceCursor: number = 0;

let _measurements: Measurements = {};
let _lcpEntry: LargestContentfulPaint | undefined;
let _clsEntry: LayoutShift | undefined;

interface StartTrackingWebVitalsOptions {
  recordClsStandaloneSpans: boolean;
}

/**
 * Start tracking web vitals.
 * The callback returned by this function can be used to stop tracking & ensure all measurements are final & captured.
 *
 * @returns A function that forces web vitals collection
 */
export function startTrackingWebVitals({ recordClsStandaloneSpans }: StartTrackingWebVitalsOptions): () => void {
  const performance = getBrowserPerformanceAPI();
  if (performance && browserPerformanceTimeOrigin()) {
    // @ts-expect-error we want to make sure all of these are available, even if TS is sure they are
    if (performance.mark) {
      WINDOW.performance.mark('sentry-tracing-init');
    }
    const fidCleanupCallback = _trackFID();
    const lcpCleanupCallback = _trackLCP();
    const ttfbCleanupCallback = _trackTtfb();
    const clsCleanupCallback = recordClsStandaloneSpans ? trackClsAsStandaloneSpan() : _trackCLS();

    return (): void => {
      fidCleanupCallback();
      lcpCleanupCallback();
      ttfbCleanupCallback();
      clsCleanupCallback && clsCleanupCallback();
    };
  }

  return () => undefined;
}

/**
 * Start tracking long tasks.
 */
export function startTrackingLongTasks(): void {
  addPerformanceInstrumentationHandler('longtask', ({ entries }) => {
    const parent = getActiveSpan();
    if (!parent) {
      return;
    }

    const { op: parentOp, start_timestamp: parentStartTimestamp } = spanToJSON(parent);

    for (const entry of entries) {
      const startTime = msToSec((browserPerformanceTimeOrigin() as number) + entry.startTime);
      const duration = msToSec(entry.duration);

      if (parentOp === 'navigation' && parentStartTimestamp && startTime < parentStartTimestamp) {
        // Skip adding a span if the long task started before the navigation started.
        // `startAndEndSpan` will otherwise adjust the parent's start time to the span's start
        // time, potentially skewing the duration of the actual navigation as reported via our
        // routing instrumentations
        continue;
      }

      startAndEndSpan(parent, startTime, startTime + duration, {
        name: 'Main UI thread blocked',
        op: 'ui.long-task',
        attributes: {
          [SEMANTIC_ATTRIBUTE_SENTRY_ORIGIN]: 'auto.ui.browser.metrics',
        },
      });
    }
  });
}

/**
 * Start tracking long animation frames.
 */
export function startTrackingLongAnimationFrames(): void {
  // NOTE: the current web-vitals version (3.5.2) does not support long-animation-frame, so
  // we directly observe `long-animation-frame` events instead of through the web-vitals
  // `observe` helper function.
  const observer = new PerformanceObserver(list => {
    const parent = getActiveSpan();
    if (!parent) {
      return;
    }
    for (const entry of list.getEntries() as PerformanceLongAnimationFrameTiming[]) {
      if (!entry.scripts[0]) {
        continue;
      }

<<<<<<< HEAD
      const startTime = msToSec((browserPerformanceTimeOrigin() as number) + entry.startTime);
=======
      const startTime = msToSec((browserPerformanceTimeOrigin as number) + entry.startTime);

      const { start_timestamp: parentStartTimestamp, op: parentOp } = spanToJSON(parent);

      if (parentOp === 'navigation' && parentStartTimestamp && startTime < parentStartTimestamp) {
        // Skip adding the span if the long animation frame started before the navigation started.
        // `startAndEndSpan` will otherwise adjust the parent's start time to the span's start
        // time, potentially skewing the duration of the actual navigation as reported via our
        // routing instrumentations
        continue;
      }

>>>>>>> 973ef9c3
      const duration = msToSec(entry.duration);

      const attributes: SpanAttributes = {
        [SEMANTIC_ATTRIBUTE_SENTRY_ORIGIN]: 'auto.ui.browser.metrics',
      };

      const initialScript = entry.scripts[0];
      const { invoker, invokerType, sourceURL, sourceFunctionName, sourceCharPosition } = initialScript;
      attributes['browser.script.invoker'] = invoker;
      attributes['browser.script.invoker_type'] = invokerType;
      if (sourceURL) {
        attributes['code.filepath'] = sourceURL;
      }
      if (sourceFunctionName) {
        attributes['code.function'] = sourceFunctionName;
      }
      if (sourceCharPosition !== -1) {
        attributes['browser.script.source_char_position'] = sourceCharPosition;
      }

      startAndEndSpan(parent, startTime, startTime + duration, {
        name: 'Main UI thread blocked',
        op: 'ui.long-animation-frame',
        attributes,
      });
    }
  });

  observer.observe({ type: 'long-animation-frame', buffered: true });
}

/**
 * Start tracking interaction events.
 */
export function startTrackingInteractions(): void {
  addPerformanceInstrumentationHandler('event', ({ entries }) => {
    const parent = getActiveSpan();
    if (!parent) {
      return;
    }
    for (const entry of entries) {
      if (entry.name === 'click') {
        const startTime = msToSec((browserPerformanceTimeOrigin() as number) + entry.startTime);
        const duration = msToSec(entry.duration);

        const spanOptions: StartSpanOptions & Required<Pick<StartSpanOptions, 'attributes'>> = {
          name: htmlTreeAsString(entry.target),
          op: `ui.interaction.${entry.name}`,
          startTime: startTime,
          attributes: {
            [SEMANTIC_ATTRIBUTE_SENTRY_ORIGIN]: 'auto.ui.browser.metrics',
          },
        };

        const componentName = getComponentName(entry.target);
        if (componentName) {
          spanOptions.attributes['ui.component_name'] = componentName;
        }

        startAndEndSpan(parent, startTime, startTime + duration, spanOptions);
      }
    }
  });
}

export { startTrackingINP, registerInpInteractionListener } from './inp';

/**
 * Starts tracking the Cumulative Layout Shift on the current page and collects the value and last entry
 * to the `_measurements` object which ultimately is applied to the pageload span's measurements.
 */
function _trackCLS(): () => void {
  return addClsInstrumentationHandler(({ metric }) => {
    const entry = metric.entries[metric.entries.length - 1] as LayoutShift | undefined;
    if (!entry) {
      return;
    }
    _measurements['cls'] = { value: metric.value, unit: '' };
    _clsEntry = entry;
  }, true);
}

/** Starts tracking the Largest Contentful Paint on the current page. */
function _trackLCP(): () => void {
  return addLcpInstrumentationHandler(({ metric }) => {
    const entry = metric.entries[metric.entries.length - 1];
    if (!entry) {
      return;
    }

    _measurements['lcp'] = { value: metric.value, unit: 'millisecond' };
    _lcpEntry = entry as LargestContentfulPaint;
  }, true);
}

/** Starts tracking the First Input Delay on the current page. */
function _trackFID(): () => void {
  return addFidInstrumentationHandler(({ metric }) => {
    const entry = metric.entries[metric.entries.length - 1];
    if (!entry) {
      return;
    }

    const timeOrigin = msToSec(browserPerformanceTimeOrigin() as number);
    const startTime = msToSec(entry.startTime);
    _measurements['fid'] = { value: metric.value, unit: 'millisecond' };
    _measurements['mark.fid'] = { value: timeOrigin + startTime, unit: 'second' };
  });
}

function _trackTtfb(): () => void {
  return addTtfbInstrumentationHandler(({ metric }) => {
    const entry = metric.entries[metric.entries.length - 1];
    if (!entry) {
      return;
    }

    _measurements['ttfb'] = { value: metric.value, unit: 'millisecond' };
  });
}

interface AddPerformanceEntriesOptions {
  /**
   * Flag to determine if CLS should be recorded as a measurement on the span or
   * sent as a standalone span instead.
   */
  recordClsOnPageloadSpan: boolean;
}

/** Add performance related spans to a transaction */
export function addPerformanceEntries(span: Span, options: AddPerformanceEntriesOptions): void {
  const performance = getBrowserPerformanceAPI();
  const origin = browserPerformanceTimeOrigin();
  if (!performance || !WINDOW.performance.getEntries || !origin) {
    // Gatekeeper if performance API not available
    return;
  }

<<<<<<< HEAD
  DEBUG_BUILD && logger.log('[Tracing] Adding & adjusting spans using Performance API');
  const timeOrigin = msToSec(origin);
=======
  const timeOrigin = msToSec(browserPerformanceTimeOrigin);
>>>>>>> 973ef9c3

  const performanceEntries = performance.getEntries();

  const { op, start_timestamp: transactionStartTime } = spanToJSON(span);

  // eslint-disable-next-line @typescript-eslint/no-explicit-any
  performanceEntries.slice(_performanceCursor).forEach((entry: Record<string, any>) => {
    const startTime = msToSec(entry.startTime);
    const duration = msToSec(
      // Inexplicably, Chrome sometimes emits a negative duration. We need to work around this.
      // There is a SO post attempting to explain this, but it leaves one with open questions: https://stackoverflow.com/questions/23191918/peformance-getentries-and-negative-duration-display
      // The way we clamp the value is probably not accurate, since we have observed this happen for things that may take a while to load, like for example the replay worker.
      // TODO: Investigate why this happens and how to properly mitigate. For now, this is a workaround to prevent transactions being dropped due to negative duration spans.
      Math.max(0, entry.duration),
    );

    if (op === 'navigation' && transactionStartTime && timeOrigin + startTime < transactionStartTime) {
      return;
    }

    switch (entry.entryType) {
      case 'navigation': {
        _addNavigationSpans(span, entry, timeOrigin);
        break;
      }
      case 'mark':
      case 'paint':
      case 'measure': {
        _addMeasureSpans(span, entry, startTime, duration, timeOrigin);

        // capture web vitals
        const firstHidden = getVisibilityWatcher();
        // Only report if the page wasn't hidden prior to the web vital.
        const shouldRecord = entry.startTime < firstHidden.firstHiddenTime;

        if (entry.name === 'first-paint' && shouldRecord) {
          _measurements['fp'] = { value: entry.startTime, unit: 'millisecond' };
        }
        if (entry.name === 'first-contentful-paint' && shouldRecord) {
          _measurements['fcp'] = { value: entry.startTime, unit: 'millisecond' };
        }
        break;
      }
      case 'resource': {
        _addResourceSpans(span, entry, entry.name as string, startTime, duration, timeOrigin);
        break;
      }
      default:
      // Ignore other entry types.
    }
  });

  _performanceCursor = Math.max(performanceEntries.length - 1, 0);

  _trackNavigator(span);

  // Measurements are only available for pageload transactions
  if (op === 'pageload') {
    _addTtfbRequestTimeToMeasurements(_measurements);

    const fidMark = _measurements['mark.fid'];
    if (fidMark && _measurements['fid']) {
      // create span for FID
      startAndEndSpan(span, fidMark.value, fidMark.value + msToSec(_measurements['fid'].value), {
        name: 'first input delay',
        op: 'ui.action',
        attributes: {
          [SEMANTIC_ATTRIBUTE_SENTRY_ORIGIN]: 'auto.ui.browser.metrics',
        },
      });

      // Delete mark.fid as we don't want it to be part of final payload
      delete _measurements['mark.fid'];
    }

    // If FCP is not recorded we should not record the cls value
    // according to the new definition of CLS.
    // TODO: Check if the first condition is still necessary: `onCLS` already only fires once `onFCP` was called.
    if (!('fcp' in _measurements) || !options.recordClsOnPageloadSpan) {
      delete _measurements.cls;
    }

    Object.entries(_measurements).forEach(([measurementName, measurement]) => {
      setMeasurement(measurementName, measurement.value, measurement.unit);
    });

    // Set timeOrigin which denotes the timestamp which to base the LCP/FCP/FP/TTFB measurements on
    span.setAttribute('performance.timeOrigin', timeOrigin);

    // In prerendering scenarios, where a page might be prefetched and pre-rendered before the user clicks the link,
    // the navigation starts earlier than when the user clicks it. Web Vitals should always be based on the
    // user-perceived time, so they are not reported from the actual start of the navigation, but rather from the
    // time where the user actively started the navigation, for example by clicking a link.
    // This is user action is called "activation" and the time between navigation and activation is stored in
    // the `activationStart` attribute of the "navigation" PerformanceEntry.
    span.setAttribute('performance.activationStart', getActivationStart());

    _setWebVitalAttributes(span);
  }

  _lcpEntry = undefined;
  _clsEntry = undefined;
  _measurements = {};
}

/** Create measure related spans */
export function _addMeasureSpans(
  span: Span,
  // eslint-disable-next-line @typescript-eslint/no-explicit-any
  entry: Record<string, any>,
  startTime: number,
  duration: number,
  timeOrigin: number,
): number {
  const navEntry = getNavigationEntry();
  const requestTime = msToSec(navEntry ? navEntry.requestStart : 0);
  // Because performance.measure accepts arbitrary timestamps it can produce
  // spans that happen before the browser even makes a request for the page.
  //
  // An example of this is the automatically generated Next.js-before-hydration
  // spans created by the Next.js framework.
  //
  // To prevent this we will pin the start timestamp to the request start time
  // This does make duration inaccurate, so if this does happen, we will add
  // an attribute to the span
  const measureStartTimestamp = timeOrigin + Math.max(startTime, requestTime);
  const startTimeStamp = timeOrigin + startTime;
  const measureEndTimestamp = startTimeStamp + duration;

  const attributes: SpanAttributes = {
    [SEMANTIC_ATTRIBUTE_SENTRY_ORIGIN]: 'auto.resource.browser.metrics',
  };

  if (measureStartTimestamp !== startTimeStamp) {
    attributes['sentry.browser.measure_happened_before_request'] = true;
    attributes['sentry.browser.measure_start_time'] = measureStartTimestamp;
  }

  startAndEndSpan(span, measureStartTimestamp, measureEndTimestamp, {
    name: entry.name as string,
    op: entry.entryType as string,
    attributes,
  });

  return measureStartTimestamp;
}

/** Instrument navigation entries */
// eslint-disable-next-line @typescript-eslint/no-explicit-any
function _addNavigationSpans(span: Span, entry: Record<string, any>, timeOrigin: number): void {
  ['unloadEvent', 'redirect', 'domContentLoadedEvent', 'loadEvent', 'connect'].forEach(event => {
    _addPerformanceNavigationTiming(span, entry, event, timeOrigin);
  });
  _addPerformanceNavigationTiming(span, entry, 'secureConnection', timeOrigin, 'TLS/SSL', 'connectEnd');
  _addPerformanceNavigationTiming(span, entry, 'fetch', timeOrigin, 'cache', 'domainLookupStart');
  _addPerformanceNavigationTiming(span, entry, 'domainLookup', timeOrigin, 'DNS');
  _addRequest(span, entry, timeOrigin);
}

/** Create performance navigation related spans */
function _addPerformanceNavigationTiming(
  span: Span,
  // eslint-disable-next-line @typescript-eslint/no-explicit-any
  entry: Record<string, any>,
  event: string,
  timeOrigin: number,
  name?: string,
  eventEnd?: string,
): void {
  const end = eventEnd ? (entry[eventEnd] as number | undefined) : (entry[`${event}End`] as number | undefined);
  const start = entry[`${event}Start`] as number | undefined;
  if (!start || !end) {
    return;
  }
  startAndEndSpan(span, timeOrigin + msToSec(start), timeOrigin + msToSec(end), {
    op: `browser.${name || event}`,
    name: entry.name,
    attributes: {
      [SEMANTIC_ATTRIBUTE_SENTRY_ORIGIN]: 'auto.ui.browser.metrics',
    },
  });
}

/** Create request and response related spans */
// eslint-disable-next-line @typescript-eslint/no-explicit-any
function _addRequest(span: Span, entry: Record<string, any>, timeOrigin: number): void {
  const requestStartTimestamp = timeOrigin + msToSec(entry.requestStart as number);
  const responseEndTimestamp = timeOrigin + msToSec(entry.responseEnd as number);
  const responseStartTimestamp = timeOrigin + msToSec(entry.responseStart as number);
  if (entry.responseEnd) {
    // It is possible that we are collecting these metrics when the page hasn't finished loading yet, for example when the HTML slowly streams in.
    // In this case, ie. when the document request hasn't finished yet, `entry.responseEnd` will be 0.
    // In order not to produce faulty spans, where the end timestamp is before the start timestamp, we will only collect
    // these spans when the responseEnd value is available. The backend (Relay) would drop the entire span if it contained faulty spans.
    startAndEndSpan(span, requestStartTimestamp, responseEndTimestamp, {
      op: 'browser.request',
      name: entry.name,
      attributes: {
        [SEMANTIC_ATTRIBUTE_SENTRY_ORIGIN]: 'auto.ui.browser.metrics',
      },
    });

    startAndEndSpan(span, responseStartTimestamp, responseEndTimestamp, {
      op: 'browser.response',
      name: entry.name,
      attributes: {
        [SEMANTIC_ATTRIBUTE_SENTRY_ORIGIN]: 'auto.ui.browser.metrics',
      },
    });
  }
}

export interface ResourceEntry extends Record<string, unknown> {
  initiatorType?: string;
  transferSize?: number;
  encodedBodySize?: number;
  decodedBodySize?: number;
  renderBlockingStatus?: string;
  deliveryType?: string;
}

/** Create resource-related spans */
export function _addResourceSpans(
  span: Span,
  entry: ResourceEntry,
  resourceUrl: string,
  startTime: number,
  duration: number,
  timeOrigin: number,
): void {
  // we already instrument based on fetch and xhr, so we don't need to
  // duplicate spans here.
  if (entry.initiatorType === 'xmlhttprequest' || entry.initiatorType === 'fetch') {
    return;
  }

  const parsedUrl = parseUrl(resourceUrl);

  const attributes: SpanAttributes = {
    [SEMANTIC_ATTRIBUTE_SENTRY_ORIGIN]: 'auto.resource.browser.metrics',
  };
  setResourceEntrySizeData(attributes, entry, 'transferSize', 'http.response_transfer_size');
  setResourceEntrySizeData(attributes, entry, 'encodedBodySize', 'http.response_content_length');
  setResourceEntrySizeData(attributes, entry, 'decodedBodySize', 'http.decoded_response_content_length');

  if (entry.deliveryType != null) {
    attributes['http.response_delivery_type'] = entry.deliveryType;
  }

  if ('renderBlockingStatus' in entry) {
    attributes['resource.render_blocking_status'] = entry.renderBlockingStatus;
  }
  if (parsedUrl.protocol) {
    attributes['url.scheme'] = parsedUrl.protocol.split(':').pop(); // the protocol returned by parseUrl includes a :, but OTEL spec does not, so we remove it.
  }

  if (parsedUrl.host) {
    attributes['server.address'] = parsedUrl.host;
  }

  attributes['url.same_origin'] = resourceUrl.includes(WINDOW.location.origin);

  const startTimestamp = timeOrigin + startTime;
  const endTimestamp = startTimestamp + duration;

  startAndEndSpan(span, startTimestamp, endTimestamp, {
    name: resourceUrl.replace(WINDOW.location.origin, ''),
    op: entry.initiatorType ? `resource.${entry.initiatorType}` : 'resource.other',
    attributes,
  });
}

/**
 * Capture the information of the user agent.
 */
function _trackNavigator(span: Span): void {
  const navigator = WINDOW.navigator as null | (Navigator & NavigatorNetworkInformation & NavigatorDeviceMemory);
  if (!navigator) {
    return;
  }

  // track network connectivity
  const connection = navigator.connection;
  if (connection) {
    if (connection.effectiveType) {
      span.setAttribute('effectiveConnectionType', connection.effectiveType);
    }

    if (connection.type) {
      span.setAttribute('connectionType', connection.type);
    }

    if (isMeasurementValue(connection.rtt)) {
      _measurements['connection.rtt'] = { value: connection.rtt, unit: 'millisecond' };
    }
  }

  if (isMeasurementValue(navigator.deviceMemory)) {
    span.setAttribute('deviceMemory', `${navigator.deviceMemory} GB`);
  }

  if (isMeasurementValue(navigator.hardwareConcurrency)) {
    span.setAttribute('hardwareConcurrency', String(navigator.hardwareConcurrency));
  }
}

/** Add LCP / CLS data to span to allow debugging */
function _setWebVitalAttributes(span: Span): void {
  if (_lcpEntry) {
    // Capture Properties of the LCP element that contributes to the LCP.

    if (_lcpEntry.element) {
      span.setAttribute('lcp.element', htmlTreeAsString(_lcpEntry.element));
    }

    if (_lcpEntry.id) {
      span.setAttribute('lcp.id', _lcpEntry.id);
    }

    if (_lcpEntry.url) {
      // Trim URL to the first 200 characters.
      span.setAttribute('lcp.url', _lcpEntry.url.trim().slice(0, 200));
    }

    if (_lcpEntry.loadTime != null) {
      // loadTime is the time of LCP that's related to receiving the LCP element response..
      span.setAttribute('lcp.loadTime', _lcpEntry.loadTime);
    }

    if (_lcpEntry.renderTime != null) {
      // renderTime is loadTime + rendering time
      // it's 0 if the LCP element is loaded from a 3rd party origin that doesn't send the
      // `Timing-Allow-Origin` header.
      span.setAttribute('lcp.renderTime', _lcpEntry.renderTime);
    }

    span.setAttribute('lcp.size', _lcpEntry.size);
  }

  // See: https://developer.mozilla.org/en-US/docs/Web/API/LayoutShift
  if (_clsEntry && _clsEntry.sources) {
    _clsEntry.sources.forEach((source, index) =>
      span.setAttribute(`cls.source.${index + 1}`, htmlTreeAsString(source.node)),
    );
  }
}

function setResourceEntrySizeData(
  attributes: SpanAttributes,
  entry: ResourceEntry,
  key: keyof Pick<ResourceEntry, 'transferSize' | 'encodedBodySize' | 'decodedBodySize'>,
  dataKey: 'http.response_transfer_size' | 'http.response_content_length' | 'http.decoded_response_content_length',
): void {
  const entryVal = entry[key];
  if (entryVal != null && entryVal < MAX_INT_AS_BYTES) {
    attributes[dataKey] = entryVal;
  }
}

/**
 * Add ttfb request time information to measurements.
 *
 * ttfb information is added via vendored web vitals library.
 */
function _addTtfbRequestTimeToMeasurements(_measurements: Measurements): void {
  const navEntry = getNavigationEntry();
  if (!navEntry) {
    return;
  }

  const { responseStart, requestStart } = navEntry;

  if (requestStart <= responseStart) {
    _measurements['ttfb.requestTime'] = {
      value: responseStart - requestStart,
      unit: 'millisecond',
    };
  }
}<|MERGE_RESOLUTION|>--- conflicted
+++ resolved
@@ -151,10 +151,7 @@
         continue;
       }
 
-<<<<<<< HEAD
       const startTime = msToSec((browserPerformanceTimeOrigin() as number) + entry.startTime);
-=======
-      const startTime = msToSec((browserPerformanceTimeOrigin as number) + entry.startTime);
 
       const { start_timestamp: parentStartTimestamp, op: parentOp } = spanToJSON(parent);
 
@@ -165,8 +162,6 @@
         // routing instrumentations
         continue;
       }
-
->>>>>>> 973ef9c3
       const duration = msToSec(entry.duration);
 
       const attributes: SpanAttributes = {
@@ -305,12 +300,7 @@
     return;
   }
 
-<<<<<<< HEAD
-  DEBUG_BUILD && logger.log('[Tracing] Adding & adjusting spans using Performance API');
   const timeOrigin = msToSec(origin);
-=======
-  const timeOrigin = msToSec(browserPerformanceTimeOrigin);
->>>>>>> 973ef9c3
 
   const performanceEntries = performance.getEntries();
 
