--- conflicted
+++ resolved
@@ -299,12 +299,8 @@
 /** Add performance related spans to a transaction */
 export function addPerformanceEntries(span: Span, options: AddPerformanceEntriesOptions): void {
   const performance = getBrowserPerformanceAPI();
-<<<<<<< HEAD
   const origin = browserPerformanceTimeOrigin();
-  if (!performance || !WINDOW.performance.getEntries || !origin) {
-=======
-  if (!performance?.getEntries || !browserPerformanceTimeOrigin) {
->>>>>>> 8c4ae520
+  if (!performance?.getEntries || !origin) {
     // Gatekeeper if performance API not available
     return;
   }
