--- conflicted
+++ resolved
@@ -299,12 +299,8 @@
 /** Add performance related spans to a transaction */
 export function addPerformanceEntries(span: Span, options: AddPerformanceEntriesOptions): void {
   const performance = getBrowserPerformanceAPI();
-<<<<<<< HEAD
   const origin = browserPerformanceTimeOrigin();
   if (!performance || !WINDOW.performance.getEntries || !origin) {
-=======
-  if (!performance || !performance.getEntries || !browserPerformanceTimeOrigin) {
->>>>>>> 6e7765a3
     // Gatekeeper if performance API not available
     return;
   }
@@ -315,7 +311,6 @@
 
   const { op, start_timestamp: transactionStartTime } = spanToJSON(span);
 
-  performanceEntries.slice(_performanceCursor).forEach(entry => {
     const startTime = msToSec(entry.startTime);
     const duration = msToSec(
       // Inexplicably, Chrome sometimes emits a negative duration. We need to work around this.
