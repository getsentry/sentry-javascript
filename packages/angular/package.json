--- conflicted
+++ resolved
@@ -21,14 +21,8 @@
     "rxjs": "^6.5.5 || ^7.x"
   },
   "dependencies": {
-<<<<<<< HEAD
-    "@sentry/browser": "8.40.0",
-    "@sentry/core": "8.40.0",
-=======
     "@sentry/browser": "8.41.0",
     "@sentry/core": "8.41.0",
-    "@sentry/types": "8.41.0",
->>>>>>> be73e38a
     "tslib": "^2.4.1"
   },
   "devDependencies": {
