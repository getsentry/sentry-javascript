--- conflicted
+++ resolved
@@ -21,7 +21,15 @@
   extractor?(error: unknown, defaultExtractor: (error: unknown) => unknown): unknown;
 }
 
-<<<<<<< HEAD
+// https://github.com/angular/angular/blob/master/packages/core/src/util/errors.ts
+function tryToUnwrapZonejsError(error: unknown): unknown | Error {
+  // TODO: once Angular14 is the minimum requirement ERROR_ORIGINAL_ERROR and
+  //  getOriginalError from error.ts can be used directly.
+  return error && (error as { ngOriginalError: Error }).ngOriginalError
+    ? (error as { ngOriginalError: Error }).ngOriginalError
+    : error;
+}
+
 function extractHttpModuleError(error: HttpErrorResponse): string | Error {
   // The `error` property of http exception can be either an `Error` object, which we can use directly...
   if (error.error instanceof Error) {
@@ -40,15 +48,6 @@
 
   // If we don't have any detailed information, fallback to the request message itself.
   return error.message;
-=======
-// https://github.com/angular/angular/blob/master/packages/core/src/util/errors.ts
-function tryToUnwrapZonejsError(error: unknown): unknown | Error {
-  // TODO: once Angular14 is the minimum requirement ERROR_ORIGINAL_ERROR and
-  //  getOriginalError from error.ts can be used directly.
-  return error && (error as { ngOriginalError: Error }).ngOriginalError
-    ? (error as { ngOriginalError: Error }).ngOriginalError
-    : error;
->>>>>>> 04344743
 }
 
 /**
