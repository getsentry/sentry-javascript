--- conflicted
+++ resolved
@@ -67,7 +67,6 @@
 const pendingLazyRouteLoads = new WeakMap<Span, Set<Promise<unknown>>>();
 
 /**
-<<<<<<< HEAD
  * Schedules a callback using requestAnimationFrame when available (browser),
  * or falls back to setTimeout for SSR environments (Node.js, createMemoryRouter tests).
  */
@@ -77,15 +76,6 @@
   }
   return setTimeout(callback, 0) as unknown as number;
 }
-=======
- * Tracks last navigation per client to prevent duplicate spans in cross-usage scenarios.
- * Entry persists until the navigation span ends, allowing cross-usage detection during delayed wrapper execution.
- */
-const LAST_NAVIGATION_PER_CLIENT = new WeakMap<Client, string>();
-
-export function addResolvedRoutesToParent(resolvedRoutes: RouteObject[], parentRoute: RouteObject): void {
-  const existingChildren = parentRoute.children || [];
->>>>>>> 93faf616
 
 /**
  * Cancels a scheduled callback, handling both RAF (browser) and timeout (SSR) IDs.
@@ -126,20 +116,42 @@
     return { skip: false, shouldUpdate: false };
   }
 
-  // If it's a placeholder for the same location, skip immediately (span creation in progress)
+  // If it's a placeholder for the same location, check if we should update when it becomes real
   if (trackedNav.isPlaceholder && trackedNav.locationKey === locationKey) {
-    return { skip: true, shouldUpdate: false };
+    // Even though it's a placeholder, check if the proposed name is better
+    // This allows cross-usage scenarios where the second wrapper has more complete route info
+    const currentHasWildcard = !!trackedNav.routeName && transactionNameHasWildcard(trackedNav.routeName);
+    const proposedHasWildcard = transactionNameHasWildcard(proposedName);
+
+    const isWildcardUpgrade = currentHasWildcard && !proposedHasWildcard;
+    const isMoreSpecific =
+      proposedName !== trackedNav.routeName &&
+      proposedName.length > (trackedNav.routeName?.length || 0) &&
+      !proposedHasWildcard;
+
+    const shouldUpdate = !!(trackedNav.routeName && (isWildcardUpgrade || isMoreSpecific));
+
+    return { skip: true, shouldUpdate };
   }
 
   // For real spans (not placeholders), check if duplicate by location and end status
   if (!trackedNav.isPlaceholder) {
     // If tracked span is for the same location and hasn't ended yet, this is a duplicate
     if (trackedNav.locationKey === locationKey && !spanHasEnded) {
-      // Check if we should update from wildcard to parameterized
-      const shouldUpdate =
-        !!trackedNav.routeName &&
-        transactionNameHasWildcard(trackedNav.routeName) &&
-        !transactionNameHasWildcard(proposedName);
+      // Check if we should update the span name with a better route
+      // Allow updates if:
+      // 1. Current has wildcard and new doesn't (wildcard → parameterized upgrade)
+      // 2. New name is different and more specific (longer, indicating nested routes resolved)
+      const currentHasWildcard = !!trackedNav.routeName && transactionNameHasWildcard(trackedNav.routeName);
+      const proposedHasWildcard = transactionNameHasWildcard(proposedName);
+
+      const isWildcardUpgrade = currentHasWildcard && !proposedHasWildcard;
+      const isMoreSpecific =
+        proposedName !== trackedNav.routeName &&
+        proposedName.length > (trackedNav.routeName?.length || 0) &&
+        !proposedHasWildcard;
+
+      const shouldUpdate = !!(trackedNav.routeName && (isWildcardUpgrade || isMoreSpecific));
 
       return { skip: true, shouldUpdate };
     }
@@ -147,26 +159,6 @@
 
   // Location is different or span has ended - allow creating new span
   return { skip: false, shouldUpdate: false };
-}
-
-/**
- * Determines if a navigation should be handled based on router state.
- * Only handles:
- * - PUSH navigations (always)
- * - POP navigations (only after initial pageload is complete)
- * - When router state is 'idle' (not 'loading' or 'submitting')
- *
- * During 'loading' or 'submitting', state.location may still have the old pathname,
- * which would cause us to create a span for the wrong route.
- */
-function shouldHandleNavigation(
-  state: { historyAction: string; navigation: { state: string } },
-  isInitialPageloadComplete: boolean,
-): boolean {
-  return (
-    (state.historyAction === 'PUSH' || (state.historyAction === 'POP' && isInitialPageloadComplete)) &&
-    state.navigation.state === 'idle'
-  );
 }
 
 export interface ReactRouterOptions {
@@ -206,10 +198,6 @@
 
 type V6CompatibleVersion = '6' | '7';
 
-/**
- * Adds resolved routes as children to the parent route.
- * Prevents duplicate routes by checking if they already exist.
- */
 export function addResolvedRoutesToParent(resolvedRoutes: RouteObject[], parentRoute: RouteObject): void {
   const existingChildren = parentRoute.children || [];
 
@@ -469,42 +457,7 @@
       });
     }
 
-<<<<<<< HEAD
     setupRouterSubscription(router, routes, version, basename, activeRootSpan);
-=======
-    router.subscribe((state: RouterState) => {
-      // Track pageload completion to distinguish POPs during pageload from legitimate back/forward navigation
-      if (!isInitialPageloadComplete) {
-        const currentRootSpan = getActiveRootSpan();
-        const isCurrentlyInPageload = currentRootSpan && spanToJSON(currentRootSpan).op === 'pageload';
-
-        if (isCurrentlyInPageload) {
-          hasSeenPageloadSpan = true;
-        } else if (hasSeenPageloadSpan) {
-          // Pageload span was active but is now gone - pageload has completed
-          if (state.historyAction === 'POP' && !hasSeenPopAfterPageload) {
-            // Pageload ended: ignore the first POP after pageload
-            hasSeenPopAfterPageload = true;
-          } else {
-            // Pageload ended: either non-POP action or subsequent POP
-            isInitialPageloadComplete = true;
-          }
-        }
-        // If we haven't seen a pageload span yet, keep waiting (don't mark as complete)
-      }
-
-      if (shouldHandleNavigation(state, isInitialPageloadComplete)) {
-        handleNavigation({
-          location: state.location,
-          routes,
-          navigationType: state.historyAction,
-          version,
-          basename,
-          allRoutes: Array.from(allRoutes),
-        });
-      }
-    });
->>>>>>> 93faf616
 
     return router;
   };
@@ -582,48 +535,7 @@
       });
     }
 
-<<<<<<< HEAD
     setupRouterSubscription(router, routes, version, basename, memoryActiveRootSpan);
-=======
-    // Track whether we've completed the initial pageload to properly distinguish
-    // between POPs that occur during pageload vs. legitimate back/forward navigation.
-    let isInitialPageloadComplete = false;
-    let hasSeenPageloadSpan = !!memoryActiveRootSpan && spanToJSON(memoryActiveRootSpan).op === 'pageload';
-    let hasSeenPopAfterPageload = false;
-
-    router.subscribe((state: RouterState) => {
-      // Track pageload completion to distinguish POPs during pageload from legitimate back/forward navigation
-      if (!isInitialPageloadComplete) {
-        const currentRootSpan = getActiveRootSpan();
-        const isCurrentlyInPageload = currentRootSpan && spanToJSON(currentRootSpan).op === 'pageload';
-
-        if (isCurrentlyInPageload) {
-          hasSeenPageloadSpan = true;
-        } else if (hasSeenPageloadSpan) {
-          // Pageload span was active but is now gone - pageload has completed
-          if (state.historyAction === 'POP' && !hasSeenPopAfterPageload) {
-            // Pageload ended: ignore the first POP after pageload
-            hasSeenPopAfterPageload = true;
-          } else {
-            // Pageload ended: either non-POP action or subsequent POP
-            isInitialPageloadComplete = true;
-          }
-        }
-        // If we haven't seen a pageload span yet, keep waiting (don't mark as complete)
-      }
-
-      if (shouldHandleNavigation(state, isInitialPageloadComplete)) {
-        handleNavigation({
-          location: state.location,
-          routes,
-          navigationType: state.historyAction,
-          version,
-          basename,
-          allRoutes: Array.from(allRoutes),
-        });
-      }
-    });
->>>>>>> 93faf616
 
     return router;
   };
@@ -842,71 +754,7 @@
   };
 }
 
-function getNavigationKey(location: Location): string {
-  return `${location.pathname}${location.search}${location.hash}`;
-}
-
-function tryUpdateSpanName(
-  activeSpan: Span,
-  currentSpanName: string | undefined,
-  newName: string,
-  newSource: string,
-): void {
-  // Check if the new name contains React Router parameter syntax (/:param/)
-  const isReactRouterParam = /\/:[a-zA-Z0-9_]+/.test(newName);
-  const isNewNameParameterized = newName !== currentSpanName && isReactRouterParam;
-  if (isNewNameParameterized) {
-    activeSpan.updateName(newName);
-    activeSpan.setAttribute(SEMANTIC_ATTRIBUTE_SENTRY_SOURCE, newSource as 'route' | 'url' | 'custom');
-  }
-}
-
-function isDuplicateNavigation(client: Client, navigationKey: string): boolean {
-  const lastKey = LAST_NAVIGATION_PER_CLIENT.get(client);
-  return lastKey === navigationKey;
-}
-
-function createNavigationSpan(opts: {
-  client: Client;
-  name: string;
-  source: string;
-  version: string;
-  location: Location;
-  routes: RouteObject[];
-  basename?: string;
-  allRoutes?: RouteObject[];
-  navigationKey: string;
-}): Span | undefined {
-  const { client, name, source, version, location, routes, basename, allRoutes, navigationKey } = opts;
-
-  const navigationSpan = startBrowserTracingNavigationSpan(client, {
-    name,
-    attributes: {
-      [SEMANTIC_ATTRIBUTE_SENTRY_SOURCE]: source as 'route' | 'url' | 'custom',
-      [SEMANTIC_ATTRIBUTE_SENTRY_OP]: 'navigation',
-      [SEMANTIC_ATTRIBUTE_SENTRY_ORIGIN]: `auto.navigation.react.reactrouter_v${version}`,
-    },
-  });
-
-  if (navigationSpan) {
-    LAST_NAVIGATION_PER_CLIENT.set(client, navigationKey);
-    patchNavigationSpanEnd(navigationSpan, location, routes, basename, allRoutes);
-
-    const unsubscribe = client.on('spanEnd', endedSpan => {
-      if (endedSpan === navigationSpan) {
-        // Clear key only if it's still our key (handles overlapping navigations)
-        const lastKey = LAST_NAVIGATION_PER_CLIENT.get(client);
-        if (lastKey === navigationKey) {
-          LAST_NAVIGATION_PER_CLIENT.delete(client);
-        }
-        unsubscribe(); // Prevent memory leak
-      }
-    });
-  }
-
-  return navigationSpan;
-}
-
+// eslint-disable-next-line complexity
 export function handleNavigation(opts: {
   location: Location;
   routes: RouteObject[];
@@ -938,7 +786,6 @@
       basename,
     );
 
-<<<<<<< HEAD
     const locationKey = computeLocationKey(location);
     const trackedNav = activeNavigationSpans.get(client);
 
@@ -949,17 +796,25 @@
 
     if (skip) {
       if (shouldUpdate && trackedNav) {
-        // Update existing span from wildcard to parameterized route name
         const oldName = trackedNav.routeName;
-        trackedNav.span.updateName(name);
-        trackedNav.span.setAttribute(SEMANTIC_ATTRIBUTE_SENTRY_SOURCE, source as 'route' | 'url' | 'custom');
-        addNonEnumerableProperty(
-          trackedNav.span as { __sentry_navigation_name_set__?: boolean },
-          '__sentry_navigation_name_set__',
-          true,
-        );
-        trackedNav.routeName = name;
-        DEBUG_BUILD && debug.log(`[Tracing] Updated navigation span name from "${oldName}" to "${name}"`);
+
+        if (trackedNav.isPlaceholder) {
+          // Update placeholder's route name - the real span will be created with this name
+          trackedNav.routeName = name;
+          DEBUG_BUILD &&
+            debug.log(`[Tracing] Updated placeholder navigation name from "${oldName}" to "${name}" (will apply to real span)`);
+        } else {
+          // Update existing real span from wildcard to parameterized route name
+          trackedNav.span.updateName(name);
+          trackedNav.span.setAttribute(SEMANTIC_ATTRIBUTE_SENTRY_SOURCE, source as 'route' | 'url' | 'custom');
+          addNonEnumerableProperty(
+            trackedNav.span as { __sentry_navigation_name_set__?: boolean },
+            '__sentry_navigation_name_set__',
+            true,
+          );
+          trackedNav.routeName = name;
+          DEBUG_BUILD && debug.log(`[Tracing] Updated navigation span name from "${oldName}" to "${name}"`);
+        }
       } else {
         DEBUG_BUILD && debug.log(`[Tracing] Skipping duplicate navigation for location: ${locationKey}`);
       }
@@ -970,16 +825,17 @@
     // Reserve the spot in the map first to prevent race conditions
     // Mark as placeholder to prevent concurrent handleNavigation calls from creating duplicates
     const placeholderSpan = { end: () => {} } as unknown as Span;
-    activeNavigationSpans.set(client, {
+    const placeholderEntry = {
       span: placeholderSpan,
       routeName: name,
       pathname: location.pathname,
       locationKey,
-      isPlaceholder: true,
-    });
+      isPlaceholder: true as const,
+    };
+    activeNavigationSpans.set(client, placeholderEntry);
 
     const navigationSpan = startBrowserTracingNavigationSpan(client, {
-      name,
+      name: placeholderEntry.routeName, // Use placeholder's routeName in case it was updated
       attributes: {
         [SEMANTIC_ATTRIBUTE_SENTRY_SOURCE]: source,
         [SEMANTIC_ATTRIBUTE_SENTRY_OP]: 'navigation',
@@ -991,7 +847,7 @@
       // Update the map with the real span (isPlaceholder omitted, defaults to false)
       activeNavigationSpans.set(client, {
         span: navigationSpan,
-        routeName: name,
+        routeName: placeholderEntry.routeName, // Use the (potentially updated) placeholder routeName
         pathname: location.pathname,
         locationKey,
       });
@@ -999,35 +855,6 @@
     } else {
       // If no span was created, remove the placeholder
       activeNavigationSpans.delete(client);
-=======
-    const currentNavigationKey = getNavigationKey(location);
-    const isNavDuplicate = isDuplicateNavigation(client, currentNavigationKey);
-
-    if (isNavDuplicate) {
-      // Cross-usage duplicate - update existing span name if better
-      const activeSpan = getActiveSpan();
-      const spanJson = activeSpan && spanToJSON(activeSpan);
-      const isAlreadyInNavigationSpan = spanJson?.op === 'navigation';
-
-      if (isAlreadyInNavigationSpan && activeSpan) {
-        tryUpdateSpanName(activeSpan, spanJson?.description, name, source);
-      }
-    } else {
-      // Not a cross-usage duplicate - create new span
-      // This handles: different routes, same route with different params (/user/2 → /user/3)
-      // startBrowserTracingNavigationSpan will end any active navigation span
-      createNavigationSpan({
-        client,
-        name,
-        source,
-        version,
-        location,
-        routes,
-        basename,
-        allRoutes,
-        navigationKey: currentNavigationKey,
-      });
->>>>>>> 93faf616
     }
   }
 }
@@ -1262,13 +1089,7 @@
             updatedSpanJson,
             updatedSpanJson.description,
             location,
-<<<<<<< HEAD
             routes,
-=======
-            currentAllRoutes.length > 0 ? currentAllRoutes : routes,
-            currentAllRoutes.length > 0 ? currentAllRoutes : routes,
-            branches,
->>>>>>> 93faf616
             basename,
             spanType,
             allRoutesSet,
