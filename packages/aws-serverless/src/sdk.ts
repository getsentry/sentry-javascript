--- conflicted
+++ resolved
@@ -1,20 +1,17 @@
 import { existsSync } from 'fs';
-import { hostname } from 'os';
 import { basename, resolve } from 'path';
 import { types } from 'util';
 import type { Integration, Options, Scope, SdkMetadata, Span } from '@sentry/core';
-import { SEMANTIC_ATTRIBUTE_SENTRY_ORIGIN, SEMANTIC_ATTRIBUTE_SENTRY_SOURCE, logger } from '@sentry/core';
+import { logger } from '@sentry/core';
 import type { NodeClient, NodeOptions } from '@sentry/node';
 import {
   SDK_VERSION,
   captureException,
   captureMessage,
-  continueTrace,
   flush,
   getCurrentScope,
   getDefaultIntegrationsWithoutPerformance,
   initWithoutDefaultIntegrations,
-  startSpanManual,
   withScope,
 } from '@sentry/node';
 import type { Context, Handler } from 'aws-lambda';
@@ -22,7 +19,7 @@
 import { DEBUG_BUILD } from './debug-build';
 import { awsIntegration } from './integration/aws';
 import { awsLambdaIntegration } from './integration/awslambda';
-import { getAwsTraceData, markEventUnhandled } from './utils';
+import { markEventUnhandled } from './utils';
 
 const { isPromise } = types;
 
@@ -214,21 +211,6 @@
 }
 
 /**
-<<<<<<< HEAD
-=======
- * Adds additional transaction-related information from the environment and AWS Context to the Sentry Scope.
- *
- * @param scope Scope that should be enhanced
- * @param context AWS Lambda context that will be used to extract some part of the data
- */
-function enhanceScopeWithTransactionData(scope: Scope, context: Context): void {
-  scope.setTransactionName(context.functionName);
-  scope.setTag('server_name', process.env._AWS_XRAY_DAEMON_ADDRESS || process.env.SENTRY_NAME || hostname());
-  scope.setTag('url', `awslambda:///${context.functionName}`);
-}
-
-/**
->>>>>>> 9cdf720c
  * Wraps a lambda handler adding it error capture and tracing capabilities.
  *
  * @param handler Handler
