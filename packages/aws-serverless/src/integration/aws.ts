import { registerInstrumentations } from '@opentelemetry/instrumentation';
import { AwsInstrumentation } from '@opentelemetry/instrumentation-aws-sdk';
import { SEMANTIC_ATTRIBUTE_SENTRY_ORIGIN, defineIntegration } from '@sentry/core';
<<<<<<< HEAD
import type { IntegrationFn } from '@sentry/core';
import { addOpenTelemetryInstrumentation } from '@sentry/node';
=======
>>>>>>> 214305b1

/**
 * Instrumentation for aws-sdk package
 */
export const awsIntegration = defineIntegration(() => {
  return {
    name: 'Aws',
    setupOnce() {
      registerInstrumentations({
        instrumentations: [
          new AwsInstrumentation({
            preRequestHook(span) {
              span.setAttribute(SEMANTIC_ATTRIBUTE_SENTRY_ORIGIN, 'auto.otel.aws');
            },
          }),
        ],
      });
    },
  };
});<|MERGE_RESOLUTION|>--- conflicted
+++ resolved
@@ -1,11 +1,6 @@
 import { registerInstrumentations } from '@opentelemetry/instrumentation';
 import { AwsInstrumentation } from '@opentelemetry/instrumentation-aws-sdk';
 import { SEMANTIC_ATTRIBUTE_SENTRY_ORIGIN, defineIntegration } from '@sentry/core';
-<<<<<<< HEAD
-import type { IntegrationFn } from '@sentry/core';
-import { addOpenTelemetryInstrumentation } from '@sentry/node';
-=======
->>>>>>> 214305b1
 
 /**
  * Instrumentation for aws-sdk package
