{
  "name": "@sentry/aws-serverless",
  "version": "8.41.0",
  "description": "Official Sentry SDK for AWS Lambda and AWS Serverless Environments",
  "repository": "git://github.com/getsentry/sentry-javascript.git",
  "homepage": "https://github.com/getsentry/sentry-javascript/tree/master/packages/serverless",
  "author": "Sentry",
  "license": "MIT",
  "engines": {
    "node": ">=14.18"
  },
  "files": [
    "/build/npm",
    "/build/import-hook.mjs",
    "/build/loader-hook.mjs"
  ],
  "main": "build/npm/cjs/index.js",
  "types": "build/npm/types/index.d.ts",
  "exports": {
    "./package.json": "./package.json",
    ".": {
      "import": {
        "types": "./build/npm/types/index.d.ts",
        "default": "./build/npm/esm/index.js"
      },
      "require": {
        "types": "./build/npm/types/index.d.ts",
        "default": "./build/npm/cjs/index.js"
      }
    },
    "./import": {
      "import": {
        "default": "./build/import-hook.mjs"
      }
    },
    "./loader": {
      "import": {
        "default": "./build/loader-hook.mjs"
      }
    },
    "./awslambda-auto": {
      "require": {
        "default": "./build/npm/cjs/awslambda-auto.js"
      },
      "import": {
        "default": "./build/npm/esm/awslambda-auto.js"
      }
    },
    "./dist/awslambda-auto": {
      "//": "@deprecated Use `./awslambda-auto` instead",
      "require": {
        "default": "./build/npm/cjs/awslambda-auto.js"
      }
    }
  },
  "typesVersions": {
    "<4.9": {
      "build/npm/types/index.d.ts": [
        "build/npm/types-ts3.8/index.d.ts"
      ]
    }
  },
  "publishConfig": {
    "access": "public"
  },
  "dependencies": {
    "@opentelemetry/instrumentation-aws-lambda": "0.44.0",
    "@opentelemetry/instrumentation-aws-sdk": "0.45.0",
<<<<<<< HEAD
    "@sentry/core": "8.40.0",
    "@sentry/node": "8.40.0",
=======
    "@sentry/core": "8.41.0",
    "@sentry/node": "8.41.0",
    "@sentry/types": "8.41.0",
>>>>>>> be73e38a
    "@types/aws-lambda": "^8.10.62"
  },
  "devDependencies": {
    "@types/node": "^14.18.0"
  },
  "scripts": {
    "build": "run-p build:transpile build:types build:bundle",
    "build:bundle": "yarn build:layer",
    "build:layer": "yarn ts-node scripts/buildLambdaLayer.ts",
    "build:dev": "run-p build:transpile build:types",
    "build:transpile": "rollup -c rollup.npm.config.mjs && yarn build:layer",
    "build:types": "run-s build:types:core build:types:downlevel",
    "build:types:core": "tsc -p tsconfig.types.json",
    "build:types:downlevel": "yarn downlevel-dts build/npm/types build/npm/types-ts3.8 --to ts3.8",
    "build:watch": "run-p build:transpile:watch build:types:watch",
    "build:dev:watch": "yarn build:watch",
    "build:transpile:watch": "rollup -c rollup.npm.config.mjs --watch",
    "build:types:watch": "tsc -p tsconfig.types.json --watch",
    "build:tarball": "npm pack",
    "circularDepCheck": "madge --circular src/index.ts",
    "clean": "rimraf build dist-awslambda-layer coverage sentry-serverless-*.tgz",
    "fix": "eslint . --format stylish --fix",
    "lint": "eslint . --format stylish",
    "test": "jest",
    "test:watch": "jest --watch",
    "yalc:publish": "yalc publish --push --sig"
  },
  "volta": {
    "extends": "../../package.json"
  },
  "sideEffects": false,
  "nx": {
    "targets": {
      "build:bundle": {
        "dependsOn": [
          "build:transpile",
          "build:types"
        ],
        "outputs": [
          "{projectRoot}/build/aws"
        ]
      }
    }
  }
}<|MERGE_RESOLUTION|>--- conflicted
+++ resolved
@@ -66,14 +66,8 @@
   "dependencies": {
     "@opentelemetry/instrumentation-aws-lambda": "0.44.0",
     "@opentelemetry/instrumentation-aws-sdk": "0.45.0",
-<<<<<<< HEAD
-    "@sentry/core": "8.40.0",
-    "@sentry/node": "8.40.0",
-=======
     "@sentry/core": "8.41.0",
     "@sentry/node": "8.41.0",
-    "@sentry/types": "8.41.0",
->>>>>>> be73e38a
     "@types/aws-lambda": "^8.10.62"
   },
   "devDependencies": {
