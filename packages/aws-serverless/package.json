--- conflicted
+++ resolved
@@ -65,13 +65,8 @@
   },
   "dependencies": {
     "@opentelemetry/api": "^1.9.0",
-<<<<<<< HEAD
-    "@opentelemetry/instrumentation": "^0.57.0",
-    "@opentelemetry/instrumentation-aws-lambda": "0.50.0",
-=======
     "@opentelemetry/instrumentation": "^0.57.1",
     "@opentelemetry/instrumentation-aws-lambda": "0.50.2",
->>>>>>> 82adfbb1
     "@opentelemetry/instrumentation-aws-sdk": "0.49.0",
     "@sentry/core": "8.45.0",
     "@sentry/node": "8.45.0",
