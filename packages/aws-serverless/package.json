--- conflicted
+++ resolved
@@ -1,10 +1,6 @@
 {
   "name": "@sentry/aws-serverless",
-<<<<<<< HEAD
-  "version": "8.35.0-beta.0",
-=======
   "version": "8.35.0",
->>>>>>> 7e39d046
   "description": "Official Sentry SDK for AWS Lambda and AWS Serverless Environments",
   "repository": "git://github.com/getsentry/sentry-javascript.git",
   "homepage": "https://github.com/getsentry/sentry-javascript/tree/master/packages/serverless",
@@ -70,17 +66,10 @@
   "dependencies": {
     "@opentelemetry/instrumentation-aws-lambda": "0.44.0",
     "@opentelemetry/instrumentation-aws-sdk": "0.44.0",
-<<<<<<< HEAD
-    "@sentry/core": "8.35.0-beta.0",
-    "@sentry/node": "8.35.0-beta.0",
-    "@sentry/types": "8.35.0-beta.0",
-    "@sentry/utils": "8.35.0-beta.0",
-=======
     "@sentry/core": "8.35.0",
     "@sentry/node": "8.35.0",
     "@sentry/types": "8.35.0",
     "@sentry/utils": "8.35.0",
->>>>>>> 7e39d046
     "@types/aws-lambda": "^8.10.62"
   },
   "devDependencies": {
