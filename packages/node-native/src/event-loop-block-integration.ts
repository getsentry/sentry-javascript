--- conflicted
+++ resolved
@@ -1,4 +1,3 @@
-<<<<<<< HEAD
 import { isPromise } from 'node:util/types';
 import { isMainThread, Worker } from 'node:worker_threads';
 import type {
@@ -11,12 +10,7 @@
   Integration,
   IntegrationFn,
 } from '@sentry/core';
-import { defineIntegration, getClient, getFilenameToDebugIdMap, getIsolationScope, logger } from '@sentry/core';
-=======
-import { Worker } from 'node:worker_threads';
-import type { Contexts, Event, EventHint, IntegrationFn } from '@sentry/core';
-import { debug, defineIntegration, getFilenameToDebugIdMap, getIsolationScope } from '@sentry/core';
->>>>>>> cc8cd7e6
+import { debug, defineIntegration, getClient, getFilenameToDebugIdMap, getIsolationScope } from '@sentry/core';
 import type { NodeClient } from '@sentry/node';
 import { registerThread, threadPoll } from '@sentry-internal/node-native-stacktrace';
 import type { ThreadBlockedIntegrationOptions, WorkerStartData } from './common';
@@ -26,11 +20,7 @@
 const DEFAULT_THRESHOLD_MS = 1_000;
 
 function log(message: string, ...args: unknown[]): void {
-<<<<<<< HEAD
-  logger.log(`[Sentry Event Loop Blocked] ${message}`, ...args);
-=======
-  debug.log(`[Sentry Block Event Loop] ${message}`, ...args);
->>>>>>> cc8cd7e6
+  debug.log(`[Sentry Event Loop Blocked] ${message}`, ...args);
 }
 
 /**
