import * as fs from 'fs';
import { afterEach, describe, expect, it, vi } from 'vitest';
<<<<<<< HEAD
import { findDefaultSdkInitFile } from '../../src/vite/utils';
=======
import {
  QUERY_END_INDICATOR,
  SENTRY_REEXPORTED_FUNCTIONS,
  SENTRY_WRAPPED_ENTRY,
  SENTRY_WRAPPED_FUNCTIONS,
  constructFunctionReExport,
  constructWrappedFunctionExportQuery,
  extractFunctionReexportQueryParameters,
  findDefaultSdkInitFile,
  getFilenameFromNodeStartCommand,
  removeSentryQueryFromPath,
} from '../../src/vite/utils';
>>>>>>> 05c7c890

vi.mock('fs');

describe('findDefaultSdkInitFile', () => {
  afterEach(() => {
    vi.clearAllMocks();
  });

  it.each(['ts', 'js', 'mjs', 'cjs', 'mts', 'cts'])(
    'should return the server file path with .%s extension if it exists',
    ext => {
      vi.spyOn(fs, 'existsSync').mockImplementation(filePath => {
        return !(filePath instanceof URL) && filePath.includes(`sentry.server.config.${ext}`);
      });

      const result = findDefaultSdkInitFile('server');
      expect(result).toMatch(`packages/nuxt/sentry.server.config.${ext}`);
    },
  );

  it.each(['ts', 'js', 'mjs', 'cjs', 'mts', 'cts'])(
    'should return the client file path with .%s extension if it exists',
    ext => {
      vi.spyOn(fs, 'existsSync').mockImplementation(filePath => {
        return !(filePath instanceof URL) && filePath.includes(`sentry.client.config.${ext}`);
      });

      const result = findDefaultSdkInitFile('client');
      expect(result).toMatch(`packages/nuxt/sentry.client.config.${ext}`);
    },
  );

  it('should return undefined if no file with specified extensions exists', () => {
    vi.spyOn(fs, 'existsSync').mockReturnValue(false);

    const result = findDefaultSdkInitFile('server');
    expect(result).toBeUndefined();
  });

  it('should return undefined if no file exists', () => {
    vi.spyOn(fs, 'existsSync').mockReturnValue(false);

    const result = findDefaultSdkInitFile('server');
    expect(result).toBeUndefined();
  });

  it('should return the server config file path if server.config and instrument exist', () => {
    vi.spyOn(fs, 'existsSync').mockImplementation(filePath => {
      return (
        !(filePath instanceof URL) &&
        (filePath.includes('sentry.server.config.js') || filePath.includes('instrument.server.js'))
      );
    });

    const result = findDefaultSdkInitFile('server');
    expect(result).toMatch('packages/nuxt/sentry.server.config.js');
  });
<<<<<<< HEAD
=======
});

describe('getFilenameFromPath', () => {
  it('should return the filename from a simple path', () => {
    const path = 'node ./server/index.mjs';
    const filename = getFilenameFromNodeStartCommand(path);
    expect(filename).toBe('index.mjs');
  });

  it('should return the filename from a nested path', () => {
    const path = 'node ./.output/whatever/path/server.js';
    const filename = getFilenameFromNodeStartCommand(path);
    expect(filename).toBe('server.js');
  });

  it('should return the filename from a Windows-style path', () => {
    const path = '.\\Projects\\my-app\\src\\main.js';
    const filename = getFilenameFromNodeStartCommand(path);
    expect(filename).toBe('main.js');
  });

  it('should return null for an empty path', () => {
    const path = '';
    const filename = getFilenameFromNodeStartCommand(path);
    expect(filename).toBeNull();
  });

  it('should return the filename when there are no directory separators', () => {
    const path = 'index.mjs';
    const filename = getFilenameFromNodeStartCommand(path);
    expect(filename).toBe('index.mjs');
  });

  it('should return null for paths with trailing slashes', () => {
    const path = 'node ./server/';
    const filename = getFilenameFromNodeStartCommand(path);
    expect(filename).toBeNull();
  });
});

describe('removeSentryQueryFromPath', () => {
  it('strips the Sentry query part from the path', () => {
    const url = `/example/path${SENTRY_WRAPPED_ENTRY}${SENTRY_WRAPPED_FUNCTIONS}foo,${QUERY_END_INDICATOR}`;
    const url2 = `/example/path${SENTRY_WRAPPED_ENTRY}${QUERY_END_INDICATOR}`;
    const result = removeSentryQueryFromPath(url);
    const result2 = removeSentryQueryFromPath(url2);
    expect(result).toBe('/example/path');
    expect(result2).toBe('/example/path');
  });

  it('returns the same path if the specific query part is not present', () => {
    const url = '/example/path?other-query=param';
    const result = removeSentryQueryFromPath(url);
    expect(result).toBe(url);
  });
});

describe('extractFunctionReexportQueryParameters', () => {
  it.each([
    [`${SENTRY_WRAPPED_FUNCTIONS}foo,bar,${QUERY_END_INDICATOR}`, { wrap: ['foo', 'bar'], reexport: [] }],
    [
      `${SENTRY_WRAPPED_FUNCTIONS}foo,bar,default${QUERY_END_INDICATOR}`,
      { wrap: ['foo', 'bar', 'default'], reexport: [] },
    ],
    [
      `${SENTRY_WRAPPED_FUNCTIONS}foo,a.b*c?d[e]f(g)h|i\\\\j(){hello},${QUERY_END_INDICATOR}`,
      { wrap: ['foo', 'a\\.b\\*c\\?d\\[e\\]f\\(g\\)h\\|i\\\\\\\\j\\(\\)\\{hello\\}'], reexport: [] },
    ],
    [`/example/path/${SENTRY_WRAPPED_FUNCTIONS}foo,bar${QUERY_END_INDICATOR}`, { wrap: ['foo', 'bar'], reexport: [] }],
    [
      `${SENTRY_WRAPPED_FUNCTIONS}foo,bar,${SENTRY_REEXPORTED_FUNCTIONS}${QUERY_END_INDICATOR}`,
      { wrap: ['foo', 'bar'], reexport: [] },
    ],
    [`${SENTRY_REEXPORTED_FUNCTIONS}${QUERY_END_INDICATOR}`, { wrap: [], reexport: [] }],
    [
      `/path${SENTRY_WRAPPED_FUNCTIONS}foo,bar${SENTRY_REEXPORTED_FUNCTIONS}bar${QUERY_END_INDICATOR}`,
      { wrap: ['foo', 'bar'], reexport: ['bar'] },
    ],
    ['?other-query=param', { wrap: [], reexport: [] }],
  ])('extracts parameters from the query string: %s', (query, expected) => {
    const result = extractFunctionReexportQueryParameters(query);
    expect(result).toEqual(expected);
  });
});

describe('constructWrappedFunctionExportQuery', () => {
  it.each([
    [{ '.': ['handler'] }, ['handler'], `${SENTRY_WRAPPED_FUNCTIONS}handler`],
    [{ '.': ['handler'], './module': ['server'] }, [], `${SENTRY_REEXPORTED_FUNCTIONS}handler,server`],
    [
      { '.': ['handler'], './module': ['server'] },
      ['server'],
      `${SENTRY_WRAPPED_FUNCTIONS}server${SENTRY_REEXPORTED_FUNCTIONS}handler`,
    ],
    [
      { '.': ['handler', 'otherFunction'] },
      ['handler'],
      `${SENTRY_WRAPPED_FUNCTIONS}handler${SENTRY_REEXPORTED_FUNCTIONS}otherFunction`,
    ],
    [{ '.': ['handler', 'otherFn'] }, ['handler', 'otherFn'], `${SENTRY_WRAPPED_FUNCTIONS}handler,otherFn`],
    [{ '.': ['bar'], './module': ['foo'] }, ['bar', 'foo'], `${SENTRY_WRAPPED_FUNCTIONS}bar,foo`],
    [{ '.': ['foo', 'bar'] }, ['foo'], `${SENTRY_WRAPPED_FUNCTIONS}foo${SENTRY_REEXPORTED_FUNCTIONS}bar`],
    [{ '.': ['foo', 'bar'] }, ['bar'], `${SENTRY_WRAPPED_FUNCTIONS}bar${SENTRY_REEXPORTED_FUNCTIONS}foo`],
    [{ '.': ['foo', 'bar'] }, ['foo', 'bar'], `${SENTRY_WRAPPED_FUNCTIONS}foo,bar`],
    [{ '.': ['foo', 'bar'] }, [], `${SENTRY_REEXPORTED_FUNCTIONS}foo,bar`],
  ])(
    'constructs re-export query for exportedBindings: %j and entrypointWrappedFunctions: %j',
    (exportedBindings, entrypointWrappedFunctions, expected) => {
      const result = constructWrappedFunctionExportQuery(exportedBindings, entrypointWrappedFunctions);
      expect(result).toBe(expected);
    },
  );

  it('logs a warning if no functions are found for re-export and debug is true', () => {
    const consoleWarnSpy = vi.spyOn(console, 'warn').mockImplementation(() => {});
    const exportedBindings = { '.': ['handler'] };
    const entrypointWrappedFunctions = ['nonExistentFunction'];
    const debug = true;

    const result = constructWrappedFunctionExportQuery(exportedBindings, entrypointWrappedFunctions, debug);
    expect(result).toBe('?sentry-query-reexported-functions=handler');
    expect(consoleWarnSpy).toHaveBeenCalledWith(
      "[Sentry] No functions found to wrap. In case the server needs to export async functions other than `handler` or  `server`, consider adding the name(s) to Sentry's build options `sentry.experimental_entrypointWrappedFunctions` in `nuxt.config.ts`.",
    );

    consoleWarnSpy.mockRestore();
  });
});

describe('constructFunctionReExport', () => {
  it('constructs re-export code for given query parameters and entry ID', () => {
    const query = `${SENTRY_WRAPPED_FUNCTIONS}foo,bar,${QUERY_END_INDICATOR}}`;
    const query2 = `${SENTRY_WRAPPED_FUNCTIONS}foo,bar${QUERY_END_INDICATOR}}`;
    const entryId = './module';
    const result = constructFunctionReExport(query, entryId);
    const result2 = constructFunctionReExport(query2, entryId);

    const expected = `
async function foo_sentryWrapped(...args) {
  const res = await import("./module");
  return res.foo.call(this, ...args);
}
export { foo_sentryWrapped as foo };
async function bar_sentryWrapped(...args) {
  const res = await import("./module");
  return res.bar.call(this, ...args);
}
export { bar_sentryWrapped as bar };
`;
    expect(result.trim()).toBe(expected.trim());
    expect(result2.trim()).toBe(expected.trim());
  });

  it('constructs re-export code for a "default" query parameters and entry ID', () => {
    const query = `${SENTRY_WRAPPED_FUNCTIONS}default${QUERY_END_INDICATOR}}`;
    const entryId = './index';
    const result = constructFunctionReExport(query, entryId);

    const expected = `
async function default_sentryWrapped(...args) {
  const res = await import("./index");
  return res.default.call(this, ...args);
}
export { default_sentryWrapped as default };
`;
    expect(result.trim()).toBe(expected.trim());
  });

  it('constructs re-export code for a "default" query parameters and entry ID', () => {
    const query = `${SENTRY_WRAPPED_FUNCTIONS}default${QUERY_END_INDICATOR}}`;
    const entryId = './index';
    const result = constructFunctionReExport(query, entryId);

    const expected = `
async function default_sentryWrapped(...args) {
  const res = await import("./index");
  return res.default.call(this, ...args);
}
export { default_sentryWrapped as default };
`;
    expect(result.trim()).toBe(expected.trim());
  });

  it('constructs re-export code for a mix of wrapped and re-exported functions', () => {
    const query = `${SENTRY_WRAPPED_FUNCTIONS}foo,${SENTRY_REEXPORTED_FUNCTIONS}bar${QUERY_END_INDICATOR}`;
    const entryId = './module';
    const result = constructFunctionReExport(query, entryId);

    const expected = `
async function foo_sentryWrapped(...args) {
  const res = await import("./module");
  return res.foo.call(this, ...args);
}
export { foo_sentryWrapped as foo };
export { bar } from "./module";
`;
    expect(result.trim()).toBe(expected.trim());
  });

  it('does not re-export a default export for regular re-exported functions', () => {
    const query = `${SENTRY_WRAPPED_FUNCTIONS}foo${SENTRY_REEXPORTED_FUNCTIONS}default${QUERY_END_INDICATOR}`;
    const entryId = './module';
    const result = constructFunctionReExport(query, entryId);

    const expected = `
async function foo_sentryWrapped(...args) {
  const res = await import("./module");
  return res.foo.call(this, ...args);
}
export { foo_sentryWrapped as foo };
`;
    expect(result.trim()).toBe(expected.trim());
  });

  it('returns an empty string if the query string is empty', () => {
    const query = '';
    const entryId = './module';
    const result = constructFunctionReExport(query, entryId);
    expect(result).toBe('');
  });
>>>>>>> 05c7c890
});<|MERGE_RESOLUTION|>--- conflicted
+++ resolved
@@ -1,8 +1,6 @@
 import * as fs from 'fs';
 import { afterEach, describe, expect, it, vi } from 'vitest';
-<<<<<<< HEAD
 import { findDefaultSdkInitFile } from '../../src/vite/utils';
-=======
 import {
   QUERY_END_INDICATOR,
   SENTRY_REEXPORTED_FUNCTIONS,
@@ -15,7 +13,6 @@
   getFilenameFromNodeStartCommand,
   removeSentryQueryFromPath,
 } from '../../src/vite/utils';
->>>>>>> 05c7c890
 
 vi.mock('fs');
 
@@ -73,227 +70,4 @@
     const result = findDefaultSdkInitFile('server');
     expect(result).toMatch('packages/nuxt/sentry.server.config.js');
   });
-<<<<<<< HEAD
-=======
-});
-
-describe('getFilenameFromPath', () => {
-  it('should return the filename from a simple path', () => {
-    const path = 'node ./server/index.mjs';
-    const filename = getFilenameFromNodeStartCommand(path);
-    expect(filename).toBe('index.mjs');
-  });
-
-  it('should return the filename from a nested path', () => {
-    const path = 'node ./.output/whatever/path/server.js';
-    const filename = getFilenameFromNodeStartCommand(path);
-    expect(filename).toBe('server.js');
-  });
-
-  it('should return the filename from a Windows-style path', () => {
-    const path = '.\\Projects\\my-app\\src\\main.js';
-    const filename = getFilenameFromNodeStartCommand(path);
-    expect(filename).toBe('main.js');
-  });
-
-  it('should return null for an empty path', () => {
-    const path = '';
-    const filename = getFilenameFromNodeStartCommand(path);
-    expect(filename).toBeNull();
-  });
-
-  it('should return the filename when there are no directory separators', () => {
-    const path = 'index.mjs';
-    const filename = getFilenameFromNodeStartCommand(path);
-    expect(filename).toBe('index.mjs');
-  });
-
-  it('should return null for paths with trailing slashes', () => {
-    const path = 'node ./server/';
-    const filename = getFilenameFromNodeStartCommand(path);
-    expect(filename).toBeNull();
-  });
-});
-
-describe('removeSentryQueryFromPath', () => {
-  it('strips the Sentry query part from the path', () => {
-    const url = `/example/path${SENTRY_WRAPPED_ENTRY}${SENTRY_WRAPPED_FUNCTIONS}foo,${QUERY_END_INDICATOR}`;
-    const url2 = `/example/path${SENTRY_WRAPPED_ENTRY}${QUERY_END_INDICATOR}`;
-    const result = removeSentryQueryFromPath(url);
-    const result2 = removeSentryQueryFromPath(url2);
-    expect(result).toBe('/example/path');
-    expect(result2).toBe('/example/path');
-  });
-
-  it('returns the same path if the specific query part is not present', () => {
-    const url = '/example/path?other-query=param';
-    const result = removeSentryQueryFromPath(url);
-    expect(result).toBe(url);
-  });
-});
-
-describe('extractFunctionReexportQueryParameters', () => {
-  it.each([
-    [`${SENTRY_WRAPPED_FUNCTIONS}foo,bar,${QUERY_END_INDICATOR}`, { wrap: ['foo', 'bar'], reexport: [] }],
-    [
-      `${SENTRY_WRAPPED_FUNCTIONS}foo,bar,default${QUERY_END_INDICATOR}`,
-      { wrap: ['foo', 'bar', 'default'], reexport: [] },
-    ],
-    [
-      `${SENTRY_WRAPPED_FUNCTIONS}foo,a.b*c?d[e]f(g)h|i\\\\j(){hello},${QUERY_END_INDICATOR}`,
-      { wrap: ['foo', 'a\\.b\\*c\\?d\\[e\\]f\\(g\\)h\\|i\\\\\\\\j\\(\\)\\{hello\\}'], reexport: [] },
-    ],
-    [`/example/path/${SENTRY_WRAPPED_FUNCTIONS}foo,bar${QUERY_END_INDICATOR}`, { wrap: ['foo', 'bar'], reexport: [] }],
-    [
-      `${SENTRY_WRAPPED_FUNCTIONS}foo,bar,${SENTRY_REEXPORTED_FUNCTIONS}${QUERY_END_INDICATOR}`,
-      { wrap: ['foo', 'bar'], reexport: [] },
-    ],
-    [`${SENTRY_REEXPORTED_FUNCTIONS}${QUERY_END_INDICATOR}`, { wrap: [], reexport: [] }],
-    [
-      `/path${SENTRY_WRAPPED_FUNCTIONS}foo,bar${SENTRY_REEXPORTED_FUNCTIONS}bar${QUERY_END_INDICATOR}`,
-      { wrap: ['foo', 'bar'], reexport: ['bar'] },
-    ],
-    ['?other-query=param', { wrap: [], reexport: [] }],
-  ])('extracts parameters from the query string: %s', (query, expected) => {
-    const result = extractFunctionReexportQueryParameters(query);
-    expect(result).toEqual(expected);
-  });
-});
-
-describe('constructWrappedFunctionExportQuery', () => {
-  it.each([
-    [{ '.': ['handler'] }, ['handler'], `${SENTRY_WRAPPED_FUNCTIONS}handler`],
-    [{ '.': ['handler'], './module': ['server'] }, [], `${SENTRY_REEXPORTED_FUNCTIONS}handler,server`],
-    [
-      { '.': ['handler'], './module': ['server'] },
-      ['server'],
-      `${SENTRY_WRAPPED_FUNCTIONS}server${SENTRY_REEXPORTED_FUNCTIONS}handler`,
-    ],
-    [
-      { '.': ['handler', 'otherFunction'] },
-      ['handler'],
-      `${SENTRY_WRAPPED_FUNCTIONS}handler${SENTRY_REEXPORTED_FUNCTIONS}otherFunction`,
-    ],
-    [{ '.': ['handler', 'otherFn'] }, ['handler', 'otherFn'], `${SENTRY_WRAPPED_FUNCTIONS}handler,otherFn`],
-    [{ '.': ['bar'], './module': ['foo'] }, ['bar', 'foo'], `${SENTRY_WRAPPED_FUNCTIONS}bar,foo`],
-    [{ '.': ['foo', 'bar'] }, ['foo'], `${SENTRY_WRAPPED_FUNCTIONS}foo${SENTRY_REEXPORTED_FUNCTIONS}bar`],
-    [{ '.': ['foo', 'bar'] }, ['bar'], `${SENTRY_WRAPPED_FUNCTIONS}bar${SENTRY_REEXPORTED_FUNCTIONS}foo`],
-    [{ '.': ['foo', 'bar'] }, ['foo', 'bar'], `${SENTRY_WRAPPED_FUNCTIONS}foo,bar`],
-    [{ '.': ['foo', 'bar'] }, [], `${SENTRY_REEXPORTED_FUNCTIONS}foo,bar`],
-  ])(
-    'constructs re-export query for exportedBindings: %j and entrypointWrappedFunctions: %j',
-    (exportedBindings, entrypointWrappedFunctions, expected) => {
-      const result = constructWrappedFunctionExportQuery(exportedBindings, entrypointWrappedFunctions);
-      expect(result).toBe(expected);
-    },
-  );
-
-  it('logs a warning if no functions are found for re-export and debug is true', () => {
-    const consoleWarnSpy = vi.spyOn(console, 'warn').mockImplementation(() => {});
-    const exportedBindings = { '.': ['handler'] };
-    const entrypointWrappedFunctions = ['nonExistentFunction'];
-    const debug = true;
-
-    const result = constructWrappedFunctionExportQuery(exportedBindings, entrypointWrappedFunctions, debug);
-    expect(result).toBe('?sentry-query-reexported-functions=handler');
-    expect(consoleWarnSpy).toHaveBeenCalledWith(
-      "[Sentry] No functions found to wrap. In case the server needs to export async functions other than `handler` or  `server`, consider adding the name(s) to Sentry's build options `sentry.experimental_entrypointWrappedFunctions` in `nuxt.config.ts`.",
-    );
-
-    consoleWarnSpy.mockRestore();
-  });
-});
-
-describe('constructFunctionReExport', () => {
-  it('constructs re-export code for given query parameters and entry ID', () => {
-    const query = `${SENTRY_WRAPPED_FUNCTIONS}foo,bar,${QUERY_END_INDICATOR}}`;
-    const query2 = `${SENTRY_WRAPPED_FUNCTIONS}foo,bar${QUERY_END_INDICATOR}}`;
-    const entryId = './module';
-    const result = constructFunctionReExport(query, entryId);
-    const result2 = constructFunctionReExport(query2, entryId);
-
-    const expected = `
-async function foo_sentryWrapped(...args) {
-  const res = await import("./module");
-  return res.foo.call(this, ...args);
-}
-export { foo_sentryWrapped as foo };
-async function bar_sentryWrapped(...args) {
-  const res = await import("./module");
-  return res.bar.call(this, ...args);
-}
-export { bar_sentryWrapped as bar };
-`;
-    expect(result.trim()).toBe(expected.trim());
-    expect(result2.trim()).toBe(expected.trim());
-  });
-
-  it('constructs re-export code for a "default" query parameters and entry ID', () => {
-    const query = `${SENTRY_WRAPPED_FUNCTIONS}default${QUERY_END_INDICATOR}}`;
-    const entryId = './index';
-    const result = constructFunctionReExport(query, entryId);
-
-    const expected = `
-async function default_sentryWrapped(...args) {
-  const res = await import("./index");
-  return res.default.call(this, ...args);
-}
-export { default_sentryWrapped as default };
-`;
-    expect(result.trim()).toBe(expected.trim());
-  });
-
-  it('constructs re-export code for a "default" query parameters and entry ID', () => {
-    const query = `${SENTRY_WRAPPED_FUNCTIONS}default${QUERY_END_INDICATOR}}`;
-    const entryId = './index';
-    const result = constructFunctionReExport(query, entryId);
-
-    const expected = `
-async function default_sentryWrapped(...args) {
-  const res = await import("./index");
-  return res.default.call(this, ...args);
-}
-export { default_sentryWrapped as default };
-`;
-    expect(result.trim()).toBe(expected.trim());
-  });
-
-  it('constructs re-export code for a mix of wrapped and re-exported functions', () => {
-    const query = `${SENTRY_WRAPPED_FUNCTIONS}foo,${SENTRY_REEXPORTED_FUNCTIONS}bar${QUERY_END_INDICATOR}`;
-    const entryId = './module';
-    const result = constructFunctionReExport(query, entryId);
-
-    const expected = `
-async function foo_sentryWrapped(...args) {
-  const res = await import("./module");
-  return res.foo.call(this, ...args);
-}
-export { foo_sentryWrapped as foo };
-export { bar } from "./module";
-`;
-    expect(result.trim()).toBe(expected.trim());
-  });
-
-  it('does not re-export a default export for regular re-exported functions', () => {
-    const query = `${SENTRY_WRAPPED_FUNCTIONS}foo${SENTRY_REEXPORTED_FUNCTIONS}default${QUERY_END_INDICATOR}`;
-    const entryId = './module';
-    const result = constructFunctionReExport(query, entryId);
-
-    const expected = `
-async function foo_sentryWrapped(...args) {
-  const res = await import("./module");
-  return res.foo.call(this, ...args);
-}
-export { foo_sentryWrapped as foo };
-`;
-    expect(result.trim()).toBe(expected.trim());
-  });
-
-  it('returns an empty string if the query string is empty', () => {
-    const query = '';
-    const entryId = './module';
-    const result = constructFunctionReExport(query, entryId);
-    expect(result).toBe('');
-  });
->>>>>>> 05c7c890
 });