--- conflicted
+++ resolved
@@ -43,26 +43,15 @@
   },
   "dependencies": {
     "@nuxt/kit": "^3.12.2",
-<<<<<<< HEAD
-    "@sentry/browser": "8.26.0",
-    "@sentry/core": "8.26.0",
-    "@sentry/node": "8.26.0",
-    "@sentry/opentelemetry": "8.26.0",
-    "@sentry/rollup-plugin": "2.22.1",
-    "@sentry/types": "8.26.0",
-    "@sentry/utils": "8.26.0",
-    "@sentry/vite-plugin": "2.22.1",
-    "@sentry/vue": "8.26.0"
-=======
     "@sentry/browser": "8.27.0",
     "@sentry/core": "8.27.0",
     "@sentry/node": "8.27.0",
     "@sentry/opentelemetry": "8.27.0",
+    "@sentry/rollup-plugin": "2.22.3",
     "@sentry/types": "8.27.0",
     "@sentry/utils": "8.27.0",
     "@sentry/vite-plugin": "2.22.3",
     "@sentry/vue": "8.27.0"
->>>>>>> 128ab44c
   },
   "devDependencies": {
     "@nuxt/module-builder": "0.8.1",
