{
  "name": "@sentry/nuxt",
<<<<<<< HEAD
  "version": "8.35.0-beta.0",
=======
  "version": "8.35.0",
>>>>>>> 7e39d046
  "description": "Official Sentry SDK for Nuxt (EXPERIMENTAL)",
  "repository": "git://github.com/getsentry/sentry-javascript.git",
  "homepage": "https://github.com/getsentry/sentry-javascript/tree/master/packages/nuxt",
  "author": "Sentry",
  "license": "MIT",
  "engines": {
    "node": ">=16"
  },
  "files": [
    "/build"
  ],
  "main": "build/cjs/index.server.js",
  "module": "build/esm/index.server.js",
  "browser": "build/esm/index.client.js",
  "types": "build/types/index.types.d.ts",
  "exports": {
    "./package.json": "./package.json",
    ".": {
      "types": "./build/types/index.types.d.ts",
      "browser": {
        "import": "./build/esm/index.client.js",
        "require": "./build/cjs/index.client.js"
      },
      "node": {
        "import": "./build/esm/index.server.js",
        "require": "./build/cjs/index.server.js"
      }
    },
    "./module": {
      "types": "./build/module/types.d.ts",
      "import": "./build/module/module.mjs",
      "require": "./build/module/module.cjs"
    }
  },
  "publishConfig": {
    "access": "public"
  },
  "peerDependencies": {
    "nuxt": "3.x"
  },
  "dependencies": {
    "@nuxt/kit": "^3.13.2",
<<<<<<< HEAD
    "@sentry/browser": "8.35.0-beta.0",
    "@sentry/core": "8.35.0-beta.0",
    "@sentry/node": "8.35.0-beta.0",
    "@sentry/opentelemetry": "8.35.0-beta.0",
    "@sentry/rollup-plugin": "2.22.3",
    "@sentry/types": "8.35.0-beta.0",
    "@sentry/utils": "8.35.0-beta.0",
    "@sentry/vite-plugin": "2.22.3",
    "@sentry/vue": "8.35.0-beta.0"
=======
    "@sentry/browser": "8.35.0",
    "@sentry/core": "8.35.0",
    "@sentry/node": "8.35.0",
    "@sentry/opentelemetry": "8.35.0",
    "@sentry/rollup-plugin": "2.22.3",
    "@sentry/types": "8.35.0",
    "@sentry/utils": "8.35.0",
    "@sentry/vite-plugin": "2.22.3",
    "@sentry/vue": "8.35.0"
>>>>>>> 7e39d046
  },
  "devDependencies": {
    "@nuxt/module-builder": "^0.8.4",
    "nuxt": "^3.13.2"
  },
  "scripts": {
    "build": "run-s build:types build:transpile",
    "build:dev": "yarn build",
    "build:nuxt-module": "nuxt-module-build build --outDir build/module",
    "build:transpile": "rollup -c rollup.npm.config.mjs && yarn build:nuxt-module",
    "build:types": "tsc -p tsconfig.types.json",
    "build:watch": "run-p build:transpile:watch build:types:watch",
    "build:dev:watch": "yarn build:watch",
    "build:transpile:watch": "rollup -c rollup.npm.config.mjs --watch",
    "build:types:watch": "tsc -p tsconfig.types.json --watch",
    "build:tarball": "npm pack",
    "circularDepCheck": "madge --circular src/index.client.ts && madge --circular src/index.server.ts && madge --circular src/index.types.ts",
    "clean": "rimraf build coverage sentry-nuxt-*.tgz",
    "fix": "eslint . --format stylish --fix",
    "lint": "eslint . --format stylish",
    "test": "yarn test:unit",
    "test:unit": "vitest run",
    "test:watch": "vitest --watch",
    "yalc:publish": "yalc publish --push --sig"
  },
  "volta": {
    "extends": "../../package.json"
  },
  "nx": {
    "targets": {
      "build:transpile": {
        "dependsOn": [
          "^build:transpile",
          "^build:types",
          "build:types"
        ],
        "outputs": [
          "{projectRoot}/build/cjs",
          "{projectRoot}/build/esm",
          "{projectRoot}/build/module"
        ]
      }
    }
  }
}<|MERGE_RESOLUTION|>--- conflicted
+++ resolved
@@ -1,10 +1,6 @@
 {
   "name": "@sentry/nuxt",
-<<<<<<< HEAD
-  "version": "8.35.0-beta.0",
-=======
   "version": "8.35.0",
->>>>>>> 7e39d046
   "description": "Official Sentry SDK for Nuxt (EXPERIMENTAL)",
   "repository": "git://github.com/getsentry/sentry-javascript.git",
   "homepage": "https://github.com/getsentry/sentry-javascript/tree/master/packages/nuxt",
@@ -47,17 +43,6 @@
   },
   "dependencies": {
     "@nuxt/kit": "^3.13.2",
-<<<<<<< HEAD
-    "@sentry/browser": "8.35.0-beta.0",
-    "@sentry/core": "8.35.0-beta.0",
-    "@sentry/node": "8.35.0-beta.0",
-    "@sentry/opentelemetry": "8.35.0-beta.0",
-    "@sentry/rollup-plugin": "2.22.3",
-    "@sentry/types": "8.35.0-beta.0",
-    "@sentry/utils": "8.35.0-beta.0",
-    "@sentry/vite-plugin": "2.22.3",
-    "@sentry/vue": "8.35.0-beta.0"
-=======
     "@sentry/browser": "8.35.0",
     "@sentry/core": "8.35.0",
     "@sentry/node": "8.35.0",
@@ -67,7 +52,6 @@
     "@sentry/utils": "8.35.0",
     "@sentry/vite-plugin": "2.22.3",
     "@sentry/vue": "8.35.0"
->>>>>>> 7e39d046
   },
   "devDependencies": {
     "@nuxt/module-builder": "^0.8.4",
