--- conflicted
+++ resolved
@@ -43,19 +43,11 @@
   },
   "dependencies": {
     "@nuxt/kit": "^3.13.2",
-<<<<<<< HEAD
     "@sentry/browser": "9.21.0",
     "@sentry/core": "9.21.0",
     "@sentry/node": "9.21.0",
     "@sentry/opentelemetry": "9.21.0",
-    "@sentry/rollup-plugin": "3.2.4",
-=======
-    "@sentry/browser": "9.20.0",
-    "@sentry/core": "9.20.0",
-    "@sentry/node": "9.20.0",
-    "@sentry/opentelemetry": "9.20.0",
     "@sentry/rollup-plugin": "3.4.0",
->>>>>>> 4de98784
     "@sentry/vite-plugin": "3.2.4",
     "@sentry/vue": "9.21.0"
   },
