--- conflicted
+++ resolved
@@ -47,16 +47,10 @@
   },
   "dependencies": {
     "@nuxt/kit": "^3.13.2",
-<<<<<<< HEAD
-    "@sentry/browser": "9.30.0",
-    "@sentry/core": "9.30.0",
-    "@sentry/cloudflare": "9.30.0",
-    "@sentry/node": "9.30.0",
-=======
     "@sentry/browser": "9.32.0",
     "@sentry/core": "9.32.0",
+    "@sentry/cloudflare": "9.32.0",
     "@sentry/node": "9.32.0",
->>>>>>> 40f04bc6
     "@sentry/rollup-plugin": "^3.5.0",
     "@sentry/vite-plugin": "^3.5.0",
     "@sentry/vue": "9.32.0"
