{
  "name": "@sentry/nuxt",
  "version": "8.27.0",
  "description": "Official Sentry SDK for Nuxt (EXPERIMENTAL)",
  "repository": "git://github.com/getsentry/sentry-javascript.git",
  "homepage": "https://github.com/getsentry/sentry-javascript/tree/master/packages/nuxt",
  "author": "Sentry",
  "license": "MIT",
  "engines": {
    "node": ">=16"
  },
  "files": [
    "/build"
  ],
  "main": "build/cjs/index.server.js",
  "module": "build/esm/index.server.js",
  "browser": "build/esm/index.client.js",
  "types": "build/types/index.types.d.ts",
  "exports": {
    "./package.json": "./package.json",
    ".": {
      "types": "./build/types/index.types.d.ts",
      "browser": {
        "import": "./build/esm/index.client.js",
        "require": "./build/cjs/index.client.js"
      },
      "node": {
        "import": "./build/esm/index.server.js",
        "require": "./build/cjs/index.server.js"
      }
    },
    "./module": {
      "types": "./build/module/types.d.ts",
      "import": "./build/module/module.mjs",
      "require": "./build/module/module.cjs"
    }
  },
  "publishConfig": {
    "access": "public"
  },
  "peerDependencies": {
    "nuxt": "3.x"
  },
  "dependencies": {
    "@nuxt/kit": "^3.12.2",
<<<<<<< HEAD
    "@sentry/browser": "8.26.0",
    "@sentry/core": "8.26.0",
    "@sentry/node": "8.26.0",
    "@sentry/opentelemetry": "8.26.0",
    "@sentry/types": "8.26.0",
    "@sentry/utils": "8.26.0",
    "@sentry/vite-plugin": "2.22.3",
    "@sentry/vue": "8.26.0"
=======
    "@sentry/browser": "8.27.0",
    "@sentry/core": "8.27.0",
    "@sentry/node": "8.27.0",
    "@sentry/opentelemetry": "8.27.0",
    "@sentry/types": "8.27.0",
    "@sentry/utils": "8.27.0",
    "@sentry/vite-plugin": "2.20.1",
    "@sentry/vue": "8.27.0"
>>>>>>> 7d331fa1
  },
  "devDependencies": {
    "@nuxt/module-builder": "0.8.1",
    "nuxt": "^3.12.2"
  },
  "scripts": {
    "build": "run-s build:types build:transpile",
    "build:dev": "yarn build",
    "build:nuxt-module": "nuxt-module-build build --outDir build/module",
    "build:transpile": "rollup -c rollup.npm.config.mjs && yarn build:nuxt-module",
    "build:types": "tsc -p tsconfig.types.json",
    "build:watch": "run-p build:transpile:watch build:types:watch",
    "build:dev:watch": "yarn build:watch",
    "build:transpile:watch": "rollup -c rollup.npm.config.mjs --watch",
    "build:types:watch": "tsc -p tsconfig.types.json --watch",
    "build:tarball": "npm pack",
    "circularDepCheck": "madge --circular src/index.client.ts && madge --circular src/index.server.ts && madge --circular src/index.types.ts",
    "clean": "rimraf build coverage sentry-nuxt-*.tgz",
    "fix": "eslint . --format stylish --fix",
    "lint": "eslint . --format stylish",
    "test": "yarn test:unit",
    "test:unit": "vitest run",
    "test:watch": "vitest --watch",
    "yalc:publish": "yalc publish --push --sig"
  },
  "volta": {
    "extends": "../../package.json"
  },
  "nx": {
    "targets": {
      "build:transpile": {
        "dependsOn": [
          "^build:transpile",
          "^build:types",
          "build:types"
        ],
        "outputs": [
          "{projectRoot}/build/cjs",
          "{projectRoot}/build/esm",
          "{projectRoot}/build/module"
        ]
      }
    }
  }
}<|MERGE_RESOLUTION|>--- conflicted
+++ resolved
@@ -43,25 +43,14 @@
   },
   "dependencies": {
     "@nuxt/kit": "^3.12.2",
-<<<<<<< HEAD
-    "@sentry/browser": "8.26.0",
-    "@sentry/core": "8.26.0",
-    "@sentry/node": "8.26.0",
-    "@sentry/opentelemetry": "8.26.0",
-    "@sentry/types": "8.26.0",
-    "@sentry/utils": "8.26.0",
-    "@sentry/vite-plugin": "2.22.3",
-    "@sentry/vue": "8.26.0"
-=======
     "@sentry/browser": "8.27.0",
     "@sentry/core": "8.27.0",
     "@sentry/node": "8.27.0",
     "@sentry/opentelemetry": "8.27.0",
     "@sentry/types": "8.27.0",
     "@sentry/utils": "8.27.0",
-    "@sentry/vite-plugin": "2.20.1",
+    "@sentry/vite-plugin": "2.22.3",
     "@sentry/vue": "8.27.0"
->>>>>>> 7d331fa1
   },
   "devDependencies": {
     "@nuxt/module-builder": "0.8.1",
