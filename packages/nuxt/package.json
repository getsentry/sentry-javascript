{
  "name": "@sentry/nuxt",
  "version": "9.33.0",
  "description": "Official Sentry SDK for Nuxt (EXPERIMENTAL)",
  "repository": "git://github.com/getsentry/sentry-javascript.git",
  "homepage": "https://github.com/getsentry/sentry-javascript/tree/master/packages/nuxt",
  "author": "Sentry",
  "license": "MIT",
  "engines": {
    "node": ">=18.19.1"
  },
  "files": [
    "/build"
  ],
  "main": "build/cjs/index.server.js",
  "module": "build/esm/index.server.js",
  "browser": "build/esm/index.client.js",
  "types": "build/types/index.types.d.ts",
  "exports": {
    "./package.json": "./package.json",
    ".": {
      "types": "./build/types/index.types.d.ts",
      "browser": {
        "import": "./build/esm/index.client.js",
        "require": "./build/cjs/index.client.js"
      },
      "node": {
        "import": "./build/esm/index.server.js",
        "require": "./build/cjs/index.server.js"
      }
    },
    "./module": {
      "types": "./build/module/types.d.ts",
      "import": "./build/module/module.mjs",
      "require": "./build/module/module.cjs"
    },
    "./module/plugins": {
      "types": "./build/module/runtime/plugins/index.d.ts",
      "import": "./build/module/runtime/plugins/index.js"
    }
  },
  "publishConfig": {
    "access": "public"
  },
  "peerDependencies": {
    "nuxt": ">=3.7.0 || 4.x"
  },
  "dependencies": {
    "@nuxt/kit": "^3.13.2",
<<<<<<< HEAD
    "@sentry/browser": "9.32.0",
    "@sentry/core": "9.32.0",
    "@sentry/cloudflare": "9.32.0",
    "@sentry/node": "9.32.0",
=======
    "@sentry/browser": "9.33.0",
    "@sentry/core": "9.33.0",
    "@sentry/node": "9.33.0",
>>>>>>> 7226ba9a
    "@sentry/rollup-plugin": "^3.5.0",
    "@sentry/vite-plugin": "^3.5.0",
    "@sentry/vue": "9.33.0"
  },
  "devDependencies": {
    "@nuxt/module-builder": "^0.8.4",
    "nuxt": "^3.13.2"
  },
  "scripts": {
    "build": "run-s build:types build:transpile",
    "build:dev": "yarn build",
    "build:nuxt-module": "bash ./generate-build-stubs.bash && nuxt-module-build build --outDir build/module",
    "build:transpile": "rollup -c rollup.npm.config.mjs && yarn build:nuxt-module",
    "build:types": "tsc -p tsconfig.types.json",
    "build:watch": "run-p build:transpile:watch build:types:watch",
    "build:dev:watch": "yarn build:watch",
    "build:transpile:watch": "rollup -c rollup.npm.config.mjs --watch",
    "build:types:watch": "tsc -p tsconfig.types.json --watch",
    "build:tarball": "npm pack",
    "circularDepCheck": "madge --circular src/index.client.ts && madge --circular src/index.server.ts && madge --circular src/index.types.ts",
    "clean": "rimraf build coverage sentry-nuxt-*.tgz",
    "fix": "eslint . --format stylish --fix",
    "lint": "eslint . --format stylish",
    "lint:es-compatibility": "es-check es2020 ./build/cjs/*.js && es-check es2020 ./build/esm/*.js --module && es-check es2020 ./build/module/*.cjs && es-check es2020 ./build/module/*.mjs --module",
    "test": "yarn test:unit",
    "test:unit": "vitest run",
    "test:watch": "vitest --watch",
    "yalc:publish": "yalc publish --push --sig"
  },
  "volta": {
    "extends": "../../package.json"
  },
  "nx": {
    "targets": {
      "build:transpile": {
        "dependsOn": [
          "^build:transpile",
          "^build:types",
          "build:types"
        ],
        "outputs": [
          "{projectRoot}/build/cjs",
          "{projectRoot}/build/esm",
          "{projectRoot}/build/module"
        ]
      }
    }
  }
}<|MERGE_RESOLUTION|>--- conflicted
+++ resolved
@@ -47,16 +47,10 @@
   },
   "dependencies": {
     "@nuxt/kit": "^3.13.2",
-<<<<<<< HEAD
-    "@sentry/browser": "9.32.0",
-    "@sentry/core": "9.32.0",
-    "@sentry/cloudflare": "9.32.0",
-    "@sentry/node": "9.32.0",
-=======
     "@sentry/browser": "9.33.0",
     "@sentry/core": "9.33.0",
+    "@sentry/cloudflare": "9.33.0",
     "@sentry/node": "9.33.0",
->>>>>>> 7226ba9a
     "@sentry/rollup-plugin": "^3.5.0",
     "@sentry/vite-plugin": "^3.5.0",
     "@sentry/vue": "9.33.0"
