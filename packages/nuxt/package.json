{
  "name": "@sentry/nuxt",
<<<<<<< HEAD
  "version": "10.8.0",
  "description": "Official Sentry SDK for Nuxt (EXPERIMENTAL)",
=======
  "version": "10.7.0",
  "description": "Official Sentry SDK for Nuxt",
>>>>>>> 5e30a3d3
  "repository": "git://github.com/getsentry/sentry-javascript.git",
  "homepage": "https://github.com/getsentry/sentry-javascript/tree/master/packages/nuxt",
  "author": "Sentry",
  "license": "MIT",
  "engines": {
    "node": ">=18.19.1"
  },
  "files": [
    "/build"
  ],
  "main": "build/cjs/index.server.js",
  "module": "build/esm/index.server.js",
  "browser": "build/esm/index.client.js",
  "types": "build/types/index.types.d.ts",
  "exports": {
    "./package.json": "./package.json",
    ".": {
      "types": "./build/types/index.types.d.ts",
      "browser": {
        "import": "./build/esm/index.client.js",
        "require": "./build/cjs/index.client.js"
      },
      "node": {
        "import": "./build/esm/index.server.js",
        "require": "./build/cjs/index.server.js"
      }
    },
    "./module": {
      "types": "./build/module/types.d.ts",
      "import": "./build/module/module.mjs",
      "require": "./build/module/module.cjs"
    },
    "./module/plugins": {
      "types": "./build/module/runtime/plugins/index.d.ts",
      "import": "./build/module/runtime/plugins/index.js"
    }
  },
  "publishConfig": {
    "access": "public"
  },
  "peerDependencies": {
    "nuxt": ">=3.7.0 || 4.x"
  },
  "dependencies": {
    "@nuxt/kit": "^3.13.2",
    "@sentry/browser": "10.8.0",
    "@sentry/cloudflare": "10.8.0",
    "@sentry/core": "10.8.0",
    "@sentry/node": "10.8.0",
    "@sentry/rollup-plugin": "^4.1.1",
    "@sentry/vite-plugin": "^4.1.0",
    "@sentry/vue": "10.8.0"
  },
  "devDependencies": {
    "@nuxt/module-builder": "^0.8.4",
    "nuxi": "^3.25.1",
    "nuxt": "^3.13.2",
    "vite": "^5.4.11"
  },
  "scripts": {
    "build": "run-s build:types build:transpile",
    "build:dev": "yarn build",
    "build:nuxt-module": "bash ./generate-build-stubs.bash && nuxt-module-build build --outDir build/module",
    "build:transpile": "rollup -c rollup.npm.config.mjs && yarn build:nuxt-module",
    "build:types": "tsc -p tsconfig.types.json",
    "build:watch": "run-p build:transpile:watch build:types:watch",
    "build:dev:watch": "yarn build:watch",
    "build:transpile:watch": "rollup -c rollup.npm.config.mjs --watch",
    "build:types:watch": "tsc -p tsconfig.types.json --watch",
    "build:tarball": "npm pack",
    "circularDepCheck": "madge --circular src/index.client.ts && madge --circular src/index.server.ts && madge --circular src/index.types.ts",
    "clean": "rimraf build coverage sentry-nuxt-*.tgz",
    "fix": "eslint . --format stylish --fix",
    "lint": "eslint . --format stylish",
    "lint:es-compatibility": "es-check es2020 ./build/cjs/*.js && es-check es2020 ./build/esm/*.js --module && es-check es2020 ./build/module/*.cjs && es-check es2020 ./build/module/*.mjs --module",
    "test": "yarn test:unit",
    "test:unit": "vitest run",
    "test:watch": "vitest --watch",
    "yalc:publish": "yalc publish --push --sig"
  },
  "volta": {
    "extends": "../../package.json"
  },
  "nx": {
    "targets": {
      "build:transpile": {
        "dependsOn": [
          "^build:transpile",
          "^build:types",
          "build:types"
        ],
        "outputs": [
          "{projectRoot}/build/cjs",
          "{projectRoot}/build/esm",
          "{projectRoot}/build/module"
        ]
      }
    }
  }
}<|MERGE_RESOLUTION|>--- conflicted
+++ resolved
@@ -1,12 +1,7 @@
 {
   "name": "@sentry/nuxt",
-<<<<<<< HEAD
   "version": "10.8.0",
-  "description": "Official Sentry SDK for Nuxt (EXPERIMENTAL)",
-=======
-  "version": "10.7.0",
   "description": "Official Sentry SDK for Nuxt",
->>>>>>> 5e30a3d3
   "repository": "git://github.com/getsentry/sentry-javascript.git",
   "homepage": "https://github.com/getsentry/sentry-javascript/tree/master/packages/nuxt",
   "author": "Sentry",
