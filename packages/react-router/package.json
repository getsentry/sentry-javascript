{
  "name": "@sentry/react-router",
  "version": "9.18.0",
  "description": "Official Sentry SDK for React Router (Framework)",
  "repository": "git://github.com/getsentry/sentry-javascript.git",
  "homepage": "https://github.com/getsentry/sentry-javascript/tree/master/packages/react-router",
  "author": "Sentry",
  "license": "MIT",
  "engines": {
    "node": ">=20"
  },
  "files": [
    "/build"
  ],
  "main": "build/cjs/index.server.js",
  "module": "build/esm/index.server.js",
  "browser": "build/esm/index.client.js",
  "types": "build/types/index.types.d.ts",
  "exports": {
    "./package.json": "./package.json",
    ".": {
      "types": "./build/types/index.types.d.ts",
      "browser": {
        "import": "./build/esm/index.client.js",
        "require": "./build/cjs/index.client.js"
      },
      "node": {
        "import": "./build/esm/index.server.js",
        "require": "./build/cjs/index.server.js"
      }
    }
  },
  "publishConfig": {
    "access": "public"
  },
  "dependencies": {
    "@opentelemetry/api": "^1.9.0",
    "@opentelemetry/core": "^1.30.1",
    "@opentelemetry/semantic-conventions": "^1.30.0",
<<<<<<< HEAD
    "@opentelemetry/instrumentation": "0.57.2",
    "@sentry/browser": "9.17.0",
=======
    "@sentry/browser": "9.18.0",
>>>>>>> efb86de6
    "@sentry/cli": "^2.43.0",
    "@sentry/core": "9.18.0",
    "@sentry/node": "9.18.0",
    "@sentry/vite-plugin": "^3.2.4",
    "glob": "11.0.1"
  },
  "devDependencies": {
    "@react-router/dev": "^7.1.5",
    "@react-router/node": "^7.1.5",
    "react-router": "^7.1.5",
    "vite": "^6.1.0"
  },
  "peerDependencies": {
    "@react-router/node": "7.x",
    "react": ">=18",
    "react-router": "7.x"
  },
  "scripts": {
    "build": "run-p build:transpile build:types",
    "build:dev": "yarn build",
    "build:transpile": "rollup -c rollup.npm.config.mjs",
    "build:types": "run-s build:types:core",
    "build:types:core": "tsc -p tsconfig.types.json",
    "build:watch": "run-p build:transpile:watch build:types:watch",
    "build:dev:watch": "yarn build:watch",
    "build:transpile:watch": "rollup -c rollup.npm.config.mjs --watch",
    "build:types:watch": "tsc -p tsconfig.types.json --watch",
    "build:tarball": "npm pack",
    "circularDepCheck": "madge --circular src/index.client.ts && madge --circular src/index.server.ts && madge --circular src/index.types.ts",
    "clean": "rimraf build coverage sentry-react-router-*.tgz",
    "fix": "eslint . --format stylish --fix",
    "lint": "eslint . --format stylish",
    "lint:es-compatibility": "es-check es2020 ./build/cjs/*.js && es-check es2020 ./build/esm/*.js --module",
    "test": "yarn test:unit",
    "test:unit": "vitest run",
    "test:watch": "vitest --watch",
    "yalc:publish": "yalc publish --push --sig"
  },
  "volta": {
    "extends": "../../package.json"
  }
}<|MERGE_RESOLUTION|>--- conflicted
+++ resolved
@@ -37,12 +37,8 @@
     "@opentelemetry/api": "^1.9.0",
     "@opentelemetry/core": "^1.30.1",
     "@opentelemetry/semantic-conventions": "^1.30.0",
-<<<<<<< HEAD
     "@opentelemetry/instrumentation": "0.57.2",
-    "@sentry/browser": "9.17.0",
-=======
     "@sentry/browser": "9.18.0",
->>>>>>> efb86de6
     "@sentry/cli": "^2.43.0",
     "@sentry/core": "9.18.0",
     "@sentry/node": "9.18.0",
