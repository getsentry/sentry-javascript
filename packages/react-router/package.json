--- conflicted
+++ resolved
@@ -36,16 +36,10 @@
   "dependencies": {
     "@sentry/browser": "9.10.1",
     "@sentry/cli": "^2.42.3",
-<<<<<<< HEAD
-    "@sentry/core": "9.9.0",
-    "@sentry/node": "9.9.0",
-    "@sentry/vite-plugin": "^3.2.0",
-    "@opentelemetry/semantic-conventions": "^1.30.0",
-=======
     "@sentry/core": "9.10.1",
     "@sentry/node": "9.10.1",
     "@sentry/vite-plugin": "^3.2.4",
->>>>>>> 8af26e5b
+    "@opentelemetry/semantic-conventions": "^1.30.0",
     "glob": "11.0.1"
   },
   "devDependencies": {
