import { SEMATTRS_HTTP_TARGET } from '@opentelemetry/semantic-conventions';
import type { SpanAttributes } from '@sentry/core';
import {
  debug,
  flushIfServerless,
  getActiveSpan,
  getRootSpan,
  SEMANTIC_ATTRIBUTE_SENTRY_OP,
  SEMANTIC_ATTRIBUTE_SENTRY_ORIGIN,
  SEMANTIC_ATTRIBUTE_SENTRY_SOURCE,
  spanToJSON,
  startSpan,
  updateSpanName,
} from '@sentry/core';
import type { LoaderFunctionArgs } from 'react-router';
import { DEBUG_BUILD } from '../common/debug-build';
import { isInstrumentationApiUsed } from './serverGlobals';

type SpanOptions = {
  name?: string;
  attributes?: SpanAttributes;
};

// Track if we've already warned about duplicate instrumentation
let hasWarnedAboutDuplicateLoaderInstrumentation = false;

/**
 * Wraps a React Router server loader function with Sentry performance monitoring.
 * @param options - Optional span configuration options including name, operation, description and attributes
 * @param loaderFn - The server loader function to wrap
 *
 * @example
 * ```ts
 * // Wrap a loader function with custom span options
 * export const loader = wrapServerLoader(
 *   {
 *     name: 'Load Some Data',
 *     description: 'Loads some data from the db',
 *   },
 *   async ({ params }) => {
 *     // ... your loader logic
 *   }
 * );
 * ```
 */
export function wrapServerLoader<T>(
  options: SpanOptions = {},
  loaderFn: (args: LoaderFunctionArgs) => Promise<T>,
): (args: LoaderFunctionArgs) => Promise<T> {
  return async function (args: LoaderFunctionArgs): Promise<T> {
    // Skip instrumentation if instrumentation API is already handling it
    if (isInstrumentationApiUsed()) {
      if (DEBUG_BUILD && !hasWarnedAboutDuplicateLoaderInstrumentation) {
        hasWarnedAboutDuplicateLoaderInstrumentation = true;
        debug.warn(
          'wrapServerLoader is redundant when using the instrumentation API. ' +
            'The loader is already instrumented automatically. You can safely remove wrapServerLoader.',
        );
      }
      return loaderFn(args);
    }

    const name = options.name || 'Executing Server Loader';
    const active = getActiveSpan();

    if (active) {
      const root = getRootSpan(active);
      const spanData = spanToJSON(root);
      if (spanData.origin === 'auto.http.otel.http') {
        // eslint-disable-next-line deprecation/deprecation
        const target = spanData.data[SEMATTRS_HTTP_TARGET];

        if (target) {
          // We cannot rely on the regular span name inferral here, as the express instrumentation sets `*` as the route
          // So we force this to be a more sensible name here
          updateSpanName(root, `${args.request.method} ${target}`);
          root.setAttributes({
            [SEMANTIC_ATTRIBUTE_SENTRY_SOURCE]: 'url',
            [SEMANTIC_ATTRIBUTE_SENTRY_ORIGIN]: 'auto.http.react_router.loader',
          });
        }
      }
    }
    try {
      return await startSpan(
        {
          name,
          ...options,
          attributes: {
            [SEMANTIC_ATTRIBUTE_SENTRY_ORIGIN]: 'auto.http.react_router.loader',
<<<<<<< HEAD
            // TODO: Fix span op to use snake_case ('function.react_router.loader') per span op spec
            [SEMANTIC_ATTRIBUTE_SENTRY_OP]: 'function.react-router.loader',
=======
            [SEMANTIC_ATTRIBUTE_SENTRY_OP]: 'function.react_router.loader',
>>>>>>> 16578152
            ...options.attributes,
          },
        },
        () => loaderFn(args),
      );
    } finally {
      await flushIfServerless();
    }
  };
}<|MERGE_RESOLUTION|>--- conflicted
+++ resolved
@@ -88,12 +88,7 @@
           ...options,
           attributes: {
             [SEMANTIC_ATTRIBUTE_SENTRY_ORIGIN]: 'auto.http.react_router.loader',
-<<<<<<< HEAD
-            // TODO: Fix span op to use snake_case ('function.react_router.loader') per span op spec
-            [SEMANTIC_ATTRIBUTE_SENTRY_OP]: 'function.react-router.loader',
-=======
             [SEMANTIC_ATTRIBUTE_SENTRY_OP]: 'function.react_router.loader',
->>>>>>> 16578152
             ...options.attributes,
           },
         },
