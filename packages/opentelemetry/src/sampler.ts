--- conflicted
+++ resolved
@@ -104,30 +104,18 @@
     // We only sample based on parameters (like tracesSampleRate or tracesSampler) for root spans (which is done in sampleSpan).
     // Non-root-spans simply inherit the sampling decision from their parent.
     if (isRootSpan) {
-<<<<<<< HEAD
       const sampleRand = scope?.getPropagationContext().sampleRand ?? Math.random();
       const [sampled, sampleRate] = sampleSpan(
         options,
         {
           name: inferredSpanName,
           attributes: mergedAttributes,
-          transactionContext: {
-            name: inferredSpanName,
-            parentSampled,
-          },
           // parentSampleRate: 'TODO',
           normalizedRequest: isolationScope?.getScopeData().sdkProcessingMetadata.normalizedRequest,
           parentSampled,
         },
         sampleRand,
       );
-=======
-      const [sampled, sampleRate] = sampleSpan(options, {
-        name: inferredSpanName,
-        attributes: mergedAttributes,
-        parentSampled,
-      });
->>>>>>> a5de993c
 
       const attributes: Attributes = {
         [SEMANTIC_ATTRIBUTE_SENTRY_SAMPLE_RATE]: sampleRate,
