import type { Attributes, Context, Span, TraceState as TraceStateInterface } from '@opentelemetry/api';
import { SpanKind, isSpanContextValid, trace } from '@opentelemetry/api';
import { TraceState } from '@opentelemetry/core';
import type { Sampler, SamplingResult } from '@opentelemetry/sdk-trace-base';
import { SamplingDecision } from '@opentelemetry/sdk-trace-base';
import {
  ATTR_HTTP_REQUEST_METHOD,
  ATTR_URL_FULL,
  SEMATTRS_HTTP_METHOD,
  SEMATTRS_HTTP_URL,
} from '@opentelemetry/semantic-conventions';
import type { Client, SpanAttributes } from '@sentry/core';
import {
  SEMANTIC_ATTRIBUTE_SENTRY_OP,
  SEMANTIC_ATTRIBUTE_SENTRY_SAMPLE_RATE,
  hasTracingEnabled,
  logger,
  sampleSpan,
} from '@sentry/core';
import { SENTRY_TRACE_STATE_SAMPLED_NOT_RECORDING, SENTRY_TRACE_STATE_URL } from './constants';
import { DEBUG_BUILD } from './debug-build';
import { getSamplingDecision } from './utils/getSamplingDecision';
import { inferSpanData } from './utils/parseSpanDescription';
import { setIsSetup } from './utils/setupCheck';

/**
 * A custom OTEL sampler that uses Sentry sampling rates to make its decision
 */
export class SentrySampler implements Sampler {
  private _client: Client;

  public constructor(client: Client) {
    this._client = client;
    setIsSetup('SentrySampler');
  }

  /** @inheritDoc */
  public shouldSample(
    context: Context,
    traceId: string,
    spanName: string,
    spanKind: SpanKind,
    spanAttributes: SpanAttributes,
    _links: unknown,
  ): SamplingResult {
    const options = this._client.getOptions();

    const parentSpan = getValidSpan(context);
    const parentContext = parentSpan?.spanContext();

    if (!hasTracingEnabled(options)) {
      return wrapSamplingDecision({ decision: undefined, context, spanAttributes });
    }

    // `ATTR_HTTP_REQUEST_METHOD` is the new attribute, but we still support the old one, `SEMATTRS_HTTP_METHOD`, for now.
    // eslint-disable-next-line deprecation/deprecation
    const maybeSpanHttpMethod = spanAttributes[SEMATTRS_HTTP_METHOD] || spanAttributes[ATTR_HTTP_REQUEST_METHOD];

    // If we have a http.client span that has no local parent, we never want to sample it
    // but we want to leave downstream sampling decisions up to the server
    if (spanKind === SpanKind.CLIENT && maybeSpanHttpMethod && (!parentSpan || parentContext?.isRemote)) {
      return wrapSamplingDecision({ decision: undefined, context, spanAttributes });
    }

    const parentSampled = parentSpan ? getParentSampled(parentSpan, traceId, spanName) : undefined;

    // We want to pass the inferred name & attributes to the sampler method
    const {
      description: inferredSpanName,
      data: inferredAttributes,
      op,
    } = inferSpanData(spanName, spanAttributes, spanKind);

    const mergedAttributes = {
      ...inferredAttributes,
      ...spanAttributes,
    };

    if (op) {
      mergedAttributes[SEMANTIC_ATTRIBUTE_SENTRY_OP] = op;
    }

    const mutableSamplingDecision = { decision: true };
    this._client.emit(
      'beforeSampling',
      {
        spanAttributes: mergedAttributes,
        spanName: inferredSpanName,
        parentSampled: parentSampled,
        parentContext: parentContext,
      },
      mutableSamplingDecision,
    );
    if (!mutableSamplingDecision.decision) {
      return wrapSamplingDecision({ decision: undefined, context, spanAttributes });
    }

    const isRootSpan = !parentSpan || parentContext?.isRemote;

    // We only sample based on parameters (like tracesSampleRate or tracesSampler) for root spans (which is done in sampleSpan).
    // Non-root-spans simply inherit the sampling decision from their parent.
    if (isRootSpan) {
      const [sampled, sampleRate] = sampleSpan(options, {
        name: inferredSpanName,
        attributes: mergedAttributes,
        transactionContext: {
          name: inferredSpanName,
          parentSampled,
        },
        parentSampled,
      });

      const attributes: Attributes = {
        [SEMANTIC_ATTRIBUTE_SENTRY_SAMPLE_RATE]: sampleRate,
      };

      const method = `${maybeSpanHttpMethod}`.toUpperCase();
      if (method === 'OPTIONS' || method === 'HEAD') {
        DEBUG_BUILD && logger.log(`[Tracing] Not sampling span because HTTP method is '${method}' for ${spanName}`);

        return {
          ...wrapSamplingDecision({ decision: SamplingDecision.NOT_RECORD, context, spanAttributes }),
          attributes,
        };
      }

      return {
        ...wrapSamplingDecision({
          decision: sampled ? SamplingDecision.RECORD_AND_SAMPLED : SamplingDecision.NOT_RECORD,
          context,
          spanAttributes,
        }),
        attributes,
      };
<<<<<<< HEAD
    } else {
=======
    }

    if (!sampled) {
      if (parentSampled === undefined) {
        DEBUG_BUILD && logger.log('[Tracing] Discarding root span because its trace was not chosen to be sampled.');
        this._client.recordDroppedEvent('sample_rate', 'transaction');
      }

>>>>>>> b0c00044
      return {
        ...wrapSamplingDecision({
          decision: parentSampled ? SamplingDecision.RECORD_AND_SAMPLED : SamplingDecision.NOT_RECORD,
          context,
          spanAttributes,
        }),
        attributes: {},
      };
    }
  }

  /** Returns the sampler name or short description with the configuration. */
  public toString(): string {
    return 'SentrySampler';
  }
}

function getParentSampled(parentSpan: Span, traceId: string, spanName: string): boolean | undefined {
  const parentContext = parentSpan.spanContext();

  // Only inherit sample rate if `traceId` is the same
  // Note for testing: `isSpanContextValid()` checks the format of the traceId/spanId, so we need to pass valid ones
  if (isSpanContextValid(parentContext) && parentContext.traceId === traceId) {
    if (parentContext.isRemote) {
      const parentSampled = getSamplingDecision(parentSpan.spanContext());
      DEBUG_BUILD &&
        logger.log(`[Tracing] Inheriting remote parent's sampled decision for ${spanName}: ${parentSampled}`);
      return parentSampled;
    }

    const parentSampled = getSamplingDecision(parentContext);
    DEBUG_BUILD && logger.log(`[Tracing] Inheriting parent's sampled decision for ${spanName}: ${parentSampled}`);
    return parentSampled;
  }

  return undefined;
}

/**
 * Wrap a sampling decision with data that Sentry needs to work properly with it.
 * If you pass `decision: undefined`, it will be treated as `NOT_RECORDING`, but in contrast to passing `NOT_RECORDING`
 * it will not propagate this decision to downstream Sentry SDKs.
 */
export function wrapSamplingDecision({
  decision,
  context,
  spanAttributes,
}: { decision: SamplingDecision | undefined; context: Context; spanAttributes: SpanAttributes }): SamplingResult {
  const traceState = getBaseTraceState(context, spanAttributes);

  // If the decision is undefined, we treat it as NOT_RECORDING, but we don't propagate this decision to downstream SDKs
  // Which is done by not setting `SENTRY_TRACE_STATE_SAMPLED_NOT_RECORDING` traceState
  if (decision == undefined) {
    return { decision: SamplingDecision.NOT_RECORD, traceState };
  }

  if (decision === SamplingDecision.NOT_RECORD) {
    return { decision, traceState: traceState.set(SENTRY_TRACE_STATE_SAMPLED_NOT_RECORDING, '1') };
  }

  return { decision, traceState };
}

function getBaseTraceState(context: Context, spanAttributes: SpanAttributes): TraceStateInterface {
  const parentSpan = trace.getSpan(context);
  const parentContext = parentSpan?.spanContext();

  let traceState = parentContext?.traceState || new TraceState();

  // We always keep the URL on the trace state, so we can access it in the propagator
  // `ATTR_URL_FULL` is the new attribute, but we still support the old one, `ATTR_HTTP_URL`, for now.
  // eslint-disable-next-line deprecation/deprecation
  const url = spanAttributes[SEMATTRS_HTTP_URL] || spanAttributes[ATTR_URL_FULL];
  if (url && typeof url === 'string') {
    traceState = traceState.set(SENTRY_TRACE_STATE_URL, url);
  }

  return traceState;
}

/**
 * If the active span is invalid, we want to ignore it as parent.
 * This aligns with how otel tracers and default samplers handle these cases.
 */
function getValidSpan(context: Context): Span | undefined {
  const span = trace.getSpan(context);
  return span && isSpanContextValid(span.spanContext()) ? span : undefined;
}<|MERGE_RESOLUTION|>--- conflicted
+++ resolved
@@ -124,6 +124,15 @@
         };
       }
 
+      if (
+        !sampled &&
+        // We check for `parentSampled === undefined` because we only want to record client reports for spans that are trace roots (ie. when there was incoming trace)
+        parentSampled === undefined
+      ) {
+        DEBUG_BUILD && logger.log('[Tracing] Discarding root span because its trace was not chosen to be sampled.');
+        this._client.recordDroppedEvent('sample_rate', 'transaction');
+      }
+
       return {
         ...wrapSamplingDecision({
           decision: sampled ? SamplingDecision.RECORD_AND_SAMPLED : SamplingDecision.NOT_RECORD,
@@ -132,18 +141,7 @@
         }),
         attributes,
       };
-<<<<<<< HEAD
     } else {
-=======
-    }
-
-    if (!sampled) {
-      if (parentSampled === undefined) {
-        DEBUG_BUILD && logger.log('[Tracing] Discarding root span because its trace was not chosen to be sampled.');
-        this._client.recordDroppedEvent('sample_rate', 'transaction');
-      }
-
->>>>>>> b0c00044
       return {
         ...wrapSamplingDecision({
           decision: parentSampled ? SamplingDecision.RECORD_AND_SAMPLED : SamplingDecision.NOT_RECORD,
