import * as api from '@opentelemetry/api';
<<<<<<< HEAD
import { getCapturedScopesOnSpan } from '@sentry/core';
import type { SerializedTraceData, Span } from '@sentry/types';
import { dynamicSamplingContextToSentryBaggageHeader, generateSentryTraceHeader } from '@sentry/utils';
import { getInjectionData } from '../propagator';
import { getContextFromScope } from './contextData';
=======
import { dropUndefinedKeys } from '@sentry/core';
import type { SerializedTraceData } from '@sentry/types';
>>>>>>> 7e78d67d

/**
 * Otel-specific implementation of `getTraceData`.
 * @see `@sentry/core` version of `getTraceData` for more information
 */
export function getTraceData({ span }: { span?: Span } = {}): SerializedTraceData {
  let ctx = api.context.active();

  if (span) {
    const { scope } = getCapturedScopesOnSpan(span);
    // fall back to current context if for whatever reason we can't find the one of the span
    ctx = (scope && getContextFromScope(scope)) || api.trace.setSpan(api.context.active(), span);
  }

  const { traceId, spanId, sampled, dynamicSamplingContext } = getInjectionData(ctx);

  return {
    'sentry-trace': generateSentryTraceHeader(traceId, spanId, sampled),
    baggage: dynamicSamplingContextToSentryBaggageHeader(dynamicSamplingContext),
  };
}<|MERGE_RESOLUTION|>--- conflicted
+++ resolved
@@ -1,14 +1,6 @@
 import * as api from '@opentelemetry/api';
-<<<<<<< HEAD
-import { getCapturedScopesOnSpan } from '@sentry/core';
-import type { SerializedTraceData, Span } from '@sentry/types';
-import { dynamicSamplingContextToSentryBaggageHeader, generateSentryTraceHeader } from '@sentry/utils';
-import { getInjectionData } from '../propagator';
-import { getContextFromScope } from './contextData';
-=======
 import { dropUndefinedKeys } from '@sentry/core';
 import type { SerializedTraceData } from '@sentry/types';
->>>>>>> 7e78d67d
 
 /**
  * Otel-specific implementation of `getTraceData`.
