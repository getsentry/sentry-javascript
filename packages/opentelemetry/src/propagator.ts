--- conflicted
+++ resolved
@@ -7,10 +7,6 @@
 
 import { SENTRY_BAGGAGE_HEADER, SENTRY_TRACE_HEADER } from './constants';
 import { getPropagationContextFromContext, setPropagationContextOnContext } from './utils/contextData';
-<<<<<<< HEAD
-import { getSpanScopes } from './utils/spanData';
-=======
->>>>>>> 245a9fa3
 
 /**
  * Injects and extracts `sentry-trace` and `baggage` headers from carriers.
@@ -92,11 +88,6 @@
 
   // Else, we try to generate a new one
   const client = getClient();
-<<<<<<< HEAD
-  const activeSpan = trace.getSpan(context);
-  const { scope } = (activeSpan && getSpanScopes(activeSpan)) || {};
-=======
->>>>>>> 245a9fa3
 
   if (client) {
     return getDynamicSamplingContextFromClient(traceId || propagationContext.traceId, client);
