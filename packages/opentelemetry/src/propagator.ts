import type { Baggage, Context, Span, TextMapGetter, TextMapSetter } from '@opentelemetry/api';
import { INVALID_TRACEID } from '@opentelemetry/api';
import { context } from '@opentelemetry/api';
import { propagation, trace } from '@opentelemetry/api';
import { W3CBaggagePropagator, isTracingSuppressed } from '@opentelemetry/core';
import { ATTR_URL_FULL, SEMATTRS_HTTP_URL } from '@opentelemetry/semantic-conventions';
import type { continueTrace } from '@sentry/core';
import { getDynamicSamplingContextFromScope } from '@sentry/core';
import { getRootSpan } from '@sentry/core';
import { spanToJSON } from '@sentry/core';
<<<<<<< HEAD
import { getClient, getCurrentScope, getDynamicSamplingContextFromSpan, getIsolationScope } from '@sentry/core';
import type { DynamicSamplingContext, Options, PropagationContext } from '@sentry/types';
=======
import {
  getClient,
  getCurrentScope,
  getDynamicSamplingContextFromClient,
  getDynamicSamplingContextFromSpan,
  getIsolationScope,
} from '@sentry/core';
>>>>>>> 7e78d67d
import {
  LRUMap,
  SENTRY_BAGGAGE_KEY_PREFIX,
  baggageHeaderToDynamicSamplingContext,
  generateSentryTraceHeader,
  logger,
  parseBaggageHeader,
  propagationContextFromHeaders,
  stringMatchesSomePattern,
} from '@sentry/core';
import type { DynamicSamplingContext, Options, PropagationContext } from '@sentry/types';

import {
  SENTRY_BAGGAGE_HEADER,
  SENTRY_TRACE_HEADER,
  SENTRY_TRACE_STATE_DSC,
  SENTRY_TRACE_STATE_PARENT_SPAN_ID,
  SENTRY_TRACE_STATE_URL,
} from './constants';
import { DEBUG_BUILD } from './debug-build';
import { getScopesFromContext, setScopesOnContext } from './utils/contextData';
import { generateSpanContextForPropagationContext } from './utils/generateSpanContextForPropagationContext';
import { getSamplingDecision } from './utils/getSamplingDecision';
import { setIsSetup } from './utils/setupCheck';

/** Get the Sentry propagation context from a span context. */
export function getPropagationContextFromSpan(span: Span): PropagationContext {
  const spanContext = span.spanContext();
  const { traceId, spanId, traceState } = spanContext;

  // When we have a dsc trace state, it means this came from the incoming trace
  // Then this takes presedence over the root span
  const dscString = traceState ? traceState.get(SENTRY_TRACE_STATE_DSC) : undefined;
  const traceStateDsc = dscString ? baggageHeaderToDynamicSamplingContext(dscString) : undefined;

  const parentSpanId = traceState ? traceState.get(SENTRY_TRACE_STATE_PARENT_SPAN_ID) || undefined : undefined;

  const sampled = getSamplingDecision(spanContext);

  // No trace state? --> Take DSC from root span
  const dsc = traceStateDsc || getDynamicSamplingContextFromSpan(getRootSpan(span));

  return {
    traceId,
    spanId,
    sampled,
    parentSpanId,
    dsc,
  };
}

/**
 * Injects and extracts `sentry-trace` and `baggage` headers from carriers.
 */
export class SentryPropagator extends W3CBaggagePropagator {
  /** A map of URLs that have already been checked for if they match tracePropagationTargets. */
  private _urlMatchesTargetsMap: LRUMap<string, boolean>;

  public constructor() {
    super();
    setIsSetup('SentryPropagator');

    // We're caching results so we don't have to recompute regexp every time we create a request.
    this._urlMatchesTargetsMap = new LRUMap<string, boolean>(100);
  }

  /**
   * @inheritDoc
   */
  public inject(context: Context, carrier: unknown, setter: TextMapSetter): void {
    if (isTracingSuppressed(context)) {
      DEBUG_BUILD && logger.log('[Tracing] Not injecting trace data for url because tracing is suppressed.');
      return;
    }

    const activeSpan = trace.getSpan(context);
    const url = activeSpan && getCurrentURL(activeSpan);

    const tracePropagationTargets = getClient()?.getOptions()?.tracePropagationTargets;
    if (
      typeof url === 'string' &&
      tracePropagationTargets &&
      !this._shouldInjectTraceData(tracePropagationTargets, url)
    ) {
      DEBUG_BUILD &&
        logger.log(
          '[Tracing] Not injecting trace data for url because it does not match tracePropagationTargets:',
          url,
        );
      return;
    }

    const existingBaggageHeader = getExistingBaggage(carrier);
    let baggage = propagation.getBaggage(context) || propagation.createBaggage({});

    const { dynamicSamplingContext, traceId, spanId, sampled } = getInjectionData(context);

    if (existingBaggageHeader) {
      const baggageEntries = parseBaggageHeader(existingBaggageHeader);

      if (baggageEntries) {
        Object.entries(baggageEntries).forEach(([key, value]) => {
          baggage = baggage.setEntry(key, { value });
        });
      }
    }

    if (dynamicSamplingContext) {
      baggage = Object.entries(dynamicSamplingContext).reduce<Baggage>((b, [dscKey, dscValue]) => {
        if (dscValue) {
          return b.setEntry(`${SENTRY_BAGGAGE_KEY_PREFIX}${dscKey}`, { value: dscValue });
        }
        return b;
      }, baggage);
    }

    // We also want to avoid setting the default OTEL trace ID, if we get that for whatever reason
    if (traceId && traceId !== INVALID_TRACEID) {
      setter.set(carrier, SENTRY_TRACE_HEADER, generateSentryTraceHeader(traceId, spanId, sampled));
    }

    super.inject(propagation.setBaggage(context, baggage), carrier, setter);
  }

  /**
   * @inheritDoc
   */
  public extract(context: Context, carrier: unknown, getter: TextMapGetter): Context {
    const maybeSentryTraceHeader: string | string[] | undefined = getter.get(carrier, SENTRY_TRACE_HEADER);
    const baggage = getter.get(carrier, SENTRY_BAGGAGE_HEADER);

    const sentryTrace = maybeSentryTraceHeader
      ? Array.isArray(maybeSentryTraceHeader)
        ? maybeSentryTraceHeader[0]
        : maybeSentryTraceHeader
      : undefined;

    const propagationContext = propagationContextFromHeaders(sentryTrace, baggage);

    // Add remote parent span context
    const ctxWithSpanContext = getContextWithRemoteActiveSpan(context, { sentryTrace, baggage });

    // Also update the scope on the context (to be sure this is picked up everywhere)
    const scopes = getScopesFromContext(ctxWithSpanContext);
    const newScopes = {
      scope: scopes ? scopes.scope.clone() : getCurrentScope().clone(),
      isolationScope: scopes ? scopes.isolationScope : getIsolationScope(),
    };
    newScopes.scope.setPropagationContext(propagationContext);

    return setScopesOnContext(ctxWithSpanContext, newScopes);
  }

  /**
   * @inheritDoc
   */
  public fields(): string[] {
    return [SENTRY_TRACE_HEADER, SENTRY_BAGGAGE_HEADER];
  }

  /** If we want to inject trace data for a given URL. */
  private _shouldInjectTraceData(tracePropagationTargets: Options['tracePropagationTargets'], url: string): boolean {
    if (tracePropagationTargets === undefined) {
      return true;
    }

    const cachedDecision = this._urlMatchesTargetsMap.get(url);
    if (cachedDecision !== undefined) {
      return cachedDecision;
    }

    const decision = stringMatchesSomePattern(url, tracePropagationTargets);
    this._urlMatchesTargetsMap.set(url, decision);
    return decision;
  }
}

/**
 * Get propagation injection data for the given context.
 */
export function getInjectionData(context: Context): {
  dynamicSamplingContext: Partial<DynamicSamplingContext> | undefined;
  traceId: string | undefined;
  spanId: string | undefined;
  sampled: boolean | undefined;
} {
  const span = trace.getSpan(context);
  const spanIsRemote = span?.spanContext().isRemote;

  // If we have a local span, we can just pick everything from it
  if (span && !spanIsRemote) {
    const spanContext = span.spanContext();

    const dynamicSamplingContext = getDynamicSamplingContextFromSpan(span);
    return {
      dynamicSamplingContext,
      traceId: spanContext.traceId,
      spanId: spanContext.spanId,
      sampled: getSamplingDecision(spanContext),
    };
  }

  // Else we try to use the propagation context from the scope
  const scope = getScopesFromContext(context)?.scope || getCurrentScope();
  const client = getClient();

  const propagationContext = scope.getPropagationContext();
  const dynamicSamplingContext = client ? getDynamicSamplingContextFromScope(client, scope) : undefined;
  return {
    dynamicSamplingContext,
    traceId: propagationContext.traceId,
    spanId: propagationContext.spanId,
    sampled: propagationContext.sampled,
  };
}

function getContextWithRemoteActiveSpan(
  ctx: Context,
  { sentryTrace, baggage }: Parameters<typeof continueTrace>[0],
): Context {
  const propagationContext = propagationContextFromHeaders(sentryTrace, baggage);

  const spanContext = generateSpanContextForPropagationContext(propagationContext);
  return trace.setSpanContext(ctx, spanContext);
}

/**
 * Takes trace strings and propagates them as a remote active span.
 * This should be used in addition to `continueTrace` in OTEL-powered environments.
 */
export function continueTraceAsRemoteSpan<T>(
  ctx: Context,
  options: Parameters<typeof continueTrace>[0],
  callback: () => T,
): T {
  const ctxWithSpanContext = getContextWithRemoteActiveSpan(ctx, options);

  return context.with(ctxWithSpanContext, callback);
}

/** Try to get the existing baggage header so we can merge this in. */
function getExistingBaggage(carrier: unknown): string | undefined {
  try {
    const baggage = (carrier as Record<string, string | string[]>)[SENTRY_BAGGAGE_HEADER];
    return Array.isArray(baggage) ? baggage.join(',') : baggage;
  } catch {
    return undefined;
  }
}

/**
 * It is pretty tricky to get access to the outgoing request URL of a request in the propagator.
 * As we only have access to the context of the span to be sent and the carrier (=headers),
 * but the span may be unsampled and thus have no attributes.
 *
 * So we use the following logic:
 * 1. If we have an active span, we check if it has a URL attribute.
 * 2. Else, if the active span has no URL attribute (e.g. it is unsampled), we check a special trace state (which we set in our sampler).
 */
function getCurrentURL(span: Span): string | undefined {
  const spanData = spanToJSON(span).data;
  // `ATTR_URL_FULL` is the new attribute, but we still support the old one, `SEMATTRS_HTTP_URL`, for now.
  // eslint-disable-next-line deprecation/deprecation
  const urlAttribute = spanData?.[SEMATTRS_HTTP_URL] || spanData?.[ATTR_URL_FULL];
  if (urlAttribute) {
    return urlAttribute;
  }

  // Also look at the traceState, which we may set in the sampler even for unsampled spans
  const urlTraceState = span.spanContext().traceState?.get(SENTRY_TRACE_STATE_URL);
  if (urlTraceState) {
    return urlTraceState;
  }

  return undefined;
}<|MERGE_RESOLUTION|>--- conflicted
+++ resolved
@@ -8,10 +8,6 @@
 import { getDynamicSamplingContextFromScope } from '@sentry/core';
 import { getRootSpan } from '@sentry/core';
 import { spanToJSON } from '@sentry/core';
-<<<<<<< HEAD
-import { getClient, getCurrentScope, getDynamicSamplingContextFromSpan, getIsolationScope } from '@sentry/core';
-import type { DynamicSamplingContext, Options, PropagationContext } from '@sentry/types';
-=======
 import {
   getClient,
   getCurrentScope,
@@ -19,7 +15,6 @@
   getDynamicSamplingContextFromSpan,
   getIsolationScope,
 } from '@sentry/core';
->>>>>>> 7e78d67d
 import {
   LRUMap,
   SENTRY_BAGGAGE_KEY_PREFIX,
