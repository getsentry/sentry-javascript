{
  "name": "@sentry/opentelemetry",
<<<<<<< HEAD
  "version": "8.41.0-beta.0",
=======
  "version": "8.40.0",
>>>>>>> b271bc83
  "description": "Official Sentry utilities for OpenTelemetry",
  "repository": "git://github.com/getsentry/sentry-javascript.git",
  "homepage": "https://github.com/getsentry/sentry-javascript/tree/master/packages/opentelemetry",
  "author": "Sentry",
  "license": "MIT",
  "engines": {
    "node": ">=14.18"
  },
  "files": [
    "/build"
  ],
  "main": "build/cjs/index.js",
  "module": "build/esm/index.js",
  "types": "build/types/index.d.ts",
  "exports": {
    "./package.json": "./package.json",
    ".": {
      "import": {
        "types": "./build/types/index.d.ts",
        "default": "./build/esm/index.js"
      },
      "require": {
        "types": "./build/types/index.d.ts",
        "default": "./build/cjs/index.js"
      }
    }
  },
  "typesVersions": {
    "<4.9": {
      "build/types/index.d.ts": [
        "build/types-ts3.8/index.d.ts"
      ]
    }
  },
  "publishConfig": {
    "access": "public"
  },
  "dependencies": {
<<<<<<< HEAD
    "@sentry/core": "8.41.0-beta.0",
    "@sentry/types": "8.41.0-beta.0"
=======
    "@sentry/core": "8.40.0",
    "@sentry/types": "8.40.0"
>>>>>>> b271bc83
  },
  "peerDependencies": {
    "@opentelemetry/api": "^1.9.0",
    "@opentelemetry/core": "^1.25.1",
    "@opentelemetry/instrumentation": "^0.54.0",
    "@opentelemetry/sdk-trace-base": "^1.26.0",
    "@opentelemetry/semantic-conventions": "^1.27.0"
  },
  "devDependencies": {
    "@opentelemetry/api": "^1.9.0",
    "@opentelemetry/context-async-hooks": "^1.25.1",
    "@opentelemetry/core": "^1.25.1",
    "@opentelemetry/sdk-trace-base": "^1.26.0",
    "@opentelemetry/semantic-conventions": "^1.27.0"
  },
  "scripts": {
    "build": "run-p build:transpile build:types",
    "build:dev": "yarn build",
    "build:transpile": "rollup -c rollup.npm.config.mjs",
    "build:types": "run-s build:types:core build:types:downlevel",
    "build:types:core": "tsc -p tsconfig.types.json",
    "build:types:downlevel": "yarn downlevel-dts build/types build/types-ts3.8 --to ts3.8",
    "build:watch": "run-p build:transpile:watch build:types:watch",
    "build:dev:watch": "yarn build:watch",
    "build:transpile:watch": "rollup -c rollup.npm.config.mjs --watch",
    "build:types:watch": "tsc -p tsconfig.types.json --watch",
    "build:tarball": "npm pack",
    "circularDepCheck": "madge --circular src/index.ts",
    "clean": "rimraf build coverage sentry-opentelemetry-*.tgz",
    "fix": "eslint . --format stylish --fix",
    "lint": "eslint . --format stylish",
    "test": "yarn test:jest",
    "test:jest": "jest",
    "test:watch": "jest --watch",
    "yalc:publish": "yalc publish --push --sig"
  },
  "volta": {
    "extends": "../../package.json"
  },
  "sideEffects": false
}<|MERGE_RESOLUTION|>--- conflicted
+++ resolved
@@ -1,10 +1,6 @@
 {
   "name": "@sentry/opentelemetry",
-<<<<<<< HEAD
-  "version": "8.41.0-beta.0",
-=======
   "version": "8.40.0",
->>>>>>> b271bc83
   "description": "Official Sentry utilities for OpenTelemetry",
   "repository": "git://github.com/getsentry/sentry-javascript.git",
   "homepage": "https://github.com/getsentry/sentry-javascript/tree/master/packages/opentelemetry",
@@ -43,13 +39,8 @@
     "access": "public"
   },
   "dependencies": {
-<<<<<<< HEAD
-    "@sentry/core": "8.41.0-beta.0",
-    "@sentry/types": "8.41.0-beta.0"
-=======
     "@sentry/core": "8.40.0",
     "@sentry/types": "8.40.0"
->>>>>>> b271bc83
   },
   "peerDependencies": {
     "@opentelemetry/api": "^1.9.0",
