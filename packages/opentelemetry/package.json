--- conflicted
+++ resolved
@@ -39,12 +39,7 @@
     "access": "public"
   },
   "dependencies": {
-<<<<<<< HEAD
-    "@sentry/core": "8.40.0"
-=======
-    "@sentry/core": "8.41.0",
-    "@sentry/types": "8.41.0"
->>>>>>> be73e38a
+    "@sentry/core": "8.41.0"
   },
   "peerDependencies": {
     "@opentelemetry/api": "^1.9.0",
