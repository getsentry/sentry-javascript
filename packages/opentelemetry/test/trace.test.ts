/* eslint-disable deprecation/deprecation */
import type { Span, TimeInput } from '@opentelemetry/api';
import { ROOT_CONTEXT } from '@opentelemetry/api';
import { SpanKind } from '@opentelemetry/api';
import { TraceFlags, context, trace } from '@opentelemetry/api';
import type { ReadableSpan } from '@opentelemetry/sdk-trace-base';
import { Span as SpanClass } from '@opentelemetry/sdk-trace-base';
import {
  SEMANTIC_ATTRIBUTE_SENTRY_OP,
  SEMANTIC_ATTRIBUTE_SENTRY_ORIGIN,
  SEMANTIC_ATTRIBUTE_SENTRY_SAMPLE_RATE,
  SEMANTIC_ATTRIBUTE_SENTRY_SOURCE,
  getClient,
  getCurrentScope,
  getDynamicSamplingContextFromClient,
  getDynamicSamplingContextFromSpan,
  getRootSpan,
  spanIsSampled,
  spanToJSON,
  suppressTracing,
  withScope,
} from '@sentry/core';
import type { Event, Scope } from '@sentry/core';

import { SEMATTRS_HTTP_METHOD } from '@opentelemetry/semantic-conventions';
import { continueTrace, startInactiveSpan, startSpan, startSpanManual } from '../src/trace';
import type { AbstractSpan } from '../src/types';
import { getActiveSpan } from '../src/utils/getActiveSpan';
import { getSamplingDecision } from '../src/utils/getSamplingDecision';
import { getSpanKind } from '../src/utils/getSpanKind';
import { makeTraceState } from '../src/utils/makeTraceState';
import { spanHasAttributes, spanHasName } from '../src/utils/spanTypes';
import { cleanupOtel, mockSdkInit } from './helpers/mockSdkInit';

describe('trace', () => {
  beforeEach(() => {
    mockSdkInit({ tracesSampleRate: 1 });
  });

  afterEach(() => {
    cleanupOtel();
  });

  describe('startSpan', () => {
    it('works with a sync callback', () => {
      const spans: Span[] = [];

      expect(getActiveSpan()).toEqual(undefined);

      const res = startSpan({ name: 'outer' }, outerSpan => {
        expect(outerSpan).toBeDefined();
        spans.push(outerSpan);

        expect(getSpanName(outerSpan)).toEqual('outer');
        expect(getActiveSpan()).toEqual(outerSpan);

        startSpan({ name: 'inner' }, innerSpan => {
          expect(innerSpan).toBeDefined();
          spans.push(innerSpan);

          expect(getSpanName(innerSpan)).toEqual('inner');
          expect(getActiveSpan()).toEqual(innerSpan);
        });

        return 'test value';
      });

      expect(res).toEqual('test value');

      expect(getActiveSpan()).toEqual(undefined);
      expect(spans).toHaveLength(2);
      const [outerSpan, innerSpan] = spans as [Span, Span];

      expect(getSpanName(outerSpan)).toEqual('outer');
      expect(getSpanName(innerSpan)).toEqual('inner');

      expect(getSpanEndTime(outerSpan)).not.toEqual([0, 0]);
      expect(getSpanEndTime(innerSpan)).not.toEqual([0, 0]);
    });

    it('works with an async callback', async () => {
      const spans: Span[] = [];

      expect(getActiveSpan()).toEqual(undefined);

      const res = await startSpan({ name: 'outer' }, async outerSpan => {
        expect(outerSpan).toBeDefined();
        spans.push(outerSpan);

        await new Promise(resolve => setTimeout(resolve, 10));

        expect(getSpanName(outerSpan)).toEqual('outer');
        expect(getActiveSpan()).toEqual(outerSpan);

        await startSpan({ name: 'inner' }, async innerSpan => {
          expect(innerSpan).toBeDefined();
          spans.push(innerSpan);

          await new Promise(resolve => setTimeout(resolve, 10));

          expect(getSpanName(innerSpan)).toEqual('inner');
          expect(getActiveSpan()).toEqual(innerSpan);
        });

        return 'test value';
      });

      expect(res).toEqual('test value');

      expect(getActiveSpan()).toEqual(undefined);
      expect(spans).toHaveLength(2);
      const [outerSpan, innerSpan] = spans as [Span, Span];

      expect(getSpanName(outerSpan)).toEqual('outer');
      expect(getSpanName(innerSpan)).toEqual('inner');

      expect(getSpanEndTime(outerSpan)).not.toEqual([0, 0]);
      expect(getSpanEndTime(innerSpan)).not.toEqual([0, 0]);
    });

    it('works with multiple parallel calls', () => {
      const spans1: Span[] = [];
      const spans2: Span[] = [];

      expect(getActiveSpan()).toEqual(undefined);

      startSpan({ name: 'outer' }, outerSpan => {
        expect(outerSpan).toBeDefined();
        spans1.push(outerSpan);

        expect(getSpanName(outerSpan)).toEqual('outer');
        expect(getActiveSpan()).toEqual(outerSpan);

        startSpan({ name: 'inner' }, innerSpan => {
          expect(innerSpan).toBeDefined();
          spans1.push(innerSpan);

          expect(getSpanName(innerSpan)).toEqual('inner');
          expect(getActiveSpan()).toEqual(innerSpan);
        });
      });

      startSpan({ name: 'outer2' }, outerSpan => {
        expect(outerSpan).toBeDefined();
        spans2.push(outerSpan);

        expect(getSpanName(outerSpan)).toEqual('outer2');
        expect(getActiveSpan()).toEqual(outerSpan);

        startSpan({ name: 'inner2' }, innerSpan => {
          expect(innerSpan).toBeDefined();
          spans2.push(innerSpan);

          expect(getSpanName(innerSpan)).toEqual('inner2');
          expect(getActiveSpan()).toEqual(innerSpan);
        });
      });

      expect(getActiveSpan()).toEqual(undefined);
      expect(spans1).toHaveLength(2);
      expect(spans2).toHaveLength(2);
    });

    it('works with multiple parallel async calls', async () => {
      const spans1: Span[] = [];
      const spans2: Span[] = [];

      expect(getActiveSpan()).toEqual(undefined);

      const promise1 = startSpan({ name: 'outer' }, async outerSpan => {
        expect(outerSpan).toBeDefined();
        spans1.push(outerSpan);

        expect(getSpanName(outerSpan)).toEqual('outer');
        expect(getActiveSpan()).toEqual(outerSpan);
        expect(getRootSpan(outerSpan)).toEqual(outerSpan);

        await new Promise(resolve => setTimeout(resolve, 10));

        await startSpan({ name: 'inner' }, async innerSpan => {
          expect(innerSpan).toBeDefined();
          spans1.push(innerSpan);

          expect(getSpanName(innerSpan)).toEqual('inner');
          expect(getActiveSpan()).toEqual(innerSpan);
          expect(getRootSpan(innerSpan)).toEqual(outerSpan);
        });
      });

      const promise2 = startSpan({ name: 'outer2' }, async outerSpan => {
        expect(outerSpan).toBeDefined();
        spans2.push(outerSpan);

        expect(getSpanName(outerSpan)).toEqual('outer2');
        expect(getActiveSpan()).toEqual(outerSpan);
        expect(getRootSpan(outerSpan)).toEqual(outerSpan);

        await new Promise(resolve => setTimeout(resolve, 10));

        await startSpan({ name: 'inner2' }, async innerSpan => {
          expect(innerSpan).toBeDefined();
          spans2.push(innerSpan);

          expect(getSpanName(innerSpan)).toEqual('inner2');
          expect(getActiveSpan()).toEqual(innerSpan);
          expect(getRootSpan(innerSpan)).toEqual(outerSpan);
        });
      });

      await Promise.all([promise1, promise2]);

      expect(getActiveSpan()).toEqual(undefined);
      expect(spans1).toHaveLength(2);
      expect(spans2).toHaveLength(2);
    });

    it('allows to pass context arguments', () => {
      startSpan(
        {
          name: 'outer',
        },
        span => {
          expect(span).toBeDefined();
          expect(getSpanAttributes(span)).toEqual({
            [SEMANTIC_ATTRIBUTE_SENTRY_SAMPLE_RATE]: 1,
          });
        },
      );

      startSpan(
        {
          name: 'outer',
          op: 'my-op',
          attributes: {
            [SEMANTIC_ATTRIBUTE_SENTRY_SOURCE]: 'task',
            [SEMANTIC_ATTRIBUTE_SENTRY_ORIGIN]: 'auto.test.origin',
          },
        },
        span => {
          expect(span).toBeDefined();
          expect(getSpanAttributes(span)).toEqual({
            [SEMANTIC_ATTRIBUTE_SENTRY_SOURCE]: 'task',
            [SEMANTIC_ATTRIBUTE_SENTRY_ORIGIN]: 'auto.test.origin',
            [SEMANTIC_ATTRIBUTE_SENTRY_OP]: 'my-op',
            [SEMANTIC_ATTRIBUTE_SENTRY_SAMPLE_RATE]: 1,
          });
        },
      );
    });

    it('allows to pass base SpanOptions', () => {
      const date = [5000, 0] as TimeInput;

      startSpan(
        {
          name: 'outer',
          kind: SpanKind.CLIENT,
          attributes: {
            test1: 'test 1',
            test2: 2,
          },
          startTime: date,
        },
        span => {
          expect(span).toBeDefined();
          expect(getSpanName(span)).toEqual('outer');
          expect(getSpanStartTime(span)).toEqual(date);
          expect(getSpanAttributes(span)).toEqual({
            [SEMANTIC_ATTRIBUTE_SENTRY_SAMPLE_RATE]: 1,
            test1: 'test 1',
            test2: 2,
          });
          expect(getSpanKind(span)).toEqual(SpanKind.CLIENT);
        },
      );
    });

    it('allows to pass a startTime in seconds', () => {
      const startTime = 1708504860.961;
      const start = startSpan({ name: 'outer', startTime: startTime }, span => {
        return getSpanStartTime(span);
      });

      expect(start).toEqual([1708504860, 961000000]);
    });

    it('allows to pass a scope', () => {
      const initialScope = getCurrentScope();

      let manualScope: Scope;
      let parentSpan: Span;

      startSpanManual({ name: 'detached' }, span => {
        parentSpan = span;
        manualScope = getCurrentScope();
        manualScope.setTag('manual', 'tag');
      });

      getCurrentScope().setTag('outer', 'tag');

      startSpan({ name: 'GET users/[id]', scope: manualScope! }, span => {
        expect(getCurrentScope()).not.toBe(initialScope);

        expect(getCurrentScope()).toEqual(manualScope);
        expect(getActiveSpan()).toBe(span);

        expect(getSpanParentSpanId(span)).toBe(parentSpan.spanContext().spanId);
      });

      expect(getCurrentScope()).toBe(initialScope);
      expect(getActiveSpan()).toBe(undefined);
    });

    it('allows to pass a parentSpan', () => {
      let parentSpan: Span;

      startSpanManual({ name: 'detached' }, span => {
        parentSpan = span;
      });

      startSpan({ name: 'GET users/[id]', parentSpan: parentSpan! }, span => {
        expect(getActiveSpan()).toBe(span);
        expect(spanToJSON(span).parent_span_id).toBe(parentSpan.spanContext().spanId);
      });

      expect(getActiveSpan()).toBe(undefined);
    });

    it('allows to pass parentSpan=null', () => {
      startSpan({ name: 'GET users/[id' }, () => {
        startSpan({ name: 'child', parentSpan: null }, span => {
          expect(spanToJSON(span).parent_span_id).toBe(undefined);
        });
      });
    });

    it('allows to force a transaction with forceTransaction=true', async () => {
      const client = getClient()!;
      const transactionEvents: Event[] = [];

      client.getOptions().beforeSendTransaction = event => {
        transactionEvents.push({
          ...event,
          sdkProcessingMetadata: {
            dynamicSamplingContext: event.sdkProcessingMetadata?.dynamicSamplingContext,
          },
        });
        return event;
      };

      startSpan({ name: 'outer transaction' }, () => {
        startSpan({ name: 'inner span' }, () => {
          startSpan({ name: 'inner transaction', forceTransaction: true }, () => {
            startSpan({ name: 'inner span 2' }, () => {
              // all good
            });
          });
        });
      });

      await client.flush();

      const normalizedTransactionEvents = transactionEvents.map(event => {
        return {
          ...event,
          spans: event.spans?.map(span => ({ name: span.description, id: span.span_id })),
        };
      });

      expect(normalizedTransactionEvents).toHaveLength(2);

      const outerTransaction = normalizedTransactionEvents.find(event => event.transaction === 'outer transaction');
      const innerTransaction = normalizedTransactionEvents.find(event => event.transaction === 'inner transaction');

      const outerTraceId = outerTransaction?.contexts?.trace?.trace_id;
      // The inner transaction should be a child of the last span of the outer transaction
      const innerParentSpanId = outerTransaction?.spans?.[0]?.id;
      const innerSpanId = innerTransaction?.contexts?.trace?.span_id;

      expect(outerTraceId).toBeDefined();
      expect(innerParentSpanId).toBeDefined();
      expect(innerSpanId).toBeDefined();
      // inner span ID should _not_ be the parent span ID, but the id of the new span
      expect(innerSpanId).not.toEqual(innerParentSpanId);

      expect(outerTransaction?.contexts?.trace).toEqual({
        data: {
          'sentry.source': 'custom',
          'sentry.sample_rate': 1,
          'sentry.origin': 'manual',
        },
        span_id: expect.stringMatching(/[a-f0-9]{16}/),
        trace_id: expect.stringMatching(/[a-f0-9]{32}/),
        origin: 'manual',
        status: 'ok',
      });
      expect(outerTransaction?.spans).toEqual([{ name: 'inner span', id: expect.any(String) }]);
      expect(outerTransaction?.transaction).toEqual('outer transaction');
      expect(outerTransaction?.sdkProcessingMetadata).toEqual({
        dynamicSamplingContext: {
          environment: 'production',
          public_key: 'username',
          trace_id: outerTraceId,
          sample_rate: '1',
          transaction: 'outer transaction',
          sampled: 'true',
        },
      });

      expect(innerTransaction?.contexts?.trace).toEqual({
        data: {
          'sentry.source': 'custom',
          'sentry.origin': 'manual',
          'sentry.sample_rate': 1,
        },
        parent_span_id: innerParentSpanId,
        span_id: expect.stringMatching(/[a-f0-9]{16}/),
        trace_id: outerTraceId,
        origin: 'manual',
        status: 'ok',
      });
      expect(innerTransaction?.spans).toEqual([{ name: 'inner span 2', id: expect.any(String) }]);
      expect(innerTransaction?.transaction).toEqual('inner transaction');
      expect(innerTransaction?.sdkProcessingMetadata).toEqual({
        dynamicSamplingContext: {
          environment: 'production',
          public_key: 'username',
          trace_id: outerTraceId,
          sample_rate: '1',
          transaction: 'outer transaction',
          sampled: 'true',
        },
      });
    });

    // TODO: propagation scope is not picked up by spans...

    describe('onlyIfParent', () => {
      it('does not create a span if there is no parent', () => {
        const span = startSpan({ name: 'test span', onlyIfParent: true }, span => {
          return span;
        });

        expect(span).not.toBeInstanceOf(SpanClass);
      });

      it('creates a span if there is a parent', () => {
        const span = startSpan({ name: 'parent span' }, () => {
          const span = startSpan({ name: 'test span', onlyIfParent: true }, span => {
            return span;
          });

          return span;
        });

        expect(span).toBeInstanceOf(SpanClass);
      });
    });
  });

  describe('startInactiveSpan', () => {
    it('works at the root', () => {
      const span = startInactiveSpan({ name: 'test' });

      expect(span).toBeDefined();
      expect(getSpanName(span)).toEqual('test');
      expect(getSpanEndTime(span)).toEqual([0, 0]);
      expect(getActiveSpan()).toBeUndefined();

      span.end();

      expect(getSpanEndTime(span)).not.toEqual([0, 0]);
      expect(getActiveSpan()).toBeUndefined();
    });

    it('works as a child span', () => {
      startSpan({ name: 'outer' }, outerSpan => {
        expect(outerSpan).toBeDefined();
        expect(getActiveSpan()).toEqual(outerSpan);

        const innerSpan = startInactiveSpan({ name: 'test' });

        expect(innerSpan).toBeDefined();
        expect(getSpanName(innerSpan)).toEqual('test');
        expect(getSpanEndTime(innerSpan)).toEqual([0, 0]);
        expect(getActiveSpan()).toEqual(outerSpan);

        innerSpan.end();

        expect(getSpanEndTime(innerSpan)).not.toEqual([0, 0]);
        expect(getActiveSpan()).toEqual(outerSpan);
      });
    });

    it('allows to pass context arguments', () => {
      const span = startInactiveSpan({
        name: 'outer',
      });

      expect(span).toBeDefined();
      expect(getSpanAttributes(span)).toEqual({
        [SEMANTIC_ATTRIBUTE_SENTRY_SAMPLE_RATE]: 1,
      });

      const span2 = startInactiveSpan({
        name: 'outer',
        op: 'my-op',
        attributes: {
          [SEMANTIC_ATTRIBUTE_SENTRY_SOURCE]: 'task',
          [SEMANTIC_ATTRIBUTE_SENTRY_ORIGIN]: 'auto.test.origin',
        },
      });

      expect(span2).toBeDefined();
      expect(getSpanAttributes(span2)).toEqual({
        [SEMANTIC_ATTRIBUTE_SENTRY_SAMPLE_RATE]: 1,
        [SEMANTIC_ATTRIBUTE_SENTRY_SOURCE]: 'task',
        [SEMANTIC_ATTRIBUTE_SENTRY_ORIGIN]: 'auto.test.origin',
        [SEMANTIC_ATTRIBUTE_SENTRY_OP]: 'my-op',
      });
    });

    it('allows to pass base SpanOptions', () => {
      const date = [5000, 0] as TimeInput;

      const span = startInactiveSpan({
        name: 'outer',
        kind: SpanKind.CLIENT,
        attributes: {
          test1: 'test 1',
          test2: 2,
        },
        startTime: date,
      });

      expect(span).toBeDefined();
      expect(getSpanName(span)).toEqual('outer');
      expect(getSpanStartTime(span)).toEqual(date);
      expect(getSpanAttributes(span)).toEqual({
        [SEMANTIC_ATTRIBUTE_SENTRY_SAMPLE_RATE]: 1,
        test1: 'test 1',
        test2: 2,
      });
      expect(getSpanKind(span)).toEqual(SpanKind.CLIENT);
    });

    it('allows to pass a startTime in seconds', () => {
      const startTime = 1708504860.961;
      const span = startInactiveSpan({ name: 'outer', startTime: startTime });

      expect(getSpanStartTime(span)).toEqual([1708504860, 961000000]);
    });

    it('allows to pass a scope', () => {
      const initialScope = getCurrentScope();

      let manualScope: Scope;

      const parentSpan = startSpanManual({ name: 'detached' }, span => {
        manualScope = getCurrentScope();
        manualScope.setTag('manual', 'tag');
        return span;
      });

      getCurrentScope().setTag('outer', 'tag');

      const span = startInactiveSpan({ name: 'GET users/[id]', scope: manualScope! });
      expect(getSpanParentSpanId(span)).toBe(parentSpan.spanContext().spanId);

      expect(getCurrentScope()).toBe(initialScope);
      expect(getActiveSpan()).toBe(undefined);
    });

    it('allows to pass a parentSpan', () => {
      let parentSpan: Span;

      startSpanManual({ name: 'detached' }, span => {
        parentSpan = span;
      });

      const span = startInactiveSpan({ name: 'GET users/[id]', parentSpan: parentSpan! });

      expect(getActiveSpan()).toBe(undefined);
      expect(spanToJSON(span).parent_span_id).toBe(parentSpan!.spanContext().spanId);

      expect(getActiveSpan()).toBe(undefined);
    });

    it('allows to pass parentSpan=null', () => {
      startSpan({ name: 'outer' }, () => {
        const span = startInactiveSpan({ name: 'test span', parentSpan: null });
        expect(spanToJSON(span).parent_span_id).toBe(undefined);
        span.end();
      });
    });

    it('allows to force a transaction with forceTransaction=true', async () => {
      const client = getClient()!;
      const transactionEvents: Event[] = [];

      client.getOptions().beforeSendTransaction = event => {
        transactionEvents.push({
          ...event,
          sdkProcessingMetadata: {
            dynamicSamplingContext: event.sdkProcessingMetadata?.dynamicSamplingContext,
          },
        });
        return event;
      };

      startSpan({ name: 'outer transaction' }, () => {
        startSpan({ name: 'inner span' }, () => {
          const innerTransaction = startInactiveSpan({ name: 'inner transaction', forceTransaction: true });
          innerTransaction.end();
        });
      });

      await client.flush();

      const normalizedTransactionEvents = transactionEvents.map(event => {
        return {
          ...event,
          spans: event.spans?.map(span => ({ name: span.description, id: span.span_id })),
        };
      });

      expect(normalizedTransactionEvents).toHaveLength(2);

      const outerTransaction = normalizedTransactionEvents.find(event => event.transaction === 'outer transaction');
      const innerTransaction = normalizedTransactionEvents.find(event => event.transaction === 'inner transaction');

      const outerTraceId = outerTransaction?.contexts?.trace?.trace_id;
      // The inner transaction should be a child of the last span of the outer transaction
      const innerParentSpanId = outerTransaction?.spans?.[0]?.id;
      const innerSpanId = innerTransaction?.contexts?.trace?.span_id;

      expect(outerTraceId).toBeDefined();
      expect(innerParentSpanId).toBeDefined();
      expect(innerSpanId).toBeDefined();
      // inner span ID should _not_ be the parent span ID, but the id of the new span
      expect(innerSpanId).not.toEqual(innerParentSpanId);

      expect(outerTransaction?.contexts?.trace).toEqual({
        data: {
          'sentry.source': 'custom',
          'sentry.sample_rate': 1,
          'sentry.origin': 'manual',
        },
        span_id: expect.stringMatching(/[a-f0-9]{16}/),
        trace_id: expect.stringMatching(/[a-f0-9]{32}/),
        origin: 'manual',
        status: 'ok',
      });
      expect(outerTransaction?.spans).toEqual([{ name: 'inner span', id: expect.any(String) }]);
      expect(outerTransaction?.transaction).toEqual('outer transaction');
      expect(outerTransaction?.sdkProcessingMetadata).toEqual({
        dynamicSamplingContext: {
          environment: 'production',
          public_key: 'username',
          trace_id: outerTraceId,
          sample_rate: '1',
          transaction: 'outer transaction',
          sampled: 'true',
        },
      });

      expect(innerTransaction?.contexts?.trace).toEqual({
        data: {
          'sentry.source': 'custom',
          'sentry.origin': 'manual',
          'sentry.sample_rate': 1,
        },
        parent_span_id: innerParentSpanId,
        span_id: expect.stringMatching(/[a-f0-9]{16}/),
        trace_id: outerTraceId,
        origin: 'manual',
        status: 'ok',
      });
      expect(innerTransaction?.spans).toEqual([]);
      expect(innerTransaction?.transaction).toEqual('inner transaction');
      expect(innerTransaction?.sdkProcessingMetadata).toEqual({
        dynamicSamplingContext: {
          environment: 'production',
          public_key: 'username',
          trace_id: outerTraceId,
          sample_rate: '1',
          transaction: 'outer transaction',
          sampled: 'true',
        },
      });
    });

    describe('onlyIfParent', () => {
      it('does not create a span if there is no parent', () => {
        const span = startInactiveSpan({ name: 'test span', onlyIfParent: true });

        expect(span).not.toBeInstanceOf(SpanClass);
      });

      it('creates a span if there is a parent', () => {
        const span = startSpan({ name: 'parent span' }, () => {
          const span = startInactiveSpan({ name: 'test span', onlyIfParent: true });

          return span;
        });

        expect(span).toBeInstanceOf(SpanClass);
      });
    });

    it('includes the scope at the time the span was started when finished', async () => {
      const beforeSendTransaction = jest.fn(event => event);

      const client = getClient()!;

      client.getOptions().beforeSendTransaction = beforeSendTransaction;

      let span: Span;

      const scope = getCurrentScope();
      scope.setTag('outer', 'foo');

      withScope(scope => {
        scope.setTag('scope', 1);
        span = startInactiveSpan({ name: 'my-span' });
        scope.setTag('scope_after_span', 2);
      });

      withScope(scope => {
        scope.setTag('scope', 2);
        span.end();
      });

      await client.flush();

      expect(beforeSendTransaction).toHaveBeenCalledTimes(1);
      expect(beforeSendTransaction).toHaveBeenCalledWith(
        expect.objectContaining({
          tags: expect.objectContaining({
            outer: 'foo',
            scope: 1,
            scope_after_span: 2,
          }),
        }),
        expect.anything(),
      );
    });
  });

  describe('startSpanManual', () => {
    it('does not automatically finish the span', () => {
      expect(getActiveSpan()).toEqual(undefined);

      let _outerSpan: Span | undefined;
      let _innerSpan: Span | undefined;

      const res = startSpanManual({ name: 'outer' }, outerSpan => {
        expect(outerSpan).toBeDefined();
        _outerSpan = outerSpan;

        expect(getSpanName(outerSpan)).toEqual('outer');
        expect(getActiveSpan()).toEqual(outerSpan);

        startSpanManual({ name: 'inner' }, innerSpan => {
          expect(innerSpan).toBeDefined();
          _innerSpan = innerSpan;

          expect(getSpanName(innerSpan)).toEqual('inner');
          expect(getActiveSpan()).toEqual(innerSpan);
        });

        expect(getSpanEndTime(_innerSpan!)).toEqual([0, 0]);

        _innerSpan!.end();

        expect(getSpanEndTime(_innerSpan!)).not.toEqual([0, 0]);

        return 'test value';
      });

      expect(getSpanEndTime(_outerSpan!)).toEqual([0, 0]);

      _outerSpan!.end();

      expect(getSpanEndTime(_outerSpan!)).not.toEqual([0, 0]);

      expect(res).toEqual('test value');

      expect(getActiveSpan()).toEqual(undefined);
    });

    it('allows to pass base SpanOptions', () => {
      const date = [5000, 0] as TimeInput;

      startSpanManual(
        {
          name: 'outer',
          kind: SpanKind.CLIENT,
          attributes: {
            test1: 'test 1',
            test2: 2,
          },
          startTime: date,
        },
        span => {
          expect(span).toBeDefined();
          expect(getSpanName(span)).toEqual('outer');
          expect(getSpanStartTime(span)).toEqual(date);
          expect(getSpanAttributes(span)).toEqual({
            [SEMANTIC_ATTRIBUTE_SENTRY_SAMPLE_RATE]: 1,
            test1: 'test 1',
            test2: 2,
          });
          expect(getSpanKind(span)).toEqual(SpanKind.CLIENT);
        },
      );
    });

    it('allows to pass a startTime in seconds', () => {
      const startTime = 1708504860.961;
      const start = startSpanManual({ name: 'outer', startTime: startTime }, span => {
        const start = getSpanStartTime(span);
        span.end();
        return start;
      });

      expect(start).toEqual([1708504860, 961000000]);
    });

    it('allows to pass a scope', () => {
      const initialScope = getCurrentScope();

      let manualScope: Scope;
      let parentSpan: Span;

      startSpanManual({ name: 'detached' }, span => {
        parentSpan = span;
        manualScope = getCurrentScope();
        manualScope.setTag('manual', 'tag');
      });

      getCurrentScope().setTag('outer', 'tag');

      startSpanManual({ name: 'GET users/[id]', scope: manualScope! }, span => {
        expect(getCurrentScope()).not.toBe(initialScope);

        expect(getCurrentScope()).toEqual(manualScope);
        expect(getActiveSpan()).toBe(span);

        expect(getSpanParentSpanId(span)).toBe(parentSpan.spanContext().spanId);

        span.end();
      });

      expect(getCurrentScope()).toBe(initialScope);
      expect(getActiveSpan()).toBe(undefined);
    });

    it('allows to pass a parentSpan', () => {
      let parentSpan: Span;

      startSpanManual({ name: 'detached' }, span => {
        parentSpan = span;
      });

      startSpanManual({ name: 'GET users/[id]', parentSpan: parentSpan! }, span => {
        expect(getActiveSpan()).toBe(span);
        expect(spanToJSON(span).parent_span_id).toBe(parentSpan.spanContext().spanId);

        span.end();
      });

      expect(getActiveSpan()).toBe(undefined);
    });

    it('allows to pass parentSpan=null', () => {
      startSpan({ name: 'outer' }, () => {
        startSpanManual({ name: 'GET users/[id]', parentSpan: null }, span => {
          expect(spanToJSON(span).parent_span_id).toBe(undefined);
          span.end();
        });
      });
    });

    it('allows to force a transaction with forceTransaction=true', async () => {
      const client = getClient()!;
      const transactionEvents: Event[] = [];

      client.getOptions().beforeSendTransaction = event => {
        transactionEvents.push({
          ...event,
          sdkProcessingMetadata: {
            dynamicSamplingContext: event.sdkProcessingMetadata?.dynamicSamplingContext,
          },
        });
        return event;
      };

      startSpanManual({ name: 'outer transaction' }, span => {
        startSpanManual({ name: 'inner span' }, span => {
          startSpanManual({ name: 'inner transaction', forceTransaction: true }, span => {
            startSpanManual({ name: 'inner span 2' }, span => {
              // all good
              span.end();
            });
            span.end();
          });
          span.end();
        });
        span.end();
      });

      await client.flush();

      const normalizedTransactionEvents = transactionEvents.map(event => {
        return {
          ...event,
          spans: event.spans?.map(span => ({ name: span.description, id: span.span_id })),
        };
      });

      expect(normalizedTransactionEvents).toHaveLength(2);

      const outerTransaction = normalizedTransactionEvents.find(event => event.transaction === 'outer transaction');
      const innerTransaction = normalizedTransactionEvents.find(event => event.transaction === 'inner transaction');

      const outerTraceId = outerTransaction?.contexts?.trace?.trace_id;
      // The inner transaction should be a child of the last span of the outer transaction
      const innerParentSpanId = outerTransaction?.spans?.[0]?.id;
      const innerSpanId = innerTransaction?.contexts?.trace?.span_id;

      expect(outerTraceId).toBeDefined();
      expect(innerParentSpanId).toBeDefined();
      expect(innerSpanId).toBeDefined();
      // inner span ID should _not_ be the parent span ID, but the id of the new span
      expect(innerSpanId).not.toEqual(innerParentSpanId);

      expect(outerTransaction?.contexts?.trace).toEqual({
        data: {
          'sentry.source': 'custom',
          'sentry.sample_rate': 1,
          'sentry.origin': 'manual',
        },
        span_id: expect.stringMatching(/[a-f0-9]{16}/),
        trace_id: expect.stringMatching(/[a-f0-9]{32}/),
        origin: 'manual',
        status: 'ok',
      });
      expect(outerTransaction?.spans).toEqual([{ name: 'inner span', id: expect.any(String) }]);
      expect(outerTransaction?.transaction).toEqual('outer transaction');
      expect(outerTransaction?.sdkProcessingMetadata).toEqual({
        dynamicSamplingContext: {
          environment: 'production',
          public_key: 'username',
          trace_id: outerTraceId,
          sample_rate: '1',
          transaction: 'outer transaction',
          sampled: 'true',
        },
      });

      expect(innerTransaction?.contexts?.trace).toEqual({
        data: {
          'sentry.source': 'custom',
          'sentry.origin': 'manual',
          'sentry.sample_rate': 1,
        },
        parent_span_id: innerParentSpanId,
        span_id: expect.stringMatching(/[a-f0-9]{16}/),
        trace_id: outerTraceId,
        origin: 'manual',
        status: 'ok',
      });
      expect(innerTransaction?.spans).toEqual([{ name: 'inner span 2', id: expect.any(String) }]);
      expect(innerTransaction?.transaction).toEqual('inner transaction');
      expect(innerTransaction?.sdkProcessingMetadata).toEqual({
        dynamicSamplingContext: {
          environment: 'production',
          public_key: 'username',
          trace_id: outerTraceId,
          sample_rate: '1',
          transaction: 'outer transaction',
          sampled: 'true',
        },
      });
    });

    describe('onlyIfParent', () => {
      it('does not create a span if there is no parent', () => {
        const span = startSpanManual({ name: 'test span', onlyIfParent: true }, span => {
          return span;
        });

        expect(span).not.toBeInstanceOf(SpanClass);
      });

      it('creates a span if there is a parent', () => {
        const span = startSpan({ name: 'parent span' }, () => {
          const span = startSpanManual({ name: 'test span', onlyIfParent: true }, span => {
            return span;
          });

          return span;
        });

        expect(span).toBeInstanceOf(SpanClass);
      });
    });
  });

  describe('propagation', () => {
    it('starts new trace, if there is no parent', () => {
      withScope(scope => {
        const propagationContext = scope.getPropagationContext();
        const span = startInactiveSpan({ name: 'test span' });

        expect(span).toBeDefined();
        const traceId = spanToJSON(span).trace_id;
        expect(traceId).toMatch(/[a-f0-9]{32}/);
        expect(spanToJSON(span).parent_span_id).toBe(undefined);
        expect(spanToJSON(span).trace_id).not.toEqual(propagationContext.traceId);

        expect(getDynamicSamplingContextFromSpan(span)).toEqual({
          trace_id: traceId,
          environment: 'production',
          public_key: 'username',
          sample_rate: '1',
          sampled: 'true',
          transaction: 'test span',
        });
      });
    });

    // Note: This _should_ never happen, when we have an incoming trace, we should always have a parent span
    it('starts new trace, ignoring parentSpanId, if there is no parent', () => {
      withScope(scope => {
        const propagationContext = scope.getPropagationContext();
        propagationContext.parentSpanId = '1121201211212012';
        const span = startInactiveSpan({ name: 'test span' });

        expect(span).toBeDefined();
        const traceId = spanToJSON(span).trace_id;
        expect(traceId).toMatch(/[a-f0-9]{32}/);
        expect(spanToJSON(span).parent_span_id).toBe(undefined);
        expect(spanToJSON(span).trace_id).not.toEqual(propagationContext.traceId);

        expect(getDynamicSamplingContextFromSpan(span)).toEqual({
          environment: 'production',
          public_key: 'username',
          trace_id: traceId,
          sample_rate: '1',
          sampled: 'true',
          transaction: 'test span',
        });
      });
    });

    it('picks up the trace context from the parent without DSC', () => {
      withScope(scope => {
        const propagationContext = scope.getPropagationContext();

        startSpan({ name: 'parent span' }, parentSpan => {
          const span = startInactiveSpan({ name: 'test span' });

          expect(span).toBeDefined();
          expect(spanToJSON(span).trace_id).toEqual(parentSpan.spanContext().traceId);
          expect(spanToJSON(span).parent_span_id).toEqual(parentSpan.spanContext().spanId);
          expect(getDynamicSamplingContextFromSpan(span)).toEqual({
            ...getDynamicSamplingContextFromClient(propagationContext.traceId, getClient()!),
            trace_id: parentSpan.spanContext().traceId,
            transaction: 'parent span',
            sampled: 'true',
            sample_rate: '1',
          });
        });
      });
    });

    it('picks up the trace context from the parent with DSC', () => {
      withScope(() => {
        const ctx = trace.setSpanContext(ROOT_CONTEXT, {
          traceId: '12312012123120121231201212312012',
          spanId: '1121201211212012',
          isRemote: false,
          traceFlags: TraceFlags.SAMPLED,
          traceState: makeTraceState({
            dsc: {
              release: '1.0',
              environment: 'production',
            },
          }),
        });

        context.with(ctx, () => {
          const span = startInactiveSpan({ name: 'test span' });

          expect(span).toBeDefined();
          expect(spanToJSON(span).trace_id).toEqual('12312012123120121231201212312012');
          expect(spanToJSON(span).parent_span_id).toEqual('1121201211212012');
          expect(getDynamicSamplingContextFromSpan(span)).toEqual({
            release: '1.0',
            environment: 'production',
          });
        });
      });
    });

    it('picks up the trace context from a remote parent', () => {
      withScope(() => {
        const ctx = trace.setSpanContext(ROOT_CONTEXT, {
          traceId: '12312012123120121231201212312012',
          spanId: '1121201211212012',
          isRemote: true,
          traceFlags: TraceFlags.SAMPLED,
          traceState: makeTraceState({
            dsc: {
              release: '1.0',
              environment: 'production',
            },
          }),
        });

        context.with(ctx, () => {
          const span = startInactiveSpan({ name: 'test span' });

          expect(span).toBeDefined();
          expect(spanToJSON(span).trace_id).toEqual('12312012123120121231201212312012');
          expect(spanToJSON(span).parent_span_id).toEqual('1121201211212012');
          expect(getDynamicSamplingContextFromSpan(span)).toEqual({
            release: '1.0',
            environment: 'production',
          });
        });
      });
    });
  });
});

describe('trace (tracing disabled)', () => {
  beforeEach(() => {
    mockSdkInit({ tracesSampleRate: 0 });
  });

  afterEach(() => {
    cleanupOtel();
  });

  it('startSpan calls callback without span', () => {
    const val = startSpan({ name: 'outer' }, outerSpan => {
      expect(outerSpan).toBeDefined();
      expect(outerSpan.isRecording()).toBe(false);

      return 'test value';
    });

    expect(val).toEqual('test value');
  });

  it('startInactiveSpan returns a NonRecordinSpan', () => {
    const span = startInactiveSpan({ name: 'test' });

    expect(span).toBeDefined();
    expect(span.isRecording()).toBe(false);
  });
});

describe('trace (sampling)', () => {
  afterEach(() => {
    cleanupOtel();
    jest.clearAllMocks();
  });

  it('samples with a tracesSampleRate, when Math.random() > tracesSampleRate', () => {
    jest.spyOn(Math, 'random').mockImplementation(() => 0.6);

    mockSdkInit({ tracesSampleRate: 0.5 });

    startSpan({ name: 'outer' }, outerSpan => {
      expect(outerSpan).toBeDefined();
      expect(outerSpan.isRecording()).toBe(false);

      startSpan({ name: 'inner' }, innerSpan => {
        expect(innerSpan).toBeDefined();
        expect(innerSpan.isRecording()).toBe(false);
      });
    });
  });

  it('samples with a tracesSampleRate, when Math.random() < tracesSampleRate', () => {
    jest.spyOn(Math, 'random').mockImplementation(() => 0.4);

    mockSdkInit({ tracesSampleRate: 0.5 });

    startSpan({ name: 'outer' }, outerSpan => {
      expect(outerSpan).toBeDefined();
      expect(outerSpan.isRecording()).toBe(true);
      // All fields are empty for NonRecordingSpan
      expect(getSpanName(outerSpan)).toBe('outer');

      startSpan({ name: 'inner' }, innerSpan => {
        expect(innerSpan).toBeDefined();
        expect(innerSpan.isRecording()).toBe(true);
        expect(getSpanName(innerSpan)).toBe('inner');
      });
    });
  });

  it('positive parent sampling takes precedence over tracesSampleRate', () => {
    jest.spyOn(Math, 'random').mockImplementation(() => 0.6);

    mockSdkInit({ tracesSampleRate: 1 });

    // This will def. be sampled because of the tracesSampleRate
    startSpan({ name: 'outer' }, outerSpan => {
      expect(outerSpan).toBeDefined();
      expect(outerSpan.isRecording()).toBe(true);
      expect(getSpanName(outerSpan)).toBe('outer');

      // Now let's mutate the tracesSampleRate so that the next entry _should_ not be sampled
      // but it will because of parent sampling
      const client = getClient();
      client!.getOptions().tracesSampleRate = 0.5;

      startSpan({ name: 'inner' }, innerSpan => {
        expect(innerSpan).toBeDefined();
        expect(innerSpan.isRecording()).toBe(true);
        expect(getSpanName(innerSpan)).toBe('inner');
      });
    });
  });

  it('negative parent sampling takes precedence over tracesSampleRate', () => {
    jest.spyOn(Math, 'random').mockImplementation(() => 0.6);

    mockSdkInit({ tracesSampleRate: 0.5 });

    // This will def. be unsampled because of the tracesSampleRate
    startSpan({ name: 'outer' }, outerSpan => {
      expect(outerSpan).toBeDefined();
      expect(outerSpan.isRecording()).toBe(false);

      // Now let's mutate the tracesSampleRate so that the next entry _should_ be sampled
      // but it will remain unsampled because of parent sampling
      const client = getClient();
      client!.getOptions().tracesSampleRate = 1;

      startSpan({ name: 'inner' }, innerSpan => {
        expect(innerSpan).toBeDefined();
        expect(innerSpan.isRecording()).toBe(false);
      });
    });
  });

  it('positive remote parent sampling takes precedence over tracesSampleRate', () => {
    jest.spyOn(Math, 'random').mockImplementation(() => 0.6);

    mockSdkInit({ tracesSampleRate: 0.5 });

    const traceId = 'd4cda95b652f4a1592b449d5929fda1b';
    const parentSpanId = '6e0c63257de34c92';

    const spanContext = {
      traceId,
      spanId: parentSpanId,
      sampled: true,
      isRemote: true,
      traceFlags: TraceFlags.SAMPLED,
    };

    // We simulate the correct context we'd normally get from the SentryPropagator
    context.with(trace.setSpanContext(ROOT_CONTEXT, spanContext), () => {
      // This will def. be sampled because of the tracesSampleRate
      startSpan({ name: 'outer' }, outerSpan => {
        expect(outerSpan).toBeDefined();
        expect(outerSpan.isRecording()).toBe(true);
        expect(getSpanName(outerSpan)).toBe('outer');
      });
    });
  });

  it('negative remote parent sampling takes precedence over tracesSampleRate', () => {
    jest.spyOn(Math, 'random').mockImplementation(() => 0.6);

    mockSdkInit({ tracesSampleRate: 0.5 });

    const traceId = 'd4cda95b652f4a1592b449d5929fda1b';
    const parentSpanId = '6e0c63257de34c92';

    const spanContext = {
      traceId,
      spanId: parentSpanId,
      sampled: false,
      isRemote: true,
      traceFlags: TraceFlags.NONE,
    };

    // We simulate the correct context we'd normally get from the SentryPropagator
    context.with(trace.setSpanContext(ROOT_CONTEXT, spanContext), () => {
      // This will def. be sampled because of the tracesSampleRate
      startSpan({ name: 'outer' }, outerSpan => {
        expect(outerSpan).toBeDefined();
        expect(outerSpan.isRecording()).toBe(false);
      });
    });
  });

  it('samples with a tracesSampler returning a boolean', () => {
    let tracesSamplerResponse: boolean = true;

    const tracesSampler = jest.fn(() => {
      return tracesSamplerResponse;
    });

    mockSdkInit({ tracesSampler });

    startSpan({ name: 'outer' }, outerSpan => {
      expect(outerSpan).toBeDefined();
    });

    expect(tracesSampler).toBeCalledTimes(1);
    expect(tracesSampler).toHaveBeenLastCalledWith({
      parentSampled: undefined,
      name: 'outer',
      attributes: {},
    });

    // Now return `false`, it should not sample
    tracesSamplerResponse = false;

    startSpan({ name: 'outer2' }, outerSpan => {
      expect(outerSpan.isRecording()).toBe(false);

      startSpan({ name: 'inner2' }, innerSpan => {
        expect(innerSpan.isRecording()).toBe(false);
      });
    });

    expect(tracesSampler).toHaveBeenCalledTimes(2);
    expect(tracesSampler).toHaveBeenCalledWith(
      expect.objectContaining({
        parentSampled: undefined,
        name: 'outer',
        attributes: {},
        transactionContext: { name: 'outer', parentSampled: undefined },
      }),
    );
    expect(tracesSampler).toHaveBeenCalledWith(
      expect.objectContaining({
        parentSampled: undefined,
        name: 'outer2',
        attributes: {},
        transactionContext: { name: 'outer2', parentSampled: undefined },
      }),
    );

    // Only root spans should go through the sampler
    expect(tracesSampler).not.toHaveBeenLastCalledWith({
      name: 'inner2',
<<<<<<< HEAD
      attributes: {},
=======
>>>>>>> 38ff6ebc
    });
  });

  it('samples with a tracesSampler returning a number', () => {
    jest.spyOn(Math, 'random').mockImplementation(() => 0.6);

    let tracesSamplerResponse: number = 1;

    const tracesSampler = jest.fn(() => {
      return tracesSamplerResponse;
    });

    mockSdkInit({ tracesSampler });

    startSpan(
      {
        name: 'outer',
        op: 'test.op',
        attributes: { attr1: 'yes', attr2: 1 },
      },
      outerSpan => {
        expect(outerSpan).toBeDefined();
      },
    );

    expect(tracesSampler).toHaveBeenCalledTimes(1);
    expect(tracesSampler).toHaveBeenLastCalledWith({
      parentSampled: undefined,
      name: 'outer',
      attributes: {
        attr1: 'yes',
        attr2: 1,
        'sentry.op': 'test.op',
      },
    });

    // Now return `0`, it should not sample
    tracesSamplerResponse = 0;

    startSpan({ name: 'outer2' }, outerSpan => {
      expect(outerSpan.isRecording()).toBe(false);

      startSpan({ name: 'inner2' }, innerSpan => {
        expect(innerSpan.isRecording()).toBe(false);
      });
    });

<<<<<<< HEAD
    expect(tracesSampler).toHaveBeenCalledTimes(3);
    expect(tracesSampler).toHaveBeenLastCalledWith({
      parentSampled: false,
      name: 'inner2',
      attributes: {},
    });
=======
    expect(tracesSampler).toHaveBeenCalledTimes(2);
    expect(tracesSampler).toHaveBeenCalledWith(
      expect.objectContaining({
        parentSampled: undefined,
        name: 'outer2',
        attributes: {},
        transactionContext: { name: 'outer2', parentSampled: undefined },
      }),
    );

    // Only root spans should be passed to tracesSampler
    expect(tracesSampler).not.toHaveBeenLastCalledWith(
      expect.objectContaining({
        name: 'inner2',
      }),
    );
>>>>>>> 38ff6ebc

    // Now return `0.4`, it should not sample
    tracesSamplerResponse = 0.4;

    startSpan({ name: 'outer3' }, outerSpan => {
      expect(outerSpan.isRecording()).toBe(false);
    });

    expect(tracesSampler).toHaveBeenCalledTimes(3);
    expect(tracesSampler).toHaveBeenLastCalledWith({
      parentSampled: undefined,
      name: 'outer3',
      attributes: {},
    });
  });

  it('samples with a tracesSampler even if parent is remotely sampled', () => {
    const tracesSampler = jest.fn(() => {
      return false;
    });

    mockSdkInit({ tracesSampler });
    const traceId = 'd4cda95b652f4a1592b449d5929fda1b';
    const parentSpanId = '6e0c63257de34c92';

    const spanContext = {
      traceId,
      spanId: parentSpanId,
      sampled: true,
      isRemote: true,
      traceFlags: TraceFlags.SAMPLED,
    };

    // We simulate the correct context we'd normally get from the SentryPropagator
    context.with(trace.setSpanContext(ROOT_CONTEXT, spanContext), () => {
      // This will def. be sampled because of the tracesSampleRate
      startSpan({ name: 'outer' }, outerSpan => {
        expect(outerSpan.isRecording()).toBe(false);
      });
    });

    expect(tracesSampler).toBeCalledTimes(1);
    expect(tracesSampler).toHaveBeenLastCalledWith({
      parentSampled: true,
      name: 'outer',
      attributes: {},
    });
  });

  it('ignores parent span context if it is invalid', () => {
    mockSdkInit({ tracesSampleRate: 1 });
    const traceId = 'd4cda95b652f4a1592b449d5929fda1b';

    const spanContext = {
      traceId,
      spanId: 'INVALID',
      traceFlags: TraceFlags.SAMPLED,
    };

    context.with(trace.setSpanContext(ROOT_CONTEXT, spanContext), () => {
      startSpan({ name: 'outer' }, span => {
        expect(span.isRecording()).toBe(true);
        expect(span.spanContext().spanId).not.toBe('INVALID');
        expect(span.spanContext().spanId).toMatch(/[a-f0-9]{16}/);
        expect(span.spanContext().traceId).not.toBe(traceId);
        expect(span.spanContext().traceId).toMatch(/[a-f0-9]{32}/);
      });
    });
  });
});

describe('HTTP methods (sampling)', () => {
  beforeEach(() => {
    mockSdkInit({ tracesSampleRate: 1 });
  });

  afterEach(() => {
    cleanupOtel();
  });

  it('does sample when HTTP method is other than OPTIONS or HEAD', () => {
    const spanGET = startSpanManual({ name: 'test span', attributes: { [SEMATTRS_HTTP_METHOD]: 'GET' } }, span => {
      return span;
    });
    expect(spanIsSampled(spanGET)).toBe(true);
    expect(getSamplingDecision(spanGET.spanContext())).toBe(true);

    const spanPOST = startSpanManual({ name: 'test span', attributes: { [SEMATTRS_HTTP_METHOD]: 'POST' } }, span => {
      return span;
    });
    expect(spanIsSampled(spanPOST)).toBe(true);
    expect(getSamplingDecision(spanPOST.spanContext())).toBe(true);

    const spanPUT = startSpanManual({ name: 'test span', attributes: { [SEMATTRS_HTTP_METHOD]: 'PUT' } }, span => {
      return span;
    });
    expect(spanIsSampled(spanPUT)).toBe(true);
    expect(getSamplingDecision(spanPUT.spanContext())).toBe(true);

    const spanDELETE = startSpanManual(
      { name: 'test span', attributes: { [SEMATTRS_HTTP_METHOD]: 'DELETE' } },
      span => {
        return span;
      },
    );
    expect(spanIsSampled(spanDELETE)).toBe(true);
    expect(getSamplingDecision(spanDELETE.spanContext())).toBe(true);
  });

  it('does not sample when HTTP method is OPTIONS', () => {
    const span = startSpanManual({ name: 'test span', attributes: { [SEMATTRS_HTTP_METHOD]: 'OPTIONS' } }, span => {
      return span;
    });
    expect(spanIsSampled(span)).toBe(false);
    expect(getSamplingDecision(span.spanContext())).toBe(false);
  });

  it('does not sample when HTTP method is HEAD', () => {
    const span = startSpanManual({ name: 'test span', attributes: { [SEMATTRS_HTTP_METHOD]: 'HEAD' } }, span => {
      return span;
    });
    expect(spanIsSampled(span)).toBe(false);
    expect(getSamplingDecision(span.spanContext())).toBe(false);
  });
});

describe('continueTrace', () => {
  beforeEach(() => {
    mockSdkInit({ tracesSampleRate: 1 });
  });

  afterEach(() => {
    cleanupOtel();
  });

  it('works without trace & baggage data', () => {
    const scope = continueTrace({ sentryTrace: undefined, baggage: undefined }, () => {
      const span = getActiveSpan()!;
      expect(span).toBeUndefined();
      return getCurrentScope();
    });

    expect(scope.getPropagationContext()).toEqual({
      traceId: expect.any(String),
    });

    expect(scope.getScopeData().sdkProcessingMetadata).toEqual({});
  });

  it('works with trace data', () => {
    continueTrace(
      {
        sentryTrace: '12312012123120121231201212312012-1121201211212012-0',
        baggage: undefined,
      },
      () => {
        const span = getActiveSpan()!;
        expect(span).toBeDefined();
        expect(spanToJSON(span)).toEqual({
          span_id: '1121201211212012',
          trace_id: '12312012123120121231201212312012',
          data: {},
          start_timestamp: 0,
        });
        expect(getSamplingDecision(span.spanContext())).toBe(false);
        expect(spanIsSampled(span)).toBe(false);
      },
    );
  });

  it('works with trace & baggage data', () => {
    continueTrace(
      {
        sentryTrace: '12312012123120121231201212312012-1121201211212012-1',
        baggage: 'sentry-version=1.0,sentry-environment=production',
      },
      () => {
        const span = getActiveSpan()!;
        expect(span).toBeDefined();
        expect(spanToJSON(span)).toEqual({
          span_id: '1121201211212012',
          trace_id: '12312012123120121231201212312012',
          data: {},
          start_timestamp: 0,
        });
        expect(getSamplingDecision(span.spanContext())).toBe(true);
        expect(spanIsSampled(span)).toBe(true);
      },
    );
  });

  it('works with trace & 3rd party baggage data', () => {
    continueTrace(
      {
        sentryTrace: '12312012123120121231201212312012-1121201211212012-1',
        baggage: 'sentry-version=1.0,sentry-environment=production,dogs=great,cats=boring',
      },
      () => {
        const span = getActiveSpan()!;
        expect(span).toBeDefined();
        expect(spanToJSON(span)).toEqual({
          span_id: '1121201211212012',
          trace_id: '12312012123120121231201212312012',
          data: {},
          start_timestamp: 0,
        });
        expect(getSamplingDecision(span.spanContext())).toBe(true);
        expect(spanIsSampled(span)).toBe(true);
      },
    );
  });

  it('returns response of callback', () => {
    const result = continueTrace(
      {
        sentryTrace: '12312012123120121231201212312012-1121201211212012-0',
        baggage: undefined,
      },
      () => {
        return 'aha';
      },
    );

    expect(result).toEqual('aha');
  });
});

describe('suppressTracing', () => {
  beforeEach(() => {
    mockSdkInit({ tracesSampleRate: 1 });
  });

  afterEach(() => {
    cleanupOtel();
  });

  it('works for a root span', () => {
    const span = suppressTracing(() => {
      return startInactiveSpan({ name: 'span' });
    });

    expect(span.isRecording()).toBe(false);
    expect(spanIsSampled(span)).toBe(false);
  });

  it('works for a child span', () => {
    startSpan({ name: 'outer' }, span => {
      expect(span.isRecording()).toBe(true);
      expect(spanIsSampled(span)).toBe(true);

      const child1 = startInactiveSpan({ name: 'inner1' });

      expect(child1.isRecording()).toBe(true);
      expect(spanIsSampled(child1)).toBe(true);

      const child2 = suppressTracing(() => {
        return startInactiveSpan({ name: 'span' });
      });

      expect(child2.isRecording()).toBe(false);
      expect(spanIsSampled(child2)).toBe(false);
    });
  });

  it('works for a child span with forceTransaction=true', () => {
    startSpan({ name: 'outer' }, span => {
      expect(span.isRecording()).toBe(true);
      expect(spanIsSampled(span)).toBe(true);

      const child = suppressTracing(() => {
        return startInactiveSpan({ name: 'span', forceTransaction: true });
      });

      expect(child.isRecording()).toBe(false);
      expect(spanIsSampled(child)).toBe(false);
    });
  });
});

function getSpanName(span: AbstractSpan): string | undefined {
  return spanHasName(span) ? span.name : undefined;
}

function getSpanEndTime(span: AbstractSpan): [number, number] | undefined {
  return (span as ReadableSpan).endTime;
}

function getSpanStartTime(span: AbstractSpan): [number, number] | undefined {
  return (span as ReadableSpan).startTime;
}

function getSpanAttributes(span: AbstractSpan): Record<string, unknown> | undefined {
  return spanHasAttributes(span) ? span.attributes : undefined;
}

function getSpanParentSpanId(span: AbstractSpan): string | undefined {
  return (span as ReadableSpan).parentSpanId;
}<|MERGE_RESOLUTION|>--- conflicted
+++ resolved
@@ -1341,7 +1341,6 @@
         parentSampled: undefined,
         name: 'outer',
         attributes: {},
-        transactionContext: { name: 'outer', parentSampled: undefined },
       }),
     );
     expect(tracesSampler).toHaveBeenCalledWith(
@@ -1349,17 +1348,12 @@
         parentSampled: undefined,
         name: 'outer2',
         attributes: {},
-        transactionContext: { name: 'outer2', parentSampled: undefined },
       }),
     );
 
     // Only root spans should go through the sampler
     expect(tracesSampler).not.toHaveBeenLastCalledWith({
       name: 'inner2',
-<<<<<<< HEAD
-      attributes: {},
-=======
->>>>>>> 38ff6ebc
     });
   });
 
@@ -1407,21 +1401,12 @@
       });
     });
 
-<<<<<<< HEAD
-    expect(tracesSampler).toHaveBeenCalledTimes(3);
-    expect(tracesSampler).toHaveBeenLastCalledWith({
-      parentSampled: false,
-      name: 'inner2',
-      attributes: {},
-    });
-=======
     expect(tracesSampler).toHaveBeenCalledTimes(2);
     expect(tracesSampler).toHaveBeenCalledWith(
       expect.objectContaining({
         parentSampled: undefined,
         name: 'outer2',
         attributes: {},
-        transactionContext: { name: 'outer2', parentSampled: undefined },
       }),
     );
 
@@ -1431,7 +1416,6 @@
         name: 'inner2',
       }),
     );
->>>>>>> 38ff6ebc
 
     // Now return `0.4`, it should not sample
     tracesSamplerResponse = 0.4;
