--- conflicted
+++ resolved
@@ -45,15 +45,9 @@
     "access": "public"
   },
   "dependencies": {
-<<<<<<< HEAD
     "@sentry/core": "10.27.0",
     "@sentry/react": "10.27.0",
-    "@sentry/webpack-plugin": "^4.1.1"
-=======
-    "@sentry/core": "10.26.0",
-    "@sentry/react": "10.26.0",
     "@sentry/webpack-plugin": "^4.6.1"
->>>>>>> 850d4ccd
   },
   "peerDependencies": {
     "gatsby": "^2.0.0 || ^3.0.0 || ^4.0.0 || ^5.0.0",
