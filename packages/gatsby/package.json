{
  "name": "@sentry/gatsby",
<<<<<<< HEAD
  "version": "8.41.0-beta.0",
=======
  "version": "8.40.0",
>>>>>>> b271bc83
  "description": "Official Sentry SDK for Gatsby.js",
  "repository": "git://github.com/getsentry/sentry-javascript.git",
  "homepage": "https://github.com/getsentry/sentry-javascript/tree/master/packages/gatsby",
  "author": "Sentry",
  "license": "MIT",
  "keywords": [
    "gatsby",
    "gatsby-plugin"
  ],
  "engines": {
    "node": ">=14.18"
  },
  "files": [
    "/build",
    "gatsby-node.js",
    "gatsby-node.d.ts"
  ],
  "main": "build/cjs/index.js",
  "module": "build/esm/index.js",
  "types": "build/types/index.d.ts",
  "exports": {
    "./package.json": "./package.json",
    ".": {
      "import": {
        "types": "./build/types/index.d.ts",
        "default": "./build/esm/index.js"
      },
      "require": {
        "types": "./build/types/index.d.ts",
        "default": "./build/cjs/index.js"
      }
    }
  },
  "typesVersions": {
    "<4.9": {
      "build/types/index.d.ts": [
        "build/types-ts3.8/index.d.ts"
      ]
    }
  },
  "publishConfig": {
    "access": "public"
  },
  "dependencies": {
<<<<<<< HEAD
    "@sentry/core": "8.41.0-beta.0",
    "@sentry/react": "8.41.0-beta.0",
    "@sentry/types": "8.41.0-beta.0",
=======
    "@sentry/core": "8.40.0",
    "@sentry/react": "8.40.0",
    "@sentry/types": "8.40.0",
>>>>>>> b271bc83
    "@sentry/webpack-plugin": "2.22.6"
  },
  "peerDependencies": {
    "gatsby": "^2.0.0 || ^3.0.0 || ^4.0.0 || ^5.0.0",
    "react": "16.x || 17.x || 18.x"
  },
  "devDependencies": {
    "@testing-library/react": "^13.0.0",
    "react": "^18.0.0"
  },
  "scripts": {
    "build": "run-p build:transpile build:types",
    "build:dev": "yarn build",
    "build:plugin": "tsc -p tsconfig.plugin.json",
    "build:transpile": "run-p build:rollup build:plugin",
    "build:rollup": "rollup -c rollup.npm.config.mjs",
    "build:types": "run-s build:types:core build:types:downlevel",
    "build:types:core": "tsc -p tsconfig.types.json",
    "build:types:downlevel": "yarn downlevel-dts build/types build/types-ts3.8 --to ts3.8",
    "build:watch": "run-p build:transpile:watch build:types:watch",
    "build:dev:watch": "yarn build:watch",
    "build:transpile:watch": "rollup -c rollup.npm.config.mjs --watch",
    "build:types:watch": "tsc -p tsconfig.types.json --watch",
    "build:tarball": "npm pack",
    "circularDepCheck": "madge --circular src/index.ts",
    "clean": "rimraf build coverage *.d.ts sentry-gatsby-*.tgz",
    "fix": "eslint . --format stylish --fix",
    "lint": "eslint . --format stylish",
    "test": "yarn ts-node scripts/pretest.ts && yarn jest",
    "test:watch": "yarn ts-node scripts/pretest.ts && yarn jest --watch",
    "yalc:publish": "yalc publish --push --sig"
  },
  "volta": {
    "extends": "../../package.json"
  },
  "sideEffects": false
}<|MERGE_RESOLUTION|>--- conflicted
+++ resolved
@@ -1,10 +1,6 @@
 {
   "name": "@sentry/gatsby",
-<<<<<<< HEAD
-  "version": "8.41.0-beta.0",
-=======
   "version": "8.40.0",
->>>>>>> b271bc83
   "description": "Official Sentry SDK for Gatsby.js",
   "repository": "git://github.com/getsentry/sentry-javascript.git",
   "homepage": "https://github.com/getsentry/sentry-javascript/tree/master/packages/gatsby",
@@ -49,15 +45,9 @@
     "access": "public"
   },
   "dependencies": {
-<<<<<<< HEAD
-    "@sentry/core": "8.41.0-beta.0",
-    "@sentry/react": "8.41.0-beta.0",
-    "@sentry/types": "8.41.0-beta.0",
-=======
     "@sentry/core": "8.40.0",
     "@sentry/react": "8.40.0",
     "@sentry/types": "8.40.0",
->>>>>>> b271bc83
     "@sentry/webpack-plugin": "2.22.6"
   },
   "peerDependencies": {
