{
  "name": "@sentry/gatsby",
  "version": "8.41.0",
  "description": "Official Sentry SDK for Gatsby.js",
  "repository": "git://github.com/getsentry/sentry-javascript.git",
  "homepage": "https://github.com/getsentry/sentry-javascript/tree/master/packages/gatsby",
  "author": "Sentry",
  "license": "MIT",
  "keywords": [
    "gatsby",
    "gatsby-plugin"
  ],
  "engines": {
    "node": ">=14.18"
  },
  "files": [
    "/build",
    "gatsby-node.js",
    "gatsby-node.d.ts"
  ],
  "main": "build/cjs/index.js",
  "module": "build/esm/index.js",
  "types": "build/types/index.d.ts",
  "exports": {
    "./package.json": "./package.json",
    ".": {
      "import": {
        "types": "./build/types/index.d.ts",
        "default": "./build/esm/index.js"
      },
      "require": {
        "types": "./build/types/index.d.ts",
        "default": "./build/cjs/index.js"
      }
    }
  },
  "typesVersions": {
    "<4.9": {
      "build/types/index.d.ts": [
        "build/types-ts3.8/index.d.ts"
      ]
    }
  },
  "publishConfig": {
    "access": "public"
  },
  "dependencies": {
<<<<<<< HEAD
    "@sentry/core": "8.40.0",
    "@sentry/react": "8.40.0",
=======
    "@sentry/core": "8.41.0",
    "@sentry/react": "8.41.0",
    "@sentry/types": "8.41.0",
>>>>>>> be73e38a
    "@sentry/webpack-plugin": "2.22.6"
  },
  "peerDependencies": {
    "gatsby": "^2.0.0 || ^3.0.0 || ^4.0.0 || ^5.0.0",
    "react": "16.x || 17.x || 18.x"
  },
  "devDependencies": {
    "@testing-library/react": "^13.0.0",
    "react": "^18.0.0"
  },
  "scripts": {
    "build": "run-p build:transpile build:types",
    "build:dev": "yarn build",
    "build:plugin": "tsc -p tsconfig.plugin.json",
    "build:transpile": "run-p build:rollup build:plugin",
    "build:rollup": "rollup -c rollup.npm.config.mjs",
    "build:types": "run-s build:types:core build:types:downlevel",
    "build:types:core": "tsc -p tsconfig.types.json",
    "build:types:downlevel": "yarn downlevel-dts build/types build/types-ts3.8 --to ts3.8",
    "build:watch": "run-p build:transpile:watch build:types:watch",
    "build:dev:watch": "yarn build:watch",
    "build:transpile:watch": "rollup -c rollup.npm.config.mjs --watch",
    "build:types:watch": "tsc -p tsconfig.types.json --watch",
    "build:tarball": "npm pack",
    "circularDepCheck": "madge --circular src/index.ts",
    "clean": "rimraf build coverage *.d.ts sentry-gatsby-*.tgz",
    "fix": "eslint . --format stylish --fix",
    "lint": "eslint . --format stylish",
    "test": "yarn ts-node scripts/pretest.ts && yarn jest",
    "test:watch": "yarn ts-node scripts/pretest.ts && yarn jest --watch",
    "yalc:publish": "yalc publish --push --sig"
  },
  "volta": {
    "extends": "../../package.json"
  },
  "sideEffects": false
}<|MERGE_RESOLUTION|>--- conflicted
+++ resolved
@@ -45,14 +45,8 @@
     "access": "public"
   },
   "dependencies": {
-<<<<<<< HEAD
-    "@sentry/core": "8.40.0",
-    "@sentry/react": "8.40.0",
-=======
     "@sentry/core": "8.41.0",
     "@sentry/react": "8.41.0",
-    "@sentry/types": "8.41.0",
->>>>>>> be73e38a
     "@sentry/webpack-plugin": "2.22.6"
   },
   "peerDependencies": {
