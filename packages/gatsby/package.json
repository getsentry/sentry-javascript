--- conflicted
+++ resolved
@@ -10,15 +10,7 @@
   "engines": {
     "node": ">=14.18"
   },
-<<<<<<< HEAD
-  "files": ["cjs", "esm", "types", "types-ts3.8", "gatsby-node.js", "gatsby-node.d.ts"],
-=======
-  "files": [
-    "/build",
-    "gatsby-node.js",
-    "gatsby-node.d.ts"
-  ],
->>>>>>> 9e3bc935
+  "files": ["/build", "gatsby-node.js", "gatsby-node.d.ts"],
   "main": "build/cjs/index.js",
   "module": "build/esm/index.js",
   "types": "build/types/index.d.ts",
