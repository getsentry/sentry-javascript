<<<<<<< HEAD
import { withMonitor } from '@sentry/core';
import type { Integration } from '@sentry/types';
=======
import { convertIntegrationFnToClass, getClient, withMonitor } from '@sentry/core';
import type { Client, IntegrationFn } from '@sentry/types';
>>>>>>> 9a2570bc
import { parseScheduleToString } from './deno-cron-format';

type CronOptions = { backoffSchedule?: number[]; signal?: AbortSignal };
type CronFn = () => void | Promise<void>;
// Parameters<typeof Deno.cron> doesn't work well with the overloads 🤔
type CronParams = [string, string | Deno.CronSchedule, CronFn | CronOptions, CronFn | CronOptions | undefined];

const INTEGRATION_NAME = 'DenoCron';

const SETUP_CLIENTS = new WeakMap<Client, boolean>();

const denoCronIntegration = (() => {
  return {
    name: INTEGRATION_NAME,
    setupOnce() {
      // eslint-disable-next-line deprecation/deprecation
      if (!Deno.cron) {
        // The cron API is not available in this Deno version use --unstable flag!
        return;
      }

      // eslint-disable-next-line deprecation/deprecation
      Deno.cron = new Proxy(Deno.cron, {
        apply(target, thisArg, argArray: CronParams) {
          const [monitorSlug, schedule, opt1, opt2] = argArray;
          let options: CronOptions | undefined;
          let fn: CronFn;

          if (typeof opt1 === 'function' && typeof opt2 !== 'function') {
            fn = opt1;
            options = opt2;
          } else if (typeof opt1 !== 'function' && typeof opt2 === 'function') {
            fn = opt2;
            options = opt1;
          }

          async function cronCalled(): Promise<void> {
            if (SETUP_CLIENTS.has(getClient() as Client)) {
              return;
            }

            await withMonitor(monitorSlug, async () => fn(), {
              schedule: { type: 'crontab', value: parseScheduleToString(schedule) },
              // (minutes) so 12 hours - just a very high arbitrary number since we don't know the actual duration of the users cron job
              maxRuntime: 60 * 12,
              // Deno Deploy docs say that the cron job will be called within 1 minute of the scheduled time
              checkinMargin: 1,
            });
          }

          return target.call(thisArg, monitorSlug, schedule, options || {}, cronCalled);
        },
      });
    },
    setup(client) {
      SETUP_CLIENTS.set(client, true);
    },
  };
}) satisfies IntegrationFn;

/** Instruments Deno.cron to automatically capture cron check-ins */
// eslint-disable-next-line deprecation/deprecation
export const DenoCron = convertIntegrationFnToClass(INTEGRATION_NAME, denoCronIntegration);<|MERGE_RESOLUTION|>--- conflicted
+++ resolved
@@ -1,10 +1,5 @@
-<<<<<<< HEAD
-import { withMonitor } from '@sentry/core';
-import type { Integration } from '@sentry/types';
-=======
 import { convertIntegrationFnToClass, getClient, withMonitor } from '@sentry/core';
 import type { Client, IntegrationFn } from '@sentry/types';
->>>>>>> 9a2570bc
 import { parseScheduleToString } from './deno-cron-format';
 
 type CronOptions = { backoffSchedule?: number[]; signal?: AbortSignal };
