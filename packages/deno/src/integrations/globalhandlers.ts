import type { ServerRuntimeClient } from '@sentry/core';
<<<<<<< HEAD
import { getClient, getCurrentHub } from '@sentry/core';
=======
import { captureEvent } from '@sentry/core';
import { getClient } from '@sentry/core';
>>>>>>> 1621214a
import { flush } from '@sentry/core';
import type { Client, Event, Integration, Primitive, StackParser } from '@sentry/types';
import { eventFromUnknownInput, isPrimitive } from '@sentry/utils';

type GlobalHandlersIntegrationsOptionKeys = 'error' | 'unhandledrejection';

/** JSDoc */
type GlobalHandlersIntegrations = Record<GlobalHandlersIntegrationsOptionKeys, boolean>;

let isExiting = false;

/** Global handlers */
export class GlobalHandlers implements Integration {
  /**
   * @inheritDoc
   */
  public static id = 'GlobalHandlers';

  /**
   * @inheritDoc
   */
  public name: string = GlobalHandlers.id;

  /** JSDoc */
  private readonly _options: GlobalHandlersIntegrations;

  /** JSDoc */
  public constructor(options?: GlobalHandlersIntegrations) {
    this._options = {
      error: true,
      unhandledrejection: true,
      ...options,
    };
  }
  /**
   * @inheritDoc
   */
  public setupOnce(): void {
    // noop
  }

  /** @inheritdoc */
  public setup(client: Client): void {
    if (this._options.error) {
      installGlobalErrorHandler(client);
    }
    if (this._options.unhandledrejection) {
      installGlobalUnhandledRejectionHandler(client);
    }
  }
}

function installGlobalErrorHandler(client: Client): void {
  globalThis.addEventListener('error', data => {
    if (getClient() !== client || isExiting) {
      return;
    }

    const stackParser = getStackParser();

    const { message, error } = data;

    const event = eventFromUnknownInput(getClient(), stackParser, error || message);

    event.level = 'fatal';

    captureEvent(event, {
      originalException: error,
      mechanism: {
        handled: false,
        type: 'error',
      },
    });

    // Stop the app from exiting for now
    data.preventDefault();
    isExiting = true;

    flush().then(
      () => {
        // rethrow to replicate Deno default behavior
        throw error;
      },
      () => {
        // rethrow to replicate Deno default behavior
        throw error;
      },
    );
  });
}

function installGlobalUnhandledRejectionHandler(client: Client): void {
  globalThis.addEventListener('unhandledrejection', (e: PromiseRejectionEvent) => {
    if (getClient() !== client || isExiting) {
      return;
    }

    const stackParser = getStackParser();
    let error = e;

    // dig the object of the rejection out of known event types
    try {
      if ('reason' in e) {
        error = e.reason;
      }
    } catch (_oO) {
      // no-empty
    }

    const event = isPrimitive(error)
      ? eventFromRejectionWithPrimitive(error)
      : eventFromUnknownInput(getClient(), stackParser, error, undefined);

    event.level = 'fatal';

    captureEvent(event, {
      originalException: error,
      mechanism: {
        handled: false,
        type: 'unhandledrejection',
      },
    });

    // Stop the app from exiting for now
    e.preventDefault();
    isExiting = true;

    flush().then(
      () => {
        // rethrow to replicate Deno default behavior
        throw error;
      },
      () => {
        // rethrow to replicate Deno default behavior
        throw error;
      },
    );
  });
}

/**
 * Create an event from a promise rejection where the `reason` is a primitive.
 *
 * @param reason: The `reason` property of the promise rejection
 * @returns An Event object with an appropriate `exception` value
 */
function eventFromRejectionWithPrimitive(reason: Primitive): Event {
  return {
    exception: {
      values: [
        {
          type: 'UnhandledRejection',
          // String() is needed because the Primitive type includes symbols (which can't be automatically stringified)
          value: `Non-Error promise rejection captured with value: ${String(reason)}`,
        },
      ],
    },
  };
}

function getStackParser(): StackParser {
  const client = getClient<ServerRuntimeClient>();

  if (!client) {
    return () => [];
  }

  return client.getOptions().stackParser;
}<|MERGE_RESOLUTION|>--- conflicted
+++ resolved
@@ -1,11 +1,5 @@
 import type { ServerRuntimeClient } from '@sentry/core';
-<<<<<<< HEAD
-import { getClient, getCurrentHub } from '@sentry/core';
-=======
-import { captureEvent } from '@sentry/core';
-import { getClient } from '@sentry/core';
->>>>>>> 1621214a
-import { flush } from '@sentry/core';
+import { captureEvent, flush, getClient } from '@sentry/core';
 import type { Client, Event, Integration, Primitive, StackParser } from '@sentry/types';
 import { eventFromUnknownInput, isPrimitive } from '@sentry/utils';
 
