--- conflicted
+++ resolved
@@ -198,11 +198,8 @@
       data: {
         ...handlerData.fetchData,
         type: 'fetch',
-<<<<<<< HEAD
         ...(contentLength ? { 'http.response_content_length': contentLength } : {}),
-=======
         'http.method': handlerData.fetchData.method,
->>>>>>> 6bd26374
       },
       description: `${handlerData.fetchData.method} ${handlerData.fetchData.url}`,
       op: 'http.client',
