<<<<<<< HEAD
import { GLOBAL_OBJ, arrayify, consoleSandbox, defineIntegration, hasTracingEnabled } from '@sentry/core';
=======
import { defineIntegration, hasTracingEnabled } from '@sentry/core';
import { GLOBAL_OBJ, consoleSandbox } from '@sentry/core';
import type { Client, IntegrationFn } from '@sentry/types';

>>>>>>> d8d93244
import { DEFAULT_HOOKS } from './constants';
import { DEBUG_BUILD } from './debug-build';
import { attachErrorHandler } from './errorhandler';
import { createTracingMixins } from './tracing';
import type { Options, Vue, VueOptions } from './types';

const globalWithVue = GLOBAL_OBJ as typeof GLOBAL_OBJ & { Vue: Vue };

const DEFAULT_CONFIG: VueOptions = {
  Vue: globalWithVue.Vue,
  attachProps: true,
  logErrors: true,
  attachErrorHandler: true,
  hooks: DEFAULT_HOOKS,
  timeout: 2000,
  trackComponents: false,
};

const INTEGRATION_NAME = 'Vue';

export const vueIntegration = defineIntegration((integrationOptions: Partial<VueOptions> = {}) => {
  return {
    name: INTEGRATION_NAME,
    setup(client) {
      const options: Options = { ...DEFAULT_CONFIG, ...client.getOptions(), ...integrationOptions };
      if (!options.Vue && !options.app) {
        consoleSandbox(() => {
          // eslint-disable-next-line no-console
          console.warn(
            '[@sentry/vue]: Misconfigured SDK. Vue specific errors will not be captured. Update your `Sentry.init` call with an appropriate config option: `app` (Application Instance - Vue 3) or `Vue` (Vue Constructor - Vue 2).',
          );
        });
        return;
      }

      if (options.app) {
        const apps = arrayify(options.app);
        apps.forEach(app => vueInit(app, options));
      } else if (options.Vue) {
        vueInit(options.Vue, options);
      }
    },
  };
<<<<<<< HEAD
});
=======
}) satisfies IntegrationFn;

export const vueIntegration = defineIntegration(_vueIntegration);

function _setupIntegration(client: Client, integrationOptions: Partial<VueOptions>): void {
  const options: Options = { ...DEFAULT_CONFIG, ...client.getOptions(), ...integrationOptions };
  if (!options.Vue && !options.app) {
    consoleSandbox(() => {
      // eslint-disable-next-line no-console
      console.warn(
        `[@sentry/vue]: Misconfigured SDK. Vue specific errors will not be captured.
Update your \`Sentry.init\` call with an appropriate config option:
\`app\` (Application Instance - Vue 3) or \`Vue\` (Vue Constructor - Vue 2).`,
      );
    });
    return;
  }

  if (options.app) {
    const apps = Array.isArray(options.app) ? options.app : [options.app];
    apps.forEach(app => vueInit(app, options));
  } else if (options.Vue) {
    vueInit(options.Vue, options);
  }
}
>>>>>>> d8d93244

const vueInit = (app: Vue, options: Options): void => {
  if (DEBUG_BUILD) {
    // Check app is not mounted yet - should be mounted _after_ init()!
    // This is _somewhat_ private, but in the case that this doesn't exist we simply ignore it
    // See: https://github.com/vuejs/core/blob/eb2a83283caa9de0a45881d860a3cbd9d0bdd279/packages/runtime-core/src/component.ts#L394
    const appWithInstance = app as Vue & {
      _instance?: {
        isMounted?: boolean;
      };
    };

    const isMounted = appWithInstance._instance && appWithInstance._instance.isMounted;
    if (isMounted === true) {
      consoleSandbox(() => {
        // eslint-disable-next-line no-console
        console.warn(
          '[@sentry/vue]: Misconfigured SDK. Vue app is already mounted. Make sure to call `app.mount()` after `Sentry.init()`.',
        );
      });
    }
  }

  if (options.attachErrorHandler) {
    attachErrorHandler(app, options);
  }

  if (hasTracingEnabled(options)) {
    app.mixin(
      createTracingMixins({
        ...options,
        // eslint-disable-next-line deprecation/deprecation
        ...options.tracingOptions,
      }),
    );
  }
};<|MERGE_RESOLUTION|>--- conflicted
+++ resolved
@@ -1,11 +1,4 @@
-<<<<<<< HEAD
-import { GLOBAL_OBJ, arrayify, consoleSandbox, defineIntegration, hasTracingEnabled } from '@sentry/core';
-=======
-import { defineIntegration, hasTracingEnabled } from '@sentry/core';
-import { GLOBAL_OBJ, consoleSandbox } from '@sentry/core';
-import type { Client, IntegrationFn } from '@sentry/types';
-
->>>>>>> d8d93244
+import { GLOBAL_OBJ, consoleSandbox, defineIntegration, hasTracingEnabled } from '@sentry/core';
 import { DEFAULT_HOOKS } from './constants';
 import { DEBUG_BUILD } from './debug-build';
 import { attachErrorHandler } from './errorhandler';
@@ -42,42 +35,14 @@
       }
 
       if (options.app) {
-        const apps = arrayify(options.app);
+        const apps = Array.isArray(options.app) ? options.app : [options.app];
         apps.forEach(app => vueInit(app, options));
       } else if (options.Vue) {
         vueInit(options.Vue, options);
       }
     },
   };
-<<<<<<< HEAD
 });
-=======
-}) satisfies IntegrationFn;
-
-export const vueIntegration = defineIntegration(_vueIntegration);
-
-function _setupIntegration(client: Client, integrationOptions: Partial<VueOptions>): void {
-  const options: Options = { ...DEFAULT_CONFIG, ...client.getOptions(), ...integrationOptions };
-  if (!options.Vue && !options.app) {
-    consoleSandbox(() => {
-      // eslint-disable-next-line no-console
-      console.warn(
-        `[@sentry/vue]: Misconfigured SDK. Vue specific errors will not be captured.
-Update your \`Sentry.init\` call with an appropriate config option:
-\`app\` (Application Instance - Vue 3) or \`Vue\` (Vue Constructor - Vue 2).`,
-      );
-    });
-    return;
-  }
-
-  if (options.app) {
-    const apps = Array.isArray(options.app) ? options.app : [options.app];
-    apps.forEach(app => vueInit(app, options));
-  } else if (options.Vue) {
-    vueInit(options.Vue, options);
-  }
-}
->>>>>>> d8d93244
 
 const vueInit = (app: Vue, options: Options): void => {
   if (DEBUG_BUILD) {
