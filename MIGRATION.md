--- conflicted
+++ resolved
@@ -598,13 +598,8 @@
 
 #### Updated minimum compatible Next.js version to `13.2.0`
 
-<<<<<<< HEAD
-The minimum version of Next.js compatible with the Sentry Next.js SDK has been raised to `13.2.0`.
-Older versions may exhibit bugs or unexpected behaviour.
-=======
 The minimum version of Next.js compatible with the Sentry Next.js SDK has been raised to `13.2.0`. Older versions may
 exhibit bugs or unexpected behaviour.
->>>>>>> 55103c89
 
 #### Merging of the Sentry Webpack Plugin options and SDK Build options
 
