--- conflicted
+++ resolved
@@ -157,52 +157,7 @@
 - `sessionTimingIntegration` (`SessionTiming`)
 - `dedupeIntegration` (`Dedupe`) - _Note: enabled by default, not pluggable_
 
-<<<<<<< HEAD
-## Next.js SDK Changes
-
-### Removal of the `sentry` property in your Next.js options
-
-With version 8 of the Sentry Next.js SDK, the SDK will no longer support passing Next.js options with a `sentry`
-property to `withSentryConfig`. Please use the third argument of `withSentryConfig` to configure the SDK instead:
-
-```ts
-// OLD
-const nextConfig = {
-  // Your Next.js options...
-
-  sentry: {
-    // Your Sentry SDK options...
-  },
-};
-
-module.exports = withSentryConfig(nextConfig, {
-  // Your Sentry Webpack Plugin Options...
-});
-
-// NEW
-const nextConfig = {
-  // Your Next.js options...
-};
-
-module.exports = withSentryConfig(
-  nextConfig,
-  {
-    // Your Sentry Webpack Plugin Options...
-  },
-  {
-    // Your Sentry SDK options...
-  },
-);
-```
-
-The reason for this change is to have one consistent way of defining the SDK options. We hope that this change will
-reduce confusion when setting up the SDK, with the upside that the explicit option is properly typed and will therefore
-have code completion.
-
-# Deprecations in 7.x
-=======
 The `Transaction` integration has been removed from `@sentry/integrations`. There is no replacement API.
->>>>>>> 2e8b6627
 
 ## 3. Performance Monitoring Changes
 
@@ -623,6 +578,47 @@
 The SDK no longer filters out health check transactions by default. Instead, they are sent to Sentry but still dropped
 by the Sentry backend by default. You can disable dropping them in your Sentry project settings. If you still want to
 drop specific transactions within the SDK you can either use the `ignoreTransactions` SDK option.
+
+## Next.js SDK Changes
+
+### Removal of the `sentry` property in your Next.js options
+
+With version 8 of the Sentry Next.js SDK, the SDK will no longer support passing Next.js options with a `sentry`
+property to `withSentryConfig`. Please use the third argument of `withSentryConfig` to configure the SDK instead:
+
+```ts
+// OLD
+const nextConfig = {
+  // Your Next.js options...
+
+  sentry: {
+    // Your Sentry SDK options...
+  },
+};
+
+module.exports = withSentryConfig(nextConfig, {
+  // Your Sentry Webpack Plugin Options...
+});
+
+// NEW
+const nextConfig = {
+  // Your Next.js options...
+};
+
+module.exports = withSentryConfig(
+  nextConfig,
+  {
+    // Your Sentry Webpack Plugin Options...
+  },
+  {
+    // Your Sentry SDK options...
+  },
+);
+```
+
+The reason for this change is to have one consistent way of defining the SDK options. We hope that this change will
+reduce confusion when setting up the SDK, with the upside that the explicit option is properly typed and will therefore
+have code completion.
 
 # Deprecations in 7.x
 
