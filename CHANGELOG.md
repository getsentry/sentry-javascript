--- conflicted
+++ resolved
@@ -10,11 +10,7 @@
 
 - "You miss 100 percent of the chances you don't take. — Wayne Gretzky" — Michael Scott
 
-<<<<<<< HEAD
-Work in this release was contributed by @msurdi-a8c. Thank you for your contribution!
-=======
-Work in this release was contributed by @namoscato. Thank you for your contribution!
->>>>>>> e68cbec2
+Work in this release was contributed by @msurdi-a8c and @namoscato. Thank you for your contributions!
 
 ## 9.4.0
 
