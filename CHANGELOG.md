# Changelog

## Unreleased

- "You miss 100 percent of the chances you don't take. — Wayne Gretzky" — Michael Scott

<<<<<<< HEAD
Work in this release was contributed by @xgedev and @Mohataseem89. Thank you for your contributions!
=======
Work in this release was contributed by @xgedev and @sebws. Thank you for your contributions!
>>>>>>> e923eac9

- ref(nextjs): Drop `resolve` dependency from the Next.js SDK ([#18618](https://github.com/getsentry/sentry-javascript/pull/18618))

## 10.32.1

- fix(cloudflare): Add hono transaction name when error is thrown ([#18529](https://github.com/getsentry/sentry-javascript/pull/18529))
- fix(ember): Make `implementation` field optional (`hash` routes) ([#18564](https://github.com/getsentry/sentry-javascript/pull/18564))
- fix(vercelai): Fix input token count ([#18574](https://github.com/getsentry/sentry-javascript/pull/18574))

<details>
  <summary> <strong>Internal Changes</strong> </summary>

- chore(lint): prefer 'unknown' to 'any', fix lint warnings
- chore(test): Remove `cloudflare-astro` e2e test ([#18567](https://github.com/getsentry/sentry-javascript/pull/18567))

</details>

## 10.32.0

### Important Changes

- **feat(core): Apply scope attributes to logs ([#18184](https://github.com/getsentry/sentry-javascript/pull/18184))**

  You can now set attributes on the SDK's scopes which will be applied to all logs as long as the respective scopes are active. For the time being, only `string`, `number` and `boolean` attribute values are supported.

  ```ts
  Sentry.geGlobalScope().setAttributes({ is_admin: true, auth_provider: 'google' });

  Sentry.withScope(scope => {
    scope.setAttribute('step', 'authentication');

    // scope attributes `is_admin`, `auth_provider` and `step` are added
    Sentry.logger.info(`user ${user.id} logged in`, { activeSince: 100 });
    Sentry.logger.info(`updated ${user.id} last activity`);
  });

  // scope attributes `is_admin` and `auth_provider` are added
  Sentry.logger.warn('stale website version, reloading page');
  ```

- **feat(replay): Add Request body with `attachRawBodyFromRequest` option ([#18501](https://github.com/getsentry/sentry-javascript/pull/18501))**

  To attach the raw request body (from `Request` objects passed as the first `fetch` argument) to replay events, you can now use the `attachRawBodyFromRequest` option in the Replay integration:

  ```js
  Sentry.init({
    integrations: [
      Sentry.replayIntegration({
        attachRawBodyFromRequest: true,
      }),
    ],
  });
  ```

- **feat(tanstackstart-react): Trace server functions ([#18500](https://github.com/getsentry/sentry-javascript/pull/18500))**

  To enable tracing for server-side requests, you can now explicitly define a [server entry point](https://tanstack.com/start/latest/docs/framework/react/guide/server-entry-point) in your application and wrap your request handler with `wrapFetchWithSentry`.

  ```typescript
  // src/server.ts
  import { wrapFetchWithSentry } from '@sentry/tanstackstart-react';
  import handler, { createServerEntry } from '@tanstack/react-start/server-entry';

  export default createServerEntry(
    wrapFetchWithSentry({
      fetch(request: Request) {
        return handler.fetch(request);
      },
    }),
  );
  ```

- **feat(vue): Add TanStack Router integration ([#18547](https://github.com/getsentry/sentry-javascript/pull/18547))**

  The `@sentry/vue` package now includes support for TanStack Router. Use `tanstackRouterBrowserTracingIntegration` to automatically instrument pageload and navigation transactions with parameterized routes:

  ```javascript
  import { createApp } from 'vue';
  import { createRouter } from '@tanstack/vue-router';
  import * as Sentry from '@sentry/vue';
  import { tanstackRouterBrowserTracingIntegration } from '@sentry/vue/tanstackrouter';

  const router = createRouter({
    // your router config
  });

  Sentry.init({
    app,
    dsn: '__PUBLIC_DSN__',
    integrations: [tanstackRouterBrowserTracingIntegration(router)],
    tracesSampleRate: 1.0,
  });
  ```

### Other Changes

- feat(core): Capture initialize attributes on MCP servers ([#18531](https://github.com/getsentry/sentry-javascript/pull/18531))
- feat(nextjs): Extract tracing logic from server component wrapper templates ([#18408](https://github.com/getsentry/sentry-javascript/pull/18408))
- feat(nextjs): added webpack treeshaking flags as config ([#18359](https://github.com/getsentry/sentry-javascript/pull/18359))
- fix(solid/tanstackrouter): Ensure web vitals are sent on pageload ([#18542](https://github.com/getsentry/sentry-javascript/pull/18542))

<details>
  <summary> <strong>Internal Changes</strong> </summary>

- chore(changelog): Add entry for scope attributes ([#18555](https://github.com/getsentry/sentry-javascript/pull/18555))
- chore(changelog): Add entry for tanstack start wrapFetchWithSentry ([#18558](https://github.com/getsentry/sentry-javascript/pull/18558))
- chore(deps): bump @trpc/server from 10.45.2 to 10.45.3 in /dev-packages/e2e-tests/test-applications/node-express-incorrect-instrumentation ([#18530](https://github.com/getsentry/sentry-javascript/pull/18530))
- chore(deps): bump @trpc/server from 10.45.2 to 10.45.3 in /dev-packages/e2e-tests/test-applications/node-express-v5 ([#18550](https://github.com/getsentry/sentry-javascript/pull/18550))
- chore(e2e): Pin to react-router 7.10.1 in spa e2e test ([#18548](https://github.com/getsentry/sentry-javascript/pull/18548))
- chore(e2e): Remove check on `http.response_content_length_uncompressed` ([#18536](https://github.com/getsentry/sentry-javascript/pull/18536))
- chore(github): Add "Closes" to PR template ([#18538](https://github.com/getsentry/sentry-javascript/pull/18538))
- test(cloudflare-mcp): Unpin mcp sdk ([#18528](https://github.com/getsentry/sentry-javascript/pull/18528))
- test(nextjs): Add e2e tests for server component spans in next 16 ([#18544](https://github.com/getsentry/sentry-javascript/pull/18544))

</details>

## 10.31.0

### Important Changes

- **feat(browser): Add support for GraphQL persisted operations ([#18505](https://github.com/getsentry/sentry-javascript/pull/18505))**

The `graphqlClientIntegration` now supports GraphQL persisted operations (queries). When a persisted query is detected, the integration will capture the operation hash and version as span attributes:

- `graphql.persisted_query.hash.sha256` - The SHA-256 hash of the persisted query
- `graphql.persisted_query.version` - The version of the persisted query protocol

Additionally, the `graphql.document` attribute format has changed to align with OpenTelemetry semantic conventions. It now contains only the GraphQL query string instead of the full JSON request payload.

**Before:**

```javascript
"graphql.document": "{\"query\":\"query Test { user { id } }\"}"
```

**After:**

```javascript
"graphql.document": "query Test { user { id } }"
```

### Other Changes

- feat(node): Support `propagateTraceparent` option ([#18476](https://github.com/getsentry/sentry-javascript/pull/18476))
- feat(bun): Expose spotlight option in TypeScript ([#18436](https://github.com/getsentry/sentry-javascript/pull/18436))
- feat(core): Add additional exports for `captureException` and `captureMessage` parameter types ([#18521](https://github.com/getsentry/sentry-javascript/pull/18521))
- feat(core): Export `captureException` and `captureMessage` parameter types ([#18509](https://github.com/getsentry/sentry-javascript/pull/18509))
- feat(core): Parse individual cookies from cookie header ([#18325](https://github.com/getsentry/sentry-javascript/pull/18325))
- feat(node): Add instrument OpenAI export to node ([#18461](https://github.com/getsentry/sentry-javascript/pull/18461))
- feat(nuxt): Bump `@sentry/vite-plugin` and `@sentry/rollup-plugin` to 4.6.1 ([#18349](https://github.com/getsentry/sentry-javascript/pull/18349))
- feat(profiling): Add support for Node v24 in the prune script ([#18447](https://github.com/getsentry/sentry-javascript/pull/18447))
- feat(tracing): strip inline media from messages ([#18413](https://github.com/getsentry/sentry-javascript/pull/18413))
- feat(node): Add ESM support for postgres.js instrumentation ([#17961](https://github.com/getsentry/sentry-javascript/pull/17961))
- fix(browser): Stringify span context in linked traces log statement ([#18376](https://github.com/getsentry/sentry-javascript/pull/18376))
- fix(google-cloud-serverless): Move @types/express to optional peerDeps ([#18452](https://github.com/getsentry/sentry-javascript/pull/18452))
- fix(node-core): passthrough node-cron context ([#17835](https://github.com/getsentry/sentry-javascript/pull/17835))
- fix(tanstack-router): Check for `fromLocation` existence before reporting pageload ([#18463](https://github.com/getsentry/sentry-javascript/pull/18463))
- fix(tracing): add system prompt, model to google genai ([#18424](https://github.com/getsentry/sentry-javascript/pull/18424))
- fix(tracing): Set span operations for AI spans with model ID only ([#18471](https://github.com/getsentry/sentry-javascript/pull/18471))
- ref(browser): Improve profiling debug statement ([#18507](https://github.com/getsentry/sentry-javascript/pull/18507))

<details>
  <summary> <strong>Internal Changes</strong> </summary>

- chore: Add external contributor to CHANGELOG.md ([#18473](https://github.com/getsentry/sentry-javascript/pull/18473))
- chore: upgrade Playwright to ~1.56.0 for WSL2 compatibility ([#18468](https://github.com/getsentry/sentry-javascript/pull/18468))
- chore(bugbot): Add testing conventions code review rules ([#18433](https://github.com/getsentry/sentry-javascript/pull/18433))
- chore(deps): bump next from 14.2.25 to 14.2.35 in /dev-packages/e2e-tests/test-applications/create-next-app ([#18494](https://github.com/getsentry/sentry-javascript/pull/18494))
- chore(deps): bump next from 14.2.32 to 14.2.35 in /dev-packages/e2e-tests/test-applications/nextjs-orpc ([#18520](https://github.com/getsentry/sentry-javascript/pull/18520))
- chore(deps): bump next from 14.2.32 to 14.2.35 in /dev-packages/e2e-tests/test-applications/nextjs-pages-dir ([#18496](https://github.com/getsentry/sentry-javascript/pull/18496))
- chore(deps): bump next from 15.5.7 to 15.5.9 in /dev-packages/e2e-tests/test-applications/nextjs-15 ([#18482](https://github.com/getsentry/sentry-javascript/pull/18482))
- chore(deps): bump next from 15.5.7 to 15.5.9 in /dev-packages/e2e-tests/test-applications/nextjs-15-intl ([#18483](https://github.com/getsentry/sentry-javascript/pull/18483))
- chore(deps): bump next from 16.0.7 to 16.0.9 in /dev-packages/e2e-tests/test-applications/nextjs-16 ([#18480](https://github.com/getsentry/sentry-javascript/pull/18480))
- chore(deps): bump next from 16.0.7 to 16.0.9 in /dev-packages/e2e-tests/test-applications/nextjs-16-cacheComponents ([#18479](https://github.com/getsentry/sentry-javascript/pull/18479))
- chore(deps): bump next from 16.0.7 to 16.0.9 in /dev-packages/e2e-tests/test-applications/nextjs-16-tunnel ([#18481](https://github.com/getsentry/sentry-javascript/pull/18481))
- chore(deps): bump next from 16.0.9 to 16.0.10 in /dev-packages/e2e-tests/test-applications/nextjs-16 ([#18514](https://github.com/getsentry/sentry-javascript/pull/18514))
- chore(deps): bump next from 16.0.9 to 16.0.10 in /dev-packages/e2e-tests/test-applications/nextjs-16-tunnel ([#18487](https://github.com/getsentry/sentry-javascript/pull/18487))
- chore(tests): Added test variant flag ([#18458](https://github.com/getsentry/sentry-javascript/pull/18458))
- test(cloudflare-mcp): Pin mcp sdk to 1.24.0 ([#18524](https://github.com/getsentry/sentry-javascript/pull/18524))

</details>

Work in this release was contributed by @sebws and @TBeeren. Thank you for your contributions!

## 10.30.0

- feat(nextjs): Deprecate Webpack top-level options ([#18343](https://github.com/getsentry/sentry-javascript/pull/18343))
- feat(node): Capture scope when event loop blocked ([#18040](https://github.com/getsentry/sentry-javascript/pull/18040))
- fix(aws-serverless): Remove hyphens from AWS-lambda origins ([#18353](https://github.com/getsentry/sentry-javascript/pull/18353))
- fix(core): Parse method from Request object in fetch ([#18453](https://github.com/getsentry/sentry-javascript/pull/18453))
- fix(react): Add transaction name guards for rapid lazy-route navigations ([#18346](https://github.com/getsentry/sentry-javascript/pull/18346))

<details>
  <summary> <strong>Internal Changes</strong> </summary>

- chore(ci): Fix double issue creation for unreferenced PRs ([#18442](https://github.com/getsentry/sentry-javascript/pull/18442))
- chore(deps): bump next from 15.5.4 to 15.5.7 in /dev-packages/e2e-tests/test-applications/nextjs-15 ([#18411](https://github.com/getsentry/sentry-javascript/pull/18411))
- chore(deps): bump next from 15.5.4 to 15.5.7 in /dev-packages/e2e-tests/test-applications/nextjs-15-intl ([#18400](https://github.com/getsentry/sentry-javascript/pull/18400))
- chore(deps): bump next from 16.0.0 to 16.0.7 in /dev-packages/e2e-tests/test-applications/nextjs-16 ([#18399](https://github.com/getsentry/sentry-javascript/pull/18399))
- chore(deps): bump next from 16.0.0 to 16.0.7 in /dev-packages/e2e-tests/test-applications/nextjs-16-cacheComponents ([#18427](https://github.com/getsentry/sentry-javascript/pull/18427))
- chore(deps): bump next from 16.0.0 to 16.0.7 in /dev-packages/e2e-tests/test-applications/nextjs-16-tunnel ([#18439](https://github.com/getsentry/sentry-javascript/pull/18439))
- chore(publish): Fix publish order for `@sentry/types` ([#18429](https://github.com/getsentry/sentry-javascript/pull/18429))
- ci(deps): bump actions/create-github-app-token from 2.1.4 to 2.2.0 ([#18362](https://github.com/getsentry/sentry-javascript/pull/18362))

</details>

## 10.29.0

### Important Changes

- **feat(solid|solidstart): Bump accepted @solidjs/router range ([#18395](https://github.com/getsentry/sentry-javascript/pull/18395))**

We expanded the supported version range for `@solidjs/router` to include `0.14.x` and `0.15.x` versions.

### Other Changes

- fix(logs): Add support for `msg` in pino integration ([#18389](https://github.com/getsentry/sentry-javascript/pull/18389))
- fix(node): Include system message in anthropic-ai messages span ([#18332](https://github.com/getsentry/sentry-javascript/pull/18332))
- fix(tracing): Add missing attributes in vercel-ai spans ([#18333](https://github.com/getsentry/sentry-javascript/pull/18333))

<details>
  <summary> <strong>Internal Changes</strong> </summary>

- chore(tanstackstart-react): clean up re-exported types ([#18393](https://github.com/getsentry/sentry-javascript/pull/18393))
- ref(core): Avoid looking up openai integration options ([#17695](https://github.com/getsentry/sentry-javascript/pull/17695))
- test(nuxt): Relax captured unhandled error assertion ([#18397](https://github.com/getsentry/sentry-javascript/pull/18397))
- test(tanstackstart-react): Set up E2E test application ([#18358](https://github.com/getsentry/sentry-javascript/pull/18358))

</details>

## 10.28.0

### Important Changes

- **feat(core): Make `matcher` parameter optional in `makeMultiplexedTransport` ([#10798](https://github.com/getsentry/sentry-javascript/pull/10798))**

The `matcher` parameter in `makeMultiplexedTransport` is now optional with a sensible default. This makes it much easier to use the multiplexed transport for sending events to multiple DSNs based on runtime configuration.

**Before:**

```javascript
import { makeFetchTransport, makeMultiplexedTransport } from '@sentry/browser';

const EXTRA_KEY = 'ROUTE_TO';

const transport = makeMultiplexedTransport(makeFetchTransport, args => {
  const event = args.getEvent();
  if (event?.extra?.[EXTRA_KEY] && Array.isArray(event.extra[EXTRA_KEY])) {
    return event.extra[EXTRA_KEY];
  }
  return [];
});

Sentry.init({
  transport,
  // ... other options
});

// Capture events with routing info
Sentry.captureException(error, {
  extra: {
    [EXTRA_KEY]: [
      { dsn: 'https://key1@sentry.io/project1', release: 'v1.0.0' },
      { dsn: 'https://key2@sentry.io/project2' },
    ],
  },
});
```

**After:**

```javascript
import { makeFetchTransport, makeMultiplexedTransport, MULTIPLEXED_TRANSPORT_EXTRA_KEY } from '@sentry/browser';

// Just pass the transport generator - the default matcher handles the rest!
Sentry.init({
  transport: makeMultiplexedTransport(makeFetchTransport),
  // ... other options
});

// Capture events with routing info using the exported constant
Sentry.captureException(error, {
  extra: {
    [MULTIPLEXED_TRANSPORT_EXTRA_KEY]: [
      { dsn: 'https://key1@sentry.io/project1', release: 'v1.0.0' },
      { dsn: 'https://key2@sentry.io/project2' },
    ],
  },
});
```

The default matcher looks for routing information in `event.extra[MULTIPLEXED_TRANSPORT_EXTRA_KEY]`. You can still provide a custom matcher function for advanced use cases.

- **feat(nextjs): Support cacheComponents on turbopack ([#18304](https://github.com/getsentry/sentry-javascript/pull/18304))**

This release adds support for `cacheComponents` on turbopack builds. We are working on adding support for this feature in webpack builds as well.

### Other Changes

- feat: Publish AWS Lambda Layer for Node 24 ([#18327](https://github.com/getsentry/sentry-javascript/pull/18327))
- feat(browser): Expose langchain instrumentation ([#18342](https://github.com/getsentry/sentry-javascript/pull/18342))
- feat(browser): Expose langgraph instrumentation ([#18345](https://github.com/getsentry/sentry-javascript/pull/18345))
- feat(cloudflare): Allow specifying a custom fetch in Cloudflare transport options ([#18335](https://github.com/getsentry/sentry-javascript/pull/18335))
- feat(core): Add `isolateTrace` option to `Sentry.withMonitor()` ([#18079](https://github.com/getsentry/sentry-javascript/pull/18079))
- feat(deps): bump @sentry/webpack-plugin from 4.3.0 to 4.6.1 ([#18272](https://github.com/getsentry/sentry-javascript/pull/18272))
- feat(nextjs): Add cloudflare `waitUntil` detection ([#18336](https://github.com/getsentry/sentry-javascript/pull/18336))
- feat(node): Add LangChain v1 support ([#18306](https://github.com/getsentry/sentry-javascript/pull/18306))
- feat(remix): Add parameterized transaction naming for routes ([#17951](https://github.com/getsentry/sentry-javascript/pull/17951))
- fix(cloudflare): Keep http root span alive until streaming responses are consumed ([#18087](https://github.com/getsentry/sentry-javascript/pull/18087))
- fix(cloudflare): Wait for async events to finish ([#18334](https://github.com/getsentry/sentry-javascript/pull/18334))
- fix(core): `continueTrace` doesn't propagate given trace ID if active span exists ([#18328](https://github.com/getsentry/sentry-javascript/pull/18328))
- fix(node-core): Handle custom scope in log messages without parameters ([#18322](https://github.com/getsentry/sentry-javascript/pull/18322))
- fix(opentelemetry): Ensure Sentry spans don't leak when tracing is disabled ([#18337](https://github.com/getsentry/sentry-javascript/pull/18337))
- fix(react-router): Use underscores in trace origin values ([#18351](https://github.com/getsentry/sentry-javascript/pull/18351))
- chore(tanstackstart-react): Export custom inits from tanstackstart-react ([#18369](https://github.com/getsentry/sentry-javascript/pull/18369))
- chore(tanstackstart-react)!: Remove empty placeholder implementations ([#18338](https://github.com/getsentry/sentry-javascript/pull/18338))

<details>
  <summary><strong>Internal Changes</strong></summary>

- chore: Allow URLs as issue ([#18372](https://github.com/getsentry/sentry-javascript/pull/18372))
- chore(changelog): Add entry for [#18304](https://github.com/getsentry/sentry-javascript/pull/18304) ([#18329](https://github.com/getsentry/sentry-javascript/pull/18329))
- chore(ci): Add action to track all PRs as issues ([#18363](https://github.com/getsentry/sentry-javascript/pull/18363))
- chore(github): Adjust `BUGBOT.md` rules to flag invalid op and origin values during review ([#18352](https://github.com/getsentry/sentry-javascript/pull/18352))
- ci: Add action to create issue on gitflow merge conflicts ([#18319](https://github.com/getsentry/sentry-javascript/pull/18319))
- ci(deps): bump actions/checkout from 5 to 6 ([#18268](https://github.com/getsentry/sentry-javascript/pull/18268))
- ci(deps): bump peter-evans/create-pull-request from 7.0.8 to 7.0.9 ([#18361](https://github.com/getsentry/sentry-javascript/pull/18361))
- test(cloudflare): Add typechecks for cloudflare-worker e2e test ([#18321](https://github.com/getsentry/sentry-javascript/pull/18321))

</details>

## 10.27.0

### Important Changes

- **feat(deps): Bump OpenTelemetry ([#18239](https://github.com/getsentry/sentry-javascript/pull/18239))**
  - Bump @opentelemetry/context-async-hooks from ^2.1.0 to ^2.2.0
  - Bump @opentelemetry/core from ^2.1.0 to ^2.2.0
  - Bump @opentelemetry/resources from ^2.1.0 to ^2.2.0
  - Bump @opentelemetry/sdk-trace-base from ^2.1.0 to ^2.2.0
  - Bump @opentelemetry/sdk-trace-node from ^2.1.0 to ^2.2.0
  - Bump @opentelemetry/instrumentation from 0.204.0 to 0.208.0
  - Bump @opentelemetry/instrumentation-amqplib from 0.51.0 to 0.55.0
  - Bump @opentelemetry/instrumentation-aws-sdk from 0.59.0 to 0.64.0
  - Bump @opentelemetry/instrumentation-connect from 0.48.0 to 0.52.0
  - Bump @opentelemetry/instrumentation-dataloader from 0.22.0 to 0.26.0
  - Bump @opentelemetry/instrumentation-express from 0.53.0 to 0.57.0
  - Bump @opentelemetry/instrumentation-fs from 0.24.0 to 0.28.0
  - Bump @opentelemetry/instrumentation-generic-pool from 0.48.0 to 0.52.0
  - Bump @opentelemetry/instrumentation-graphql from 0.52.0 to 0.56.0
  - Bump @opentelemetry/instrumentation-hapi from 0.51.0 to 0.55.0
  - Bump @opentelemetry/instrumentation-http from 0.204.0 to 0.208.0
  - Bump @opentelemetry/instrumentation-ioredis from 0.52.0 to 0.56.0
  - Bump @opentelemetry/instrumentation-kafkajs from 0.14.0 to 0.18.0
  - Bump @opentelemetry/instrumentation-knex from 0.49.0 to 0.53.0
  - Bump @opentelemetry/instrumentation-koa from 0.52.0 to 0.57.0
  - Bump @opentelemetry/instrumentation-lru-memoizer from 0.49.0 to 0.53.0
  - Bump @opentelemetry/instrumentation-mongodb from 0.57.0 to 0.61.0
  - Bump @opentelemetry/instrumentation-mongoose from 0.51.0 to 0.55.0
  - Bump @opentelemetry/instrumentation-mysql from 0.50.0 to 0.54.0
  - Bump @opentelemetry/instrumentation-mysql2 from 0.51.0 to 0.55.0
  - Bump @opentelemetry/instrumentation-nestjs-core from 0.50.0 to 0.55.0
  - Bump @opentelemetry/instrumentation-pg from 0.57.0 to 0.61.0
  - Bump @opentelemetry/instrumentation-redis from 0.53.0 to 0.57.0
  - Bump @opentelemetry/instrumentation-tedious from 0.23.0 to 0.27.0
  - Bump @opentelemetry/instrumentation-undici from 0.15.0 to 0.19.0
  - Bump @prisma/instrumentation from 6.15.0 to 6.19.0

- **feat(browserprofiling): Add `manual` mode and deprecate old profiling ([#18189](https://github.com/getsentry/sentry-javascript/pull/18189))**

  Adds the `manual` lifecycle mode for UI profiling (the default mode), allowing profiles to be captured manually with `Sentry.uiProfiler.startProfiler()` and `Sentry.uiProfiler.stopProfiler()`.
  The previous transaction-based profiling is with `profilesSampleRate` is now deprecated in favor of the new UI Profiling with `profileSessionSampleRate`.

### Other Changes

- feat(core): Add `gibibyte` and `pebibyte` to `InformationUnit` type ([#18241](https://github.com/getsentry/sentry-javascript/pull/18241))
- feat(core): Add scope attribute APIs ([#18165](https://github.com/getsentry/sentry-javascript/pull/18165))
- feat(core): Re-add `_experiments.enableLogs` option ([#18299](https://github.com/getsentry/sentry-javascript/pull/18299))
- feat(core): Use `maxValueLength` on error messages ([#18301](https://github.com/getsentry/sentry-javascript/pull/18301))
- feat(deps): bump @sentry/bundler-plugin-core from 4.3.0 to 4.6.1 ([#18273](https://github.com/getsentry/sentry-javascript/pull/18273))
- feat(deps): bump @sentry/cli from 2.56.0 to 2.58.2 ([#18271](https://github.com/getsentry/sentry-javascript/pull/18271))
- feat(node): Add tracing support for AzureOpenAI ([#18281](https://github.com/getsentry/sentry-javascript/pull/18281))
- feat(node): Fix local variables capturing for out-of-app frames ([#18245](https://github.com/getsentry/sentry-javascript/pull/18245))
- fix(core): Add a PromiseBuffer for incoming events on the client ([#18120](https://github.com/getsentry/sentry-javascript/pull/18120))
- fix(core): Always redact content of sensitive headers regardless of `sendDefaultPii` ([#18311](https://github.com/getsentry/sentry-javascript/pull/18311))
- fix(metrics): Update return type of `beforeSendMetric` ([#18261](https://github.com/getsentry/sentry-javascript/pull/18261))
- fix(nextjs): universal random tunnel path support ([#18257](https://github.com/getsentry/sentry-javascript/pull/18257))
- ref(react): Add more guarding against wildcards in lazy route transactions ([#18155](https://github.com/getsentry/sentry-javascript/pull/18155))
- chore(deps): bump glob from 11.0.1 to 11.1.0 in /packages/react-router ([#18243](https://github.com/getsentry/sentry-javascript/pull/18243))

<details>
  <summary> <strong>Internal Changes</strong> </summary>
    - build(deps): bump hono from 4.9.7 to 4.10.3 in /dev-packages/e2e-tests/test-applications/cloudflare-hono ([#18038](https://github.com/getsentry/sentry-javascript/pull/18038))
    - chore: Add `bump_otel_instrumentations` cursor command ([#18253](https://github.com/getsentry/sentry-javascript/pull/18253))
    - chore: Add external contributor to CHANGELOG.md ([#18297](https://github.com/getsentry/sentry-javascript/pull/18297))
    - chore: Add external contributor to CHANGELOG.md ([#18300](https://github.com/getsentry/sentry-javascript/pull/18300))
    - chore: Do not update opentelemetry ([#18254](https://github.com/getsentry/sentry-javascript/pull/18254))
    - chore(angular): Add Angular 21 Support ([#18274](https://github.com/getsentry/sentry-javascript/pull/18274))
    - chore(deps): bump astro from 4.16.18 to 5.15.9 in /dev-packages/e2e-tests/test-applications/cloudflare-astro ([#18259](https://github.com/getsentry/sentry-javascript/pull/18259))
    - chore(dev-deps): Update some dev dependencies ([#17816](https://github.com/getsentry/sentry-javascript/pull/17816))
    - ci(deps): Bump actions/create-github-app-token from 2.1.1 to 2.1.4 ([#17825](https://github.com/getsentry/sentry-javascript/pull/17825))
    - ci(deps): bump actions/setup-node from 4 to 6 ([#18077](https://github.com/getsentry/sentry-javascript/pull/18077))
    - ci(deps): bump actions/upload-artifact from 4 to 5 ([#18075](https://github.com/getsentry/sentry-javascript/pull/18075))
    - ci(deps): bump github/codeql-action from 3 to 4 ([#18076](https://github.com/getsentry/sentry-javascript/pull/18076))
    - doc(sveltekit): Update documentation link for SvelteKit guide ([#18298](https://github.com/getsentry/sentry-javascript/pull/18298))
    - test(e2e): Fix astro config in test app ([#18282](https://github.com/getsentry/sentry-javascript/pull/18282))
    - test(nextjs): Remove debug logs from e2e test ([#18250](https://github.com/getsentry/sentry-javascript/pull/18250))
</details>

Work in this release was contributed by @bignoncedric and @adam-kov. Thank you for your contributions!

## 10.26.0

### Important Changes

- **feat(core): Instrument LangGraph Agent ([#18114](https://github.com/getsentry/sentry-javascript/pull/18114))**

Adds support for instrumenting LangGraph StateGraph operations in Node. The LangGraph integration can be configured as follows:

```js
Sentry.init({
  dsn: '__DSN__',
  sendDefaultPii: false, // Even with PII disabled globally
  integrations: [
    Sentry.langGraphIntegration({
      recordInputs: true, // Force recording input messages
      recordOutputs: true, // Force recording response text
    }),
  ],
});
```

- **feat(cloudflare/vercel-edge): Add manual instrumentation for LangGraph ([#18112](https://github.com/getsentry/sentry-javascript/pull/18112))**

Instrumentation for LangGraph in Cloudflare Workers and Vercel Edge environments is supported by manually calling `instrumentLangGraph`:

```js
import * as Sentry from '@sentry/cloudflare'; // or '@sentry/vercel-edge'
import { StateGraph, START, END, MessagesAnnotation } from '@langchain/langgraph';

// Create and instrument the graph
const graph = new StateGraph(MessagesAnnotation)
  .addNode('agent', agentFn)
  .addEdge(START, 'agent')
  .addEdge('agent', END);

Sentry.instrumentLangGraph(graph, {
  recordInputs: true,
  recordOutputs: true,
});

const compiled = graph.compile({ name: 'weather_assistant' });

await compiled.invoke({
  messages: [{ role: 'user', content: 'What is the weather in SF?' }],
});
```

- **feat(node): Add OpenAI SDK v6 support ([#18244](https://github.com/getsentry/sentry-javascript/pull/18244))**

### Other Changes

- feat(core): Support OpenAI embeddings API ([#18224](https://github.com/getsentry/sentry-javascript/pull/18224))
- feat(browser-utils): bump web-vitals to 5.1.0 ([#18091](https://github.com/getsentry/sentry-javascript/pull/18091))
- feat(core): Support truncation for LangChain integration request messages ([#18157](https://github.com/getsentry/sentry-javascript/pull/18157))
- feat(metrics): Add default `server.address` attribute on server runtimes ([#18242](https://github.com/getsentry/sentry-javascript/pull/18242))
- feat(nextjs): Add URL to server-side transaction events ([#18230](https://github.com/getsentry/sentry-javascript/pull/18230))
- feat(node-core): Add mechanism to prevent wrapping ai providers multiple times([#17972](https://github.com/getsentry/sentry-javascript/pull/17972))
- feat(replay): Bump limit for minReplayDuration ([#18190](https://github.com/getsentry/sentry-javascript/pull/18190))
- fix(browser): Add `ok` status to successful `idleSpan`s ([#18139](https://github.com/getsentry/sentry-javascript/pull/18139))
- fix(core): Check `fetch` support with data URL ([#18225](https://github.com/getsentry/sentry-javascript/pull/18225))
- fix(core): Decrease number of Sentry stack frames for messages from `captureConsoleIntegration` ([#18096](https://github.com/getsentry/sentry-javascript/pull/18096))
- fix(core): Emit processed metric ([#18222](https://github.com/getsentry/sentry-javascript/pull/18222))
- fix(core): Ensure logs past `MAX_LOG_BUFFER_SIZE` are not swallowed ([#18207](https://github.com/getsentry/sentry-javascript/pull/18207))
- fix(core): Ensure metrics past `MAX_METRIC_BUFFER_SIZE` are not swallowed ([#18212](https://github.com/getsentry/sentry-javascript/pull/18212))
- fix(core): Fix logs and metrics flush timeout starvation with continuous logging ([#18211](https://github.com/getsentry/sentry-javascript/pull/18211))
- fix(core): Flatten gen_ai.request.available_tools in google-genai ([#18194](https://github.com/getsentry/sentry-javascript/pull/18194))
- fix(core): Stringify available tools sent from vercelai ([#18197](https://github.com/getsentry/sentry-javascript/pull/18197))
- fix(core/vue): Detect and skip normalizing Vue `VNode` objects with high `normalizeDepth` ([#18206](https://github.com/getsentry/sentry-javascript/pull/18206))
- fix(nextjs): Avoid wrapping middleware files when in standalone mode ([#18172](https://github.com/getsentry/sentry-javascript/pull/18172))
- fix(nextjs): Drop meta trace tags if rendered page is ISR ([#18192](https://github.com/getsentry/sentry-javascript/pull/18192))
- fix(nextjs): Respect PORT variable for dev error symbolication ([#18227](https://github.com/getsentry/sentry-javascript/pull/18227))
- fix(nextjs): use LRU map instead of map for ISR route cache ([#18234](https://github.com/getsentry/sentry-javascript/pull/18234))
- fix(node): `tracingChannel` export missing in older node versions ([#18191](https://github.com/getsentry/sentry-javascript/pull/18191))
- fix(node): Fix Spotlight configuration precedence to match specification ([#18195](https://github.com/getsentry/sentry-javascript/pull/18195))
- fix(react): Prevent navigation span leaks for consecutive navigations ([#18098](https://github.com/getsentry/sentry-javascript/pull/18098))
- ref(react-router): Deprecate ErrorBoundary exports ([#18208](https://github.com/getsentry/sentry-javascript/pull/18208))

<details>
  <summary> <strong>Internal Changes</strong> </summary>

- chore: Fix missing changelog quote we use for attribution placement ([#18237](https://github.com/getsentry/sentry-javascript/pull/18237))
- chore: move tip about prioritizing issues ([#18071](https://github.com/getsentry/sentry-javascript/pull/18071))
- chore(e2e): Pin `@embroider/addon-shim` to 1.10.0 for the e2e ember-embroider ([#18173](https://github.com/getsentry/sentry-javascript/pull/18173))
- chore(react-router): Fix casing on deprecation notices ([#18221](https://github.com/getsentry/sentry-javascript/pull/18221))
- chore(test): Use correct `testTimeout` field in bundler-tests vitest config
- chore(e2e): Bump zod in e2e tests ([#18251](https://github.com/getsentry/sentry-javascript/pull/18251))
- test(browser-integration): Fix incorrect tag value assertions ([#18162](https://github.com/getsentry/sentry-javascript/pull/18162))
- test(profiling): Add test utils to validate Profile Chunk envelope ([#18170](https://github.com/getsentry/sentry-javascript/pull/18170))
- ref(e2e-ember): Remove `@embroider/addon-shim` override ([#18180](https://github.com/getsentry/sentry-javascript/pull/18180))
- ref(browser): Move trace lifecycle listeners to class function ([#18231](https://github.com/getsentry/sentry-javascript/pull/18231))
- ref(browserprofiling): Move and rename profiler class to UIProfiler ([#18187](https://github.com/getsentry/sentry-javascript/pull/18187))
- ref(core): Move ai integrations from utils to tracing ([#18185](https://github.com/getsentry/sentry-javascript/pull/18185))
- ref(core): Optimize `Scope.setTag` bundle size and adjust test ([#18182](https://github.com/getsentry/sentry-javascript/pull/18182))

</details>

## 10.25.0

- feat(browser): Include Spotlight in development bundles ([#18078](https://github.com/getsentry/sentry-javascript/pull/18078))
- feat(cloudflare): Add metrics exports ([#18147](https://github.com/getsentry/sentry-javascript/pull/18147))
- feat(core): Truncate request string inputs in OpenAI integration ([#18136](https://github.com/getsentry/sentry-javascript/pull/18136))
- feat(metrics): Add missing metric node exports ([#18149](https://github.com/getsentry/sentry-javascript/pull/18149))
- feat(node): Add `maxCacheKeyLength` to Redis integration (remove truncation) ([#18045](https://github.com/getsentry/sentry-javascript/pull/18045))
- feat(vercel-edge): Add metrics export ([#18148](https://github.com/getsentry/sentry-javascript/pull/18148))
- fix(core): Only consider exception mechanism when updating session status from event with exceptions ([#18137](https://github.com/getsentry/sentry-javascript/pull/18137))
- ref(browser): Remove truncation when not needed ([#18051](https://github.com/getsentry/sentry-javascript/pull/18051))

<details>
  <summary> <strong>Internal Changes</strong> </summary>

- chore(build): Fix incorrect versions after merge ([#18154](https://github.com/getsentry/sentry-javascript/pull/18154))
</details>

## 10.24.0

### Important Changes

- **feat(metrics): Add top level option `enableMetrics` and `beforeSendMetric` ([#18088](https://github.com/getsentry/sentry-javascript/pull/18088))**

  This PR moves `enableMetrics` and `beforeSendMetric` out of the `_experiments` options.
  The metrics feature will now be **enabled by default** (none of our integrations will auto-emit metrics as of now), but you can disable sending metrics via `enableMetrics: false`.
  Metric options within `_experiments` got deprecated but will still work as of now, they will be removed with the next major version of our SDKs.

### Other Changes

- feat(aws): Add `SENTRY_LAYER_EXTENSION` to configure using the lambda layer extension via env variables ([#18101](https://github.com/getsentry/sentry-javascript/pull/18101))
- feat(core): Include all exception object keys instead of truncating ([#18044](https://github.com/getsentry/sentry-javascript/pull/18044))
- feat(metrics)!: Update types ([#17907](https://github.com/getsentry/sentry-javascript/pull/17907))
- feat(replay): ignore `background-image` when `blockAllMedia` is enabled ([#18019](https://github.com/getsentry/sentry-javascript/pull/18019))
- fix(nextjs): Delete css map files ([#18131](https://github.com/getsentry/sentry-javascript/pull/18131))
- fix(nextjs): Stop accessing sync props in template ([#18113](https://github.com/getsentry/sentry-javascript/pull/18113))

<details>
  <summary> <strong>Internal Changes</strong> </summary>

- chore: X handle update ([#18117](https://github.com/getsentry/sentry-javascript/pull/18117))
- chore(eslint): Add eslint-plugin-regexp rule (dev-packages) ([#18063](https://github.com/getsentry/sentry-javascript/pull/18063))
- test(next): fix flakey tests ([#18100](https://github.com/getsentry/sentry-javascript/pull/18100))
- test(node-core): Proof that withMonitor doesn't create a new trace ([#18057](https://github.com/getsentry/sentry-javascript/pull/18057))
</details>

## 10.23.0

- feat(core): Send `user-agent` header with envelope requests in server SDKs ([#17929](https://github.com/getsentry/sentry-javascript/pull/17929))
- feat(browser): Limit transport buffer size ([#18046](https://github.com/getsentry/sentry-javascript/pull/18046))
- feat(core): Remove default value of `maxValueLength: 250` ([#18043](https://github.com/getsentry/sentry-javascript/pull/18043))
- feat(react-router): Align options with shared build time options type ([#18014](https://github.com/getsentry/sentry-javascript/pull/18014))
- fix(browser-utils): cache element names for INP ([#18052](https://github.com/getsentry/sentry-javascript/pull/18052))
- fix(browser): Capture unhandled rejection errors for web worker integration ([#18054](https://github.com/getsentry/sentry-javascript/pull/18054))
- fix(cloudflare): Ensure types for cloudflare handlers ([#18064](https://github.com/getsentry/sentry-javascript/pull/18064))
- fix(nextjs): Update proxy template wrapping ([#18086](https://github.com/getsentry/sentry-javascript/pull/18086))
- fix(nuxt): Added top-level fallback exports ([#18083](https://github.com/getsentry/sentry-javascript/pull/18083))
- fix(nuxt): check for H3 error cause before re-capturing ([#18035](https://github.com/getsentry/sentry-javascript/pull/18035))
- fix(replay): Linked errors not resetting session id ([#17854](https://github.com/getsentry/sentry-javascript/pull/17854))
- fix(tracemetrics): Bump metrics buffer to 1k ([#18039](https://github.com/getsentry/sentry-javascript/pull/18039))
- fix(vue): Make `options` parameter optional on `attachErrorHandler` ([#18072](https://github.com/getsentry/sentry-javascript/pull/18072))
- ref(core): Set span status `internal_error` instead of `unknown_error` ([#17909](https://github.com/getsentry/sentry-javascript/pull/17909))

<details>
  <summary> <strong>Internal Changes</strong> </summary>

- fix(tests): un-override nitro dep version for nuxt-3 test ([#18056](https://github.com/getsentry/sentry-javascript/pull/18056))
- fix(e2e): Add p-map override to fix React Router 7 test builds ([#18068](https://github.com/getsentry/sentry-javascript/pull/18068))
- feat: Add a note to save changes before starting ([#17987](https://github.com/getsentry/sentry-javascript/pull/17987))
- test(browser): Add test for INP target name after navigation or DOM changes ([#18033](https://github.com/getsentry/sentry-javascript/pull/18033))
- chore: Add external contributor to CHANGELOG.md ([#18032](https://github.com/getsentry/sentry-javascript/pull/18032))
- chore(aws-serverless): Fix typo in timeout warning function name ([#18031](https://github.com/getsentry/sentry-javascript/pull/18031))
- chore(browser): upgrade fake-indexeddb to v6 ([#17975](https://github.com/getsentry/sentry-javascript/pull/17975))
- chore(tests): pass test flags through to the test command ([#18062](https://github.com/getsentry/sentry-javascript/pull/18062))

</details>

Work in this release was contributed by @hanseo0507. Thank you for your contribution!

## 10.22.0

### Important Changes

- **feat(node): Instrument cloud functions for firebase v2 ([#17952](https://github.com/getsentry/sentry-javascript/pull/17952))**

  We added instrumentation for Cloud Functions for Firebase v2, enabling automatic performance tracking and error monitoring. This will be added automatically if you have enabled tracing.

- **feat(core): Instrument LangChain AI ([#17955](https://github.com/getsentry/sentry-javascript/pull/17955))**

  Instrumentation was added for LangChain AI operations. You can configure what is recorded like this:

  ```ts
  Sentry.init({
    integrations: [
      Sentry.langChainIntegration({
        recordInputs: true, // Record prompts/messages
        recordOutputs: true, // Record responses
      }),
    ],
  });
  ```

### Other Changes

- feat(cloudflare,vercel-edge): Add support for LangChain instrumentation ([#17986](https://github.com/getsentry/sentry-javascript/pull/17986))
- feat: Align sentry origin with documentation ([#17998](https://github.com/getsentry/sentry-javascript/pull/17998))
- feat(core): Truncate request messages in AI integrations ([#17921](https://github.com/getsentry/sentry-javascript/pull/17921))
- feat(nextjs): Support node runtime on proxy files ([#17995](https://github.com/getsentry/sentry-javascript/pull/17995))
- feat(node): Pass requestHook and responseHook option to OTel ([#17996](https://github.com/getsentry/sentry-javascript/pull/17996))
- fix(core): Fix wrong async types when instrumenting anthropic's stream api ([#18007](https://github.com/getsentry/sentry-javascript/pull/18007))
- fix(nextjs): Remove usage of chalk to avoid runtime errors ([#18010](https://github.com/getsentry/sentry-javascript/pull/18010))
- fix(node): Pino capture serialized `err` ([#17999](https://github.com/getsentry/sentry-javascript/pull/17999))
- fix(node): Pino child loggers ([#17934](https://github.com/getsentry/sentry-javascript/pull/17934))
- fix(react): Don't trim index route `/` when getting pathname ([#17985](https://github.com/getsentry/sentry-javascript/pull/17985))
- fix(react): Patch `spanEnd` for potentially cancelled lazy-route transactions ([#17962](https://github.com/getsentry/sentry-javascript/pull/17962))

<details>
  <summary> <strong>Internal Changes</strong> </summary>

- chore: Add required size_check for GH Actions ([#18009](https://github.com/getsentry/sentry-javascript/pull/18009))
- chore: Upgrade madge to v8 ([#17957](https://github.com/getsentry/sentry-javascript/pull/17957))
- test(hono): Fix hono e2e tests ([#18000](https://github.com/getsentry/sentry-javascript/pull/18000))
- test(react-router): Fix `getMetaTagTransformer` tests for Vitest compatibility ([#18013](https://github.com/getsentry/sentry-javascript/pull/18013))
- test(react): Add parameterized route tests for `createHashRouter` ([#17789](https://github.com/getsentry/sentry-javascript/pull/17789))

</details>

## 10.21.0

### Important Changes

- **feat(browserProfiling): Add `trace` lifecycle mode for UI profiling ([#17619](https://github.com/getsentry/sentry-javascript/pull/17619))**

  Adds a new `trace` lifecycle mode for UI profiling, allowing profiles to be captured for the duration of a trace. A `manual` mode will be added in a future release.

- **feat(nuxt): Instrument Database ([#17899](https://github.com/getsentry/sentry-javascript/pull/17899))**

  Adds instrumentation for Nuxt database operations, enabling better performance tracking of database queries.

- **feat(nuxt): Instrument server cache API ([#17886](https://github.com/getsentry/sentry-javascript/pull/17886))**

  Adds instrumentation for Nuxt's server cache API, providing visibility into cache operations.

- **feat(nuxt): Instrument storage API ([#17858](https://github.com/getsentry/sentry-javascript/pull/17858))**

  Adds instrumentation for Nuxt's storage API, enabling tracking of storage operations.

### Other Changes

- feat(browser): Add `onRequestSpanEnd` hook to browser tracing integration ([#17884](https://github.com/getsentry/sentry-javascript/pull/17884))
- feat(nextjs): Support Next.js proxy files ([#17926](https://github.com/getsentry/sentry-javascript/pull/17926))
- feat(replay): Record outcome when event buffer size exceeded ([#17946](https://github.com/getsentry/sentry-javascript/pull/17946))
- fix(cloudflare): copy execution context in durable objects and handlers ([#17786](https://github.com/getsentry/sentry-javascript/pull/17786))
- fix(core): Fix and add missing cache attributes in Vercel AI ([#17982](https://github.com/getsentry/sentry-javascript/pull/17982))
- fix(core): Improve uuid performance ([#17938](https://github.com/getsentry/sentry-javascript/pull/17938))
- fix(ember): Use updated version for `clean-css` ([#17979](https://github.com/getsentry/sentry-javascript/pull/17979))
- fix(nextjs): Don't set experimental instrumentation hook flag for next 16 ([#17978](https://github.com/getsentry/sentry-javascript/pull/17978))
- fix(nextjs): Inconsistent transaction naming for i18n routing ([#17927](https://github.com/getsentry/sentry-javascript/pull/17927))
- fix(nextjs): Update bundler detection ([#17976](https://github.com/getsentry/sentry-javascript/pull/17976))

<details>
  <summary> <strong>Internal Changes</strong> </summary>

- build: Update to typescript 5.8.0 ([#17710](https://github.com/getsentry/sentry-javascript/pull/17710))
- chore: Add external contributor to CHANGELOG.md ([#17949](https://github.com/getsentry/sentry-javascript/pull/17949))
- chore(build): Upgrade nodemon to 3.1.10 ([#17956](https://github.com/getsentry/sentry-javascript/pull/17956))
- chore(ci): Fix external contributor action when multiple contributions existed ([#17950](https://github.com/getsentry/sentry-javascript/pull/17950))
- chore(solid): Remove unnecessary import from README ([#17947](https://github.com/getsentry/sentry-javascript/pull/17947))
- test(nextjs): Fix proxy/middleware test ([#17970](https://github.com/getsentry/sentry-javascript/pull/17970))

</details>

Work in this release was contributed by @0xbad0c0d3. Thank you for your contribution!

## 10.20.0

### Important Changes

- **feat(flags): Add Growthbook integration ([#17440](https://github.com/getsentry/sentry-javascript/pull/17440))**

  Adds a new Growthbook integration for feature flag support.

- **feat(solid): Add support for TanStack Router Solid ([#17735](https://github.com/getsentry/sentry-javascript/pull/17735))**

  Adds support for TanStack Router in the Solid SDK, enabling better routing instrumentation for Solid applications.

- **feat(nextjs): Support native debugIds in turbopack ([#17853](https://github.com/getsentry/sentry-javascript/pull/17853))**

  Adds support for native Debug IDs in Turbopack, improving source map resolution and error tracking for Next.js applications using Turbopack. Native Debug ID generation will be enabled automatically for compatible versions.

### Other Changes

- feat(nextjs): Prepare for next 16 bundler default ([#17868](https://github.com/getsentry/sentry-javascript/pull/17868))
- feat(node): Capture `pino` logger name ([#17930](https://github.com/getsentry/sentry-javascript/pull/17930))
- fix(browser): Ignore React 19.2+ component render measure entries ([#17905](https://github.com/getsentry/sentry-javascript/pull/17905))
- fix(nextjs): Fix createRouteManifest with basePath ([#17838](https://github.com/getsentry/sentry-javascript/pull/17838))
- fix(react): Add `POP` guard for long-running `pageload` spans ([#17867](https://github.com/getsentry/sentry-javascript/pull/17867))
- fix(tracemetrics): Send boolean for internal replay attribute ([#17908](https://github.com/getsentry/sentry-javascript/pull/17908))
- ref(core): Add weight tracking logic to browser logs/metrics ([#17901](https://github.com/getsentry/sentry-javascript/pull/17901))

<details>
  <summary> <strong>Internal Changes</strong> </summary>
- chore(nextjs): Add Next.js 16 peer dependency ([#17925](https://github.com/getsentry/sentry-javascript/pull/17925))
- chore(ci): Update Next.js canary testing ([#17939](https://github.com/getsentry/sentry-javascript/pull/17939))
- chore: Bump size limit ([#17941](https://github.com/getsentry/sentry-javascript/pull/17941))
- test(nextjs): Add next@16 e2e test ([#17922](https://github.com/getsentry/sentry-javascript/pull/17922))
- test(nextjs): Update next 15 tests ([#17919](https://github.com/getsentry/sentry-javascript/pull/17919))
- chore: Add external contributor to CHANGELOG.md ([#17915](https://github.com/getsentry/sentry-javascript/pull/17915))
- chore: Add external contributor to CHANGELOG.md ([#17928](https://github.com/getsentry/sentry-javascript/pull/17928))
- chore: Add external contributor to CHANGELOG.md ([#17940](https://github.com/getsentry/sentry-javascript/pull/17940))
</details>

Work in this release was contributed by @seoyeon9888, @madhuchavva and @thedanchez. Thank you for your contributions!

## 10.19.0

- feat(tracemetrics): Add trace metrics behind an experiments flag ([#17883](https://github.com/getsentry/sentry-javascript/pull/17883))

<details>
  <summary> <strong>Internal Changes</strong> </summary>

- chore: add info latest release for the cursor release command ([#17876](https://github.com/getsentry/sentry-javascript/pull/17876))

</details>

## 10.18.0

### Important Changes

- **feat(node): `pino` integration ([#17584](https://github.com/getsentry/sentry-javascript/pull/17584))**

  This release adds a new `pino` integration for Node.js, enabling Sentry to capture logs from the Pino logging library.

- **feat: Remove @sentry/pino-transport package ([#17851](https://github.com/getsentry/sentry-javascript/pull/17851))**

  The `@sentry/pino-transport` package has been removed. Please use the new `pino` integration in `@sentry/node` instead.

- **feat(node-core): Extend onnhandledrejection with ignore errors option ([#17736](https://github.com/getsentry/sentry-javascript/pull/17736))**

  Added support for selectively suppressing specific errors with configurable logging control in onnhandledrejection integration.

### Other Changes

- feat(core): Rename vercelai.schema to gen_ai.request.schema ([#17850](https://github.com/getsentry/sentry-javascript/pull/17850))
- feat(core): Support stream responses and tool calls for Google GenAI ([#17664](https://github.com/getsentry/sentry-javascript/pull/17664))
- feat(nextjs): Attach headers using client hook ([#17831](https://github.com/getsentry/sentry-javascript/pull/17831))
- fix(core): Keep all property values in baggage header ([#17847](https://github.com/getsentry/sentry-javascript/pull/17847))
- fix(nestjs): Add support for Symbol as event name ([#17785](https://github.com/getsentry/sentry-javascript/pull/17785))
- fix(nuxt): include `sentry.client.config.ts` in nuxt app types ([#17830](https://github.com/getsentry/sentry-javascript/pull/17830))
- fix(react-router): Fix type for `OriginalHandleRequest` with middleware ([#17870](https://github.com/getsentry/sentry-javascript/pull/17870))

<details>
  <summary> <strong>Internal Changes</strong> </summary>

- chore: Add external contributor to CHANGELOG.md ([#17866](https://github.com/getsentry/sentry-javascript/pull/17866))
- chore(deps): Bump @sentry/cli from 2.53.0 to 2.56.0 ([#17819](https://github.com/getsentry/sentry-javascript/pull/17819))
- chore(deps): Bump axios in browser integration tests ([#17839](https://github.com/getsentry/sentry-javascript/pull/17839))
- chore(deps): Bump nestjs in integration tests ([#17840](https://github.com/getsentry/sentry-javascript/pull/17840))

</details>

Work in this release was contributed by @stefanvanderwolf. Thank you for your contribution!

## 10.17.0

### Important Changes

- **feat(nuxt): Implement server middleware instrumentation ([#17796](https://github.com/getsentry/sentry-javascript/pull/17796))**

  This release introduces instrumentation for Nuxt middleware, ensuring that all middleware handlers are automatically wrapped with tracing and error reporting functionality.

- **fix(aws-serverless): Take `http_proxy` into account when choosing
  `useLayerExtension` default ([#17817](https://github.com/getsentry/sentry-javascript/pull/17817))**

  The default setting for `useLayerExtension` now considers the `http_proxy` environment variable.
  When `http_proxy` is set, `useLayerExtension` will be off by default.
  If you use a `http_proxy` but would still like to make use of the Sentry Lambda extension, exempt `localhost` in a `no_proxy` environment variable.

### Other Changes

- feat(node): Split up http integration into composable parts ([#17524](https://github.com/getsentry/sentry-javascript/pull/17524))
- fix(core): Remove check and always respect ai.telemetry.functionId for Vercel AI gen spans ([#17811](https://github.com/getsentry/sentry-javascript/pull/17811))
- doc(core): Fix outdated JSDoc in `beforeSendSpan` ([#17815](https://github.com/getsentry/sentry-javascript/pull/17815))

<details>
  <summary> <strong>Internal Changes</strong> </summary>

- ci: Do not run dependabot on e2e test applications ([#17813](https://github.com/getsentry/sentry-javascript/pull/17813))
- docs: Reword changelog for google gen ai integration ([#17805](https://github.com/getsentry/sentry-javascript/pull/17805))

</details>

## 10.16.0

- feat(logs): Add internal `replay_is_buffering` flag ([#17752](https://github.com/getsentry/sentry-javascript/pull/17752))
- feat(react-router): Update loadContext type to be compatible with middleware ([#17758](https://github.com/getsentry/sentry-javascript/pull/17758))
- feat(replay/logs): Only attach sampled replay Ids to logs ([#17750](https://github.com/getsentry/sentry-javascript/pull/17750))
- fix(browser): Use current start timestamp for CLS span when CLS is 0 ([#17800](https://github.com/getsentry/sentry-javascript/pull/17800))
- fix(core): Prevent `instrumentAnthropicAiClient` breaking MessageStream api ([#17754](https://github.com/getsentry/sentry-javascript/pull/17754))
- fix(nextjs): Don't use chalk in turbopack config file ([#17806](https://github.com/getsentry/sentry-javascript/pull/17806))
- fix(react): Do not send additional navigation span on pageload ([#17799](https://github.com/getsentry/sentry-javascript/pull/17799))

<details>
  <summary> <strong>Internal Changes</strong> </summary>

- build(aws): Ensure AWS build cache does not keep old files ([#17776](https://github.com/getsentry/sentry-javascript/pull/17776))
- chore: Add `publish_release` command ([#17797](https://github.com/getsentry/sentry-javascript/pull/17797))
- ref(aws-serverless): Add resolution for `import-in-the-middle` when building the Lambda layer ([#17780](https://github.com/getsentry/sentry-javascript/pull/17780))
- ref(aws-serverless): Improve README with better examples ([#17787](https://github.com/getsentry/sentry-javascript/pull/17787))
- ref(core): Improve promise buffer ([#17788](https://github.com/getsentry/sentry-javascript/pull/17788))
- Revert "test(e2e): Pin `import-in-the-middle@1.14.2` due to `@vercel/nft` incompatibility ([#17777](https://github.com/getsentry/sentry-javascript/pull/17777))" (#17784)
- test(e2e): Pin `import-in-the-middle@1.14.2` due to `@vercel/nft` incompatibility ([#17777](https://github.com/getsentry/sentry-javascript/pull/17777))
- test(nextjs): Add route handler tests for turbopack ([#17515](https://github.com/getsentry/sentry-javascript/pull/17515))
- test(react-router): Test v8 middleware ([#17783](https://github.com/getsentry/sentry-javascript/pull/17783))

</details>

## 10.15.0

### Important Changes

- **feat(cloudflare): Add honoIntegration with error-filtering function ([#17743](https://github.com/getsentry/sentry-javascript/pull/17743))**

  This release adds a `honoIntegration` to `@sentry/cloudflare`, which exposes a `shouldHandleError` function that lets you define which errors in `onError` should be captured.
  By default, Sentry captures exceptions with `error.status >= 500 || error.status <= 299`.

  The integration is added by default, and it's possible to modify this behavior like this:

  ```js
   integrations: [
     honoIntegration({
      shouldHandleError: (err) => true; // always capture exceptions in onError
     })
   ]
  ```

- **feat(node): Add instrumentation for hono handler ([#17428](https://github.com/getsentry/sentry-javascript/pull/17428))**

This PR enhances the Hono integration by adding comprehensive handler instrumentation, error handling capabilities.

- **feat(aws): Enable Lambda extension by default when using the Lamba layer ([#17684](https://github.com/getsentry/sentry-javascript/pull/17684))**

- **feat(browser): Add `setActiveSpanInBrowser` to set an active span in the browser ([#17714](https://github.com/getsentry/sentry-javascript/pull/17714))**

This PR adds a feature to the browser SDKs only: Making an inactive span active. We do this to enable use cases where having a span only being active in the callback is not practical.

### Other Changes

- fix(browser): Improve handling of `0` and `undefined` resource timing values ([#17751](https://github.com/getsentry/sentry-javascript/pull/17751))
- ref(nextjs): Display build compatibility warning for webpack ([#17746](https://github.com/getsentry/sentry-javascript/pull/17746))

<details>
  <summary> <strong>Internal Changes</strong> </summary>

- docs: Reword changelog for google gen ai instrumentation ([#17753](https://github.com/getsentry/sentry-javascript/pull/17753))
- build: Add `@typescript-eslint/no-unnecessary-type-assertion` rule ([#17728](https://github.com/getsentry/sentry-javascript/pull/17728))
- build: Update TS target to `es2020` everywhere ([#17709](https://github.com/getsentry/sentry-javascript/pull/17709))
- chore: Add external contributor to CHANGELOG.md ([#17745](https://github.com/getsentry/sentry-javascript/pull/17745))

</details>

Work in this release was contributed by @Karibash. Thank you for your contribution!

## 10.14.0

### Important Changes

- **feat(cloudflare,vercel-edge): Add support for Google Gen AI instrumentation ([#17723](https://github.com/getsentry/sentry-javascript/pull/17723))**

  The SDK now supports manually instrumenting Google's Gen AI operations in Cloudflare Workers and Vercel Edge Runtime environments, providing insights into your AI operations. You can use `const wrappedClient = Sentry.instrumentGoogleGenAIClient(genAiClient)` to get an instrumented client.

### Other Changes

- fix(nextjs): Display updated turbopack warnings ([#17737](https://github.com/getsentry/sentry-javascript/pull/17737))
- ref(core): Wrap isolationscope in `WeakRef` when storing it on spans ([#17712](https://github.com/getsentry/sentry-javascript/pull/17712))

<details>
  <summary> <strong>Internal Changes</strong> </summary>

- test(node): Avoid using specific port for node-integration-tests ([#17729](https://github.com/getsentry/sentry-javascript/pull/17729))
- test(nuxt): Update Nuxt version and add Nitro $fetch test ([#17713](https://github.com/getsentry/sentry-javascript/pull/17713))

</details>

## 10.13.0

### Important Changes

- **feat(browser): Add option to explicitly end pageload span via `reportPageLoaded()` ([#17697](https://github.com/getsentry/sentry-javascript/pull/17697))**

  With this release you can take manual control of ending the pageload span. Usually this span is ended automatically by the SDK, based on a period of inactivity after the initial page was loaded in the browser. If you want full control over the pageload duration, you can tell Sentry, when your page was fully loaded:

  ```js
  Sentry.init({
    //...
    integrations: [
      // 1. Enable manual pageload reporting
      Sentry.browserTracingIntegration({ enableReportPageLoaded: true }),
    ],
  });

  // 2. Whenever you decide the page is loaded, call:
  Sentry.reportPageLoaded();
  ```

  Note that if `Sentry.reportPageLoaded()` is not called within 30 seconds of the initial pageload (or whatever value the `finalTimeout` option is set to), the pageload span will be ended automatically.

- **feat(core,node): Add instrumentation for `GoogleGenAI` ([#17625](https://github.com/getsentry/sentry-javascript/pull/17625))**

  The SDK now automatically instruments the `@google/genai` package to provide insights into your AI operations.

- **feat(nextjs): Promote `useRunAfterProductionCompileHook` to non-experimental build option ([#17721](https://github.com/getsentry/sentry-javascript/pull/17721))**

  The `useRunAfterProductionCompileHook` option is no longer experimental and is now a stable build option for Next.js projects.

- **feat(nextjs): Use `afterProductionCompile` hook for webpack builds ([#17655](https://github.com/getsentry/sentry-javascript/pull/17655))**

  Next.js projects using webpack can opt-in to use the `useRunAfterProductionCompileHook` hook for source map uploads.

- **feat(nextjs): Flip default value for `useRunAfterProductionCompileHook` for Turbopack builds ([#17722](https://github.com/getsentry/sentry-javascript/pull/17722))**

  The `useRunAfterProductionCompileHook` option is now enabled by default for Turbopack builds, enabling automated source map uploads.

- **feat(node): Do not drop 300 and 304 status codes by default ([#17686](https://github.com/getsentry/sentry-javascript/pull/17686))**

  HTTP transactions with 300 and 304 status codes are now captured by default, providing better visibility into redirect and caching behavior.

### Other Changes

- feat(core): Add logger to core and allow scope to be passed log methods ([#17698](https://github.com/getsentry/sentry-javascript/pull/17698))
- feat(core): Allow to pass `onSuccess` to `handleCallbackErrors` ([#17679](https://github.com/getsentry/sentry-javascript/pull/17679))
- feat(core): Create template attributes in `consoleLoggingIntegration` ([#17703](https://github.com/getsentry/sentry-javascript/pull/17703))
- feat(deps): bump @sentry/cli from 2.52.0 to 2.53.0 ([#17652](https://github.com/getsentry/sentry-javascript/pull/17652))
- feat(node): Add extra platforms to `os` context ([#17720](https://github.com/getsentry/sentry-javascript/pull/17720))
- fix(browser): Ensure idle span duration is adjusted when child spans are ignored ([#17700](https://github.com/getsentry/sentry-javascript/pull/17700))
- fix(core): Ensure builtin stack frames don't affect `thirdPartyErrorFilterIntegration` ([#17693](https://github.com/getsentry/sentry-javascript/pull/17693))
- fix(core): Fix client hook edge cases around multiple callbacks ([#17706](https://github.com/getsentry/sentry-javascript/pull/17706))
- fix(nextjs): Enable fetch span when OTel setup is skipped ([#17699](https://github.com/getsentry/sentry-javascript/pull/17699))
- fix(node): Fix `this` context for vercel AI instrumentation ([#17681](https://github.com/getsentry/sentry-javascript/pull/17681))

<details>
  <summary> <strong>Internal Changes</strong> </summary>

- chore: Add external contributor to CHANGELOG.md ([#17725](https://github.com/getsentry/sentry-javascript/pull/17725))
- chore: Add link to build and test icon in readme ([#17719](https://github.com/getsentry/sentry-javascript/pull/17719))
- chore(nuxt): Bump Vite and Rollup plugins ([#17671](https://github.com/getsentry/sentry-javascript/pull/17671))
- chore(repo): Add changelog entry for `reportPageLoaded` ([#17724](https://github.com/getsentry/sentry-javascript/pull/17724))
- ci: Fix lookup of changed E2E test apps ([#17707](https://github.com/getsentry/sentry-javascript/pull/17707))
- ci(test-matrix): Add logs for `getTestMatrix` ([#17673](https://github.com/getsentry/sentry-javascript/pull/17673))
- ref: Avoid some usage of `SyncPromise` where not needed ([#17641](https://github.com/getsentry/sentry-javascript/pull/17641))
- ref(core): Add debug log when dropping a span via `ignoreSpans` ([#17692](https://github.com/getsentry/sentry-javascript/pull/17692))
- ref(core): Avoid looking up anthropic-ai integration options ([#17694](https://github.com/getsentry/sentry-javascript/pull/17694))
- ref(core): Streamline `module_metadata` assignment and cleanup functions ([#17696](https://github.com/getsentry/sentry-javascript/pull/17696))
- ref(remix): Avoid unnecessary error wrapping `HandleDocumentRequestFunction` ([#17680](https://github.com/getsentry/sentry-javascript/pull/17680))
- Revert "[Gitflow] Merge master into develop"

</details>

Work in this release was contributed by @Olexandr88. Thank you for your contribution!

## 10.12.0

### Important Changes

- **ref: Add and Adjust error event `mechanism` values**

  This release includes a variety of changes aimed at setting the `mechanism` field on errors captured automatically by the Sentry SDKs. [The intention](https://github.com/getsentry/sentry-javascript/issues/17212) is to clearly mark which instrumentation captured an error. In addition, some instrumentations previously did not yet annotate the error as handled or unhandled which this series of PRs corrects as well.

  <details>
  <summary> Relevant PRs </summary>

  <br/>

  Released in `10.12.0`:
  - ref(angular): Adjust ErrorHandler event mechanism ([#17608](https://github.com/getsentry/sentry-javascript/pull/17608))
  - ref(astro): Adjust `mechanism` on error events captured by astro middleware ([#17613](https://github.com/getsentry/sentry-javascript/pull/17613))
  - ref(aws-severless): Slightly adjust aws-serverless mechanism type ([#17614](https://github.com/getsentry/sentry-javascript/pull/17614))
  - ref(bun): Adjust `mechanism` of errors captured in Bun.serve ([#17616](https://github.com/getsentry/sentry-javascript/pull/17616))
  - ref(cloudflare): Adjust event `mechanisms` and durable object origin ([#17618](https://github.com/getsentry/sentry-javascript/pull/17618))
  - ref(core): Adjust `mechanism` in `captureConsoleIntegration` ([#17633](https://github.com/getsentry/sentry-javascript/pull/17633))
  - ref(core): Adjust MCP server error event `mechanism` ([#17622](https://github.com/getsentry/sentry-javascript/pull/17622))
  - ref(core): Simplify `linkedErrors` mechanism logic ([#17600](https://github.com/getsentry/sentry-javascript/pull/17600))
  - ref(deno): Adjust `mechanism` of errors caught by `globalHandlersIntegration` ([#17635](https://github.com/getsentry/sentry-javascript/pull/17635))
  - ref(nextjs): Set more specific event `mechanism`s ([#17543](https://github.com/getsentry/sentry-javascript/pull/17543))
  - ref(node): Adjust mechanism of express, hapi and fastify error handlers ([#17623](https://github.com/getsentry/sentry-javascript/pull/17623))
  - ref(node-core): Add `mechanism` to cron instrumentations ([#17544](https://github.com/getsentry/sentry-javascript/pull/17544))
  - ref(node-core): Add more specific `mechanism.type` to worker thread errors from `childProcessIntegration` ([#17578](https://github.com/getsentry/sentry-javascript/pull/17578))
  - ref(node-core): Adjust `mechanism` of `onUnhandledRejection` and `onUnhandledException` integrations ([#17636](https://github.com/getsentry/sentry-javascript/pull/17636))
  - ref(node): Add mechanism to errors captured via connect and koa integrations ([#17579](https://github.com/getsentry/sentry-javascript/pull/17579))
  - ref(nuxt): Add and adjust `mechanism.type` in error events ([#17599](https://github.com/getsentry/sentry-javascript/pull/17599))
  - ref(react): Add mechanism to `reactErrorHandler` and adjust mechanism in `ErrorBoundary` ([#17602](https://github.com/getsentry/sentry-javascript/pull/17602))
  - ref(remix): Adjust event mechanism of `captureRemixServerException` ([#17629](https://github.com/getsentry/sentry-javascript/pull/17629))
  - ref(replay-internal): Add mechanism to error caught by `replayIntegration` in debug mode ([#17606](https://github.com/getsentry/sentry-javascript/pull/17606))
  - ref(solid): Add `mechanism` to error captured by `withSentryErrorBoundary` ([#17607](https://github.com/getsentry/sentry-javascript/pull/17607))
  - ref(solidstart): Adjust event mechanism in withServerActionInstrumentation ([#17637](https://github.com/getsentry/sentry-javascript/pull/17637))
  - ref(sveltekit): Adjust `mechanism` of error events ([#17646](https://github.com/getsentry/sentry-javascript/pull/17646))
  - ref(vue): Adjust mechanism in Vue error handler ([#17647](https://github.com/getsentry/sentry-javascript/pull/17647))

  <br/>

  Released in `10.11.0`:
  - ref(browser): Add more specific `mechanism.type` to errors captured by `httpClientIntegration` ([#17254](https://github.com/getsentry/sentry-javascript/pull/17254))
  - ref(browser): Set more descriptive `mechanism.type` in `browserApiErrorsIntergation` ([#17251](https://github.com/getsentry/sentry-javascript/pull/17251))
  - ref(core): Add `mechanism.type` to `trpcMiddleware` errors ([#17287](https://github.com/getsentry/sentry-javascript/pull/17287))
  - ref(core): Add more specific event `mechanism`s and span origins to `openAiIntegration` ([#17288](https://github.com/getsentry/sentry-javascript/pull/17288))
  - ref(nestjs): Add `mechanism` to captured errors ([#17312](https://github.com/getsentry/sentry-javascript/pull/17312))

</details>

- **feat(node) Ensure `prismaIntegration` works with Prisma 5 ([#17595](https://github.com/getsentry/sentry-javascript/pull/17595))**

We used to require to pass in the v5 version of `@prisma/instrumentation` into `prismaIntegration({ prismaInstrumentation: new PrismaInstrumentation() })`, if you wanted to get full instrumentation for Prisma v5. However, it turns out this does not work on v10 of the SDK anymore, because `@prisma/instrumentation@5` requires OTEL v1.

With this release, we dropped the requirement to configure anything to get v5 support of Prisma. You do not need to configure anything in the integration anymore, and can remove the dependency on `@prisma/instrumentation@5` if you had it in your application. You only need to configure the `tracing` preview feature [according to our docs](https://docs.sentry.io/platforms/javascript/guides/node/configuration/integrations/prisma/).

- **feat(deps): Update OpenTelemetry dependencies ([#17558](https://github.com/getsentry/sentry-javascript/pull/17558))**
  - @opentelemetry/core bumped to ^2.1.0
  - @opentelemetry/context-async-hooks bumped to ^2.1.0
  - @opentelemetry/resources bumped to ^2.1.0
  - @opentelemetry/sdk-trace-base bumped to ^2.1.0
  - @opentelemetry/semantic-conventions bumped to ^1.37.0
  - @opentelemetry/instrumentation bumped to ^0.204.0
  - @opentelemetry/instrumentation-http bumped to ^0.204.0
  - @opentelemetry/instrumentation-amqplib bumped to ^0.51.0
  - @opentelemetry/instrumentation-aws-sdk bumped to ^0.59.0
  - @opentelemetry/instrumentation-connect bumped to ^0.48.0
  - @opentelemetry/instrumentation-dataloader bumped to ^0.22.0
  - @opentelemetry/instrumentation-express bumped to ^0.53.0
  - @opentelemetry/instrumentation-fs bumped from to ^0.24.0
  - @opentelemetry/instrumentation-generic-pool bumped to ^0.48.0
  - @opentelemetry/instrumentation-graphql bumped to ^0.52.0
  - @opentelemetry/instrumentation-hapi bumped to ^0.51.0
  - @opentelemetry/instrumentation-ioredis bumped to ^0.52.0
  - @opentelemetry/instrumentation-kafkajs bumped to ^0.14.0
  - @opentelemetry/instrumentation-knex bumped to ^0.49.0
  - @opentelemetry/instrumentation-koa bumped to ^0.52.0
  - @opentelemetry/instrumentation-lru-memoizer bumped to ^0.49.0
  - @opentelemetry/instrumentation-mongodb bumped from to ^0.57.0
  - @opentelemetry/instrumentation-mongoose bumped from to ^0.51.0
  - @opentelemetry/instrumentation-mysql bumped to ^0.50.0
  - @opentelemetry/instrumentation-mysql2 bumped to ^0.51.0
  - @opentelemetry/instrumentation-nestjs-core bumped to ^0.50.0
  - @opentelemetry/instrumentation-pg bumped to ^0.57.0
  - @opentelemetry/instrumentation-redis bumped to ^0.53.0
  - @opentelemetry/instrumentation-undici bumped to ^0.15.0
  - @prisma/instrumentation bumped to 6.15.0

### Other Changes

- feat(browser): Add timing and status atttributes to resource spans ([#17562](https://github.com/getsentry/sentry-javascript/pull/17562))
- feat(cloudflare,vercel-edge): Add support for Anthropic AI instrumentation ([#17571](https://github.com/getsentry/sentry-javascript/pull/17571))
- feat(core): Add Consola integration ([#17435](https://github.com/getsentry/sentry-javascript/pull/17435))
- feat(deps): Update OpenTelemetry dependencies ([#17569](https://github.com/getsentry/sentry-javascript/pull/17569))
- feat(core): Export `TracesSamplerSamplingContext` type ([#17523](https://github.com/getsentry/sentry-javascript/pull/17523))
- feat(deno): Add OpenTelemetry support and vercelAI integration ([#17445](https://github.com/getsentry/sentry-javascript/pull/17445))
- feat(node-core): Remove experimental note from winston api ([#17626](https://github.com/getsentry/sentry-javascript/pull/17626))
- feat(node): Ensure `prismaIntegration` works with Prisma v5 ([#17595](https://github.com/getsentry/sentry-javascript/pull/17595))
- feat(node): Tidy existing ESM loader hook ([#17566](https://github.com/getsentry/sentry-javascript/pull/17566))
- feat(sveltekit): Align build time options with shared type ([#17413](https://github.com/getsentry/sentry-javascript/pull/17413))
- fix(core): Fix error handling when sending envelopes ([#17662](https://github.com/getsentry/sentry-javascript/pull/17662))
- fix(browser): Always start navigation as root span ([#17648](https://github.com/getsentry/sentry-javascript/pull/17648))
- fix(browser): Ensure propagated `parentSpanId` stays consistent during trace in TwP mode ([#17526](https://github.com/getsentry/sentry-javascript/pull/17526))
- fix(cloudflare): Initialize once per workflow run and preserve scope for `step.do` ([#17582](https://github.com/getsentry/sentry-javascript/pull/17582))
- fix(nextjs): Add edge polyfills for nextjs-13 in dev mode ([#17488](https://github.com/getsentry/sentry-javascript/pull/17488))
- fix(nitro): Support nested `_platform` properties in Nitro 2.11.7+ ([#17596](https://github.com/getsentry/sentry-javascript/pull/17596))
- fix(node): Preserve synchronous return behavior for streamText and other methods for AI ([#17580](https://github.com/getsentry/sentry-javascript/pull/17580))
- ref(node): Inline types imported from `shimmer` ([#17597](https://github.com/getsentry/sentry-javascript/pull/17597)) - ref(nuxt): Add and adjust `mechanism.type` in error events ([#17599](https://github.com/getsentry/sentry-javascript/pull/17599))
- ref(browser): Improve `fetchTransport` error handling ([#17661](https://github.com/getsentry/sentry-javascript/pull/17661))

<details>
  <summary> <strong>Internal Changes</strong> </summary>

- chore: Add changelog note about mechanism changes ([#17632](https://github.com/getsentry/sentry-javascript/pull/17632))
- chore(aws): Update README.md ([#17601](https://github.com/getsentry/sentry-javascript/pull/17601))
- chore(deps): bump hono from 4.7.10 to 4.9.7 in /dev-packages/e2e-tests/test-applications/cloudflare-hono ([#17630](https://github.com/getsentry/sentry-javascript/pull/17630))
- chore(deps): bump next from 14.2.25 to 14.2.32 in /dev-packages/e2e-tests/test-applications/nextjs-app-dir ([#17627](https://github.com/getsentry/sentry-javascript/pull/17627))
- chore(deps): bump next from 14.2.25 to 14.2.32 in /dev-packages/e2e-tests/test-applications/nextjs-pages-dir ([#17620](https://github.com/getsentry/sentry-javascript/pull/17620))
- chore(deps): bump next from 14.2.29 to 14.2.32 in /dev-packages/e2e-tests/test-applications/nextjs-orpc ([#17494](https://github.com/getsentry/sentry-javascript/pull/17494))
- chore(deps): bump next from 14.2.30 to 14.2.32 in /dev-packages/e2e-tests/test-applications/nextjs-14 ([#17628](https://github.com/getsentry/sentry-javascript/pull/17628))
- chore(repo): Rename `.claude/settings.local.json` to `.claude/settings.json` ([#17591](https://github.com/getsentry/sentry-javascript/pull/17591))
- docs(issue-template): Add note about prioritization ([#17590](https://github.com/getsentry/sentry-javascript/pull/17590))
- ref(core): Streamline event processor handling ([#17634](https://github.com/getsentry/sentry-javascript/pull/17634))
- test(angular): Bump TS version to 5.9.0 in Angular 20 e2e test ([#17605](https://github.com/getsentry/sentry-javascript/pull/17605))
- test(nextjs): Remove Next 13 and pin Next 14 canary and latest tests ([#17577](https://github.com/getsentry/sentry-javascript/pull/17577))
- test(react-router): Unflake `flushIfServerless` test ([#17610](https://github.com/getsentry/sentry-javascript/pull/17610))

</details>

## 10.11.0

### Important Changes

- **feat(aws): Add experimental AWS Lambda extension for tunnelling events ([#17525](https://github.com/getsentry/sentry-javascript/pull/17525))**

  This release adds an experimental Sentry Lambda extension to the existing Sentry Lambda layer. Sentry events are now tunneled through the extension and then forwarded to Sentry. This has the benefit of reducing the request processing time.

  To enable it, set `_experiments.enableLambdaExtension` in your Sentry config like this:

  ```javascript
  Sentry.init({
    dsn: '<YOUR_DSN>',
    _experiments: {
      enableLambdaExtension: true,
    },
  });
  ```

### Other Changes

- feat(core): Add replay id to logs ([#17563](https://github.com/getsentry/sentry-javascript/pull/17563))
- feat(core): Improve error handling for Anthropic AI instrumentation ([#17535](https://github.com/getsentry/sentry-javascript/pull/17535))
- feat(deps): bump @opentelemetry/instrumentation-ioredis from 0.51.0 to 0.52.0 ([#17557](https://github.com/getsentry/sentry-javascript/pull/17557))
- feat(node): Add incoming request headers as OTel span attributes ([#17475](https://github.com/getsentry/sentry-javascript/pull/17475))
- fix(astro): Ensure traces are correctly propagated for static routes ([#17536](https://github.com/getsentry/sentry-javascript/pull/17536))
- fix(react): Remove `handleExistingNavigation` ([#17534](https://github.com/getsentry/sentry-javascript/pull/17534))
- ref(browser): Add more specific `mechanism.type` to errors captured by `httpClientIntegration` ([#17254](https://github.com/getsentry/sentry-javascript/pull/17254))
- ref(browser): Set more descriptive `mechanism.type` in `browserApiErrorsIntergation` ([#17251](https://github.com/getsentry/sentry-javascript/pull/17251))
- ref(core): Add `mechanism.type` to `trpcMiddleware` errors ([#17287](https://github.com/getsentry/sentry-javascript/pull/17287))
- ref(core): Add more specific event `mechanism`s and span origins to `openAiIntegration` ([#17288](https://github.com/getsentry/sentry-javascript/pull/17288))
- ref(nestjs): Add `mechanism` to captured errors ([#17312](https://github.com/getsentry/sentry-javascript/pull/17312))

<details>
  <summary> <strong>Internal Changes</strong> </summary>

- chore: Use proper `test-utils` dependency in workspace ([#17538](https://github.com/getsentry/sentry-javascript/pull/17538))
- chore(test): Remove `geist` font ([#17541](https://github.com/getsentry/sentry-javascript/pull/17541))
- ci: Check for stable lockfile ([#17552](https://github.com/getsentry/sentry-javascript/pull/17552))
- ci: Fix running of only changed E2E tests ([#17551](https://github.com/getsentry/sentry-javascript/pull/17551))
- ci: Remove project automation workflow ([#17508](https://github.com/getsentry/sentry-javascript/pull/17508))
- test(node-integration-tests): pin ai@5.0.30 to fix test fails ([#17542](https://github.com/getsentry/sentry-javascript/pull/17542))

</details>

## 10.10.0

### Important Changes

- **feat(browser): Add support for `propagateTraceparent` SDK option ([#17509](https://github.com/getsentry/sentry-javascript/pull/17509))**

Adds support for a new browser SDK init option, `propagateTraceparent` for attaching a W3C compliant traceparent header to outgoing fetch and XHR requests, in addition to sentry-trace and baggage headers. More details can be found [here](https://develop.sentry.dev/sdk/telemetry/traces/#propagatetraceparent).

- **feat(core): Add tool calls attributes for Anthropic AI ([#17478](https://github.com/getsentry/sentry-javascript/pull/17478))**

Adds missing tool call attributes, we add gen_ai.response.tool_calls attribute for Anthropic AI, supporting both streaming and non-streaming requests.

- **feat(nextjs): Use compiler hook for uploading turbopack sourcemaps ([#17352](https://github.com/getsentry/sentry-javascript/pull/17352))**

Adds a new _experimental_ flag `_experimental.useRunAfterProductionCompileHook` to `withSentryConfig` for automatic source maps uploads when building a Next.js app with `next build --turbopack`.
When set we:

- Automatically enable source map generation for turbopack client files (if not explicitly disabled)
- Upload generated source maps to Sentry at the end of the build by leveraging [a Next.js compiler hook](https://nextjs.org/docs/architecture/nextjs-compiler#runafterproductioncompile).

### Other Changes

- feat(feedback): Add more labels so people can configure Highlight and Hide labels ([#17513](https://github.com/getsentry/sentry-javascript/pull/17513))
- fix(node): Add `origin` for OpenAI spans & test auto instrumentation ([#17519](https://github.com/getsentry/sentry-javascript/pull/17519))

## 10.9.0

### Important Changes

- **feat(node): Update `httpIntegration` handling of incoming requests ([#17371](https://github.com/getsentry/sentry-javascript/pull/17371))**

This version updates the handling of the Node SDK of incoming requests. Instead of relying on @opentelemetry/instrumentation-http, we now handle incoming request instrumentation internally, ensuring that we can optimize performance as much as possible and avoid interop problems.

This change should not affect you, unless you're relying on very in-depth implementation details. Importantly, this also drops the `_experimentalConfig` option of the integration - this will no longer do anything.
Finally, you can still pass `instrumentation.{requestHook,responseHook,applyCustomAttributesOnSpan}` options, but they are deprecated and will be removed in v11. Instead, you can use the new `incomingRequestSpanHook` configuration option if you want to adjust the incoming request span.

### Other Changes

- feat(browser): Add replay.feedback CDN bundle ([#17496](https://github.com/getsentry/sentry-javascript/pull/17496))
- feat(browser): Export `sendFeedback` from CDN bundles ([#17495](https://github.com/getsentry/sentry-javascript/pull/17495))
- fix(astro): Ensure span name from `beforeStartSpan` isn't overwritten ([#17500](https://github.com/getsentry/sentry-javascript/pull/17500))
- fix(browser): Ensure source is set correctly when updating span name in-place in `beforeStartSpan` ([#17501](https://github.com/getsentry/sentry-javascript/pull/17501))
- fix(core): Only set template attributes on logs if parameters exist ([#17480](https://github.com/getsentry/sentry-javascript/pull/17480))
- fix(nextjs): Fix parameterization for root catchall routes ([#17489](https://github.com/getsentry/sentry-javascript/pull/17489))
- fix(node-core): Shut down OTel TraceProvider when calling `Sentry.close()` ([#17499](https://github.com/getsentry/sentry-javascript/pull/17499))

<details>
  <summary> <strong>Internal Changes</strong> </summary>

- chore: Add `changelog` script back to package.json ([#17517](https://github.com/getsentry/sentry-javascript/pull/17517))
- chore: Ensure prettier is run on all files ([#17497](https://github.com/getsentry/sentry-javascript/pull/17497))
- chore: Ignore prettier commit for git blame ([#17498](https://github.com/getsentry/sentry-javascript/pull/17498))
- chore: Remove experimental from Nuxt SDK package description ([#17483](https://github.com/getsentry/sentry-javascript/pull/17483))
- ci: Capture overhead in node app ([#17420](https://github.com/getsentry/sentry-javascript/pull/17420))
- ci: Ensure we fail on cancelled jobs ([#17506](https://github.com/getsentry/sentry-javascript/pull/17506))
- ci(deps): bump actions/checkout from 4 to 5 ([#17505](https://github.com/getsentry/sentry-javascript/pull/17505))
- ci(deps): bump actions/create-github-app-token from 2.0.6 to 2.1.1 ([#17504](https://github.com/getsentry/sentry-javascript/pull/17504))
- test(aws): Improve reliability on CI ([#17502](https://github.com/getsentry/sentry-javascript/pull/17502))

</details>

## 10.8.0

### Important Changes

- **feat(sveltekit): Add Compatibility for builtin SvelteKit Tracing ([#17423](https://github.com/getsentry/sentry-javascript/pull/17423))**

  This release makes the `@sentry/sveltekit` SDK compatible with SvelteKit's native [observability support](https://svelte.dev/docs/kit/observability) introduced in SvelteKit version `2.31.0`.
  If you enable both, instrumentation and tracing, the SDK will now initialize early enough to set up additional instrumentation like database queries and it will pick up spans emitted from SvelteKit.

  We will follow up with docs how to set up the SDK soon.
  For now, If you're on SvelteKit version `2.31.0` or newer, you can easily opt into the new feature:
  1. Enable [experimental tracing and instrumentation support](https://svelte.dev/docs/kit/observability) in `svelte.config.js`:
  2. Move your `Sentry.init()` call from `src/hooks.server.(js|ts)` to the new `instrumentation.server.(js|ts)` file:

     ```ts
     // instrumentation.server.ts
     import * as Sentry from '@sentry/sveltekit';

     Sentry.init({
       dsn: '...',
       // rest of your config
     });
     ```

     The rest of your Sentry config in `hooks.server.ts` (`sentryHandle` and `handleErrorWithSentry`) should stay the same.

  If you prefer to stay on the hooks-file based config for now, the SDK will continue to work as previously.

  Thanks to the Svelte team and @elliott-with-the-longest-name-on-github for implementing observability support and for reviewing our PR!

### Other Changes

- fix(react): Avoid multiple name updates on navigation spans ([#17438](https://github.com/getsentry/sentry-javascript/pull/17438))

<details>
  <summary> <strong>Internal Changes</strong> </summary>

- test(profiling): Add tests for current state of profiling ([#17470](https://github.com/getsentry/sentry-javascript/pull/17470))

</details>

## 10.7.0

### Important Changes

- **feat(cloudflare): Add `instrumentPrototypeMethods` option to instrument RPC methods for DurableObjects ([#17424](https://github.com/getsentry/sentry-javascript/pull/17424))**

By default, `Sentry.instrumentDurableObjectWithSentry` will not wrap any RPC methods on the prototype. To enable wrapping for RPC methods, set `instrumentPrototypeMethods` to `true` or, if performance is a concern, a list of only the methods you want to instrument:

```js
class MyDurableObjectBase extends DurableObject<Env> {
  method1() {
    // ...
  }

  method2() {
    // ...
  }

  method3() {
    // ...
  }
}
// Export your named class as defined in your wrangler config
export const MyDurableObject = Sentry.instrumentDurableObjectWithSentry(
  (env: Env) => ({
    dsn: "https://ac49b7af3017c458bd12dab9b3328bfc@o4508482761982032.ingest.de.sentry.io/4508482780987481",
    tracesSampleRate: 1.0,
    instrumentPrototypeMethods: ['method1', 'method3'],
  }),
  MyDurableObjectBase,
);
```

## Other Changes

- feat(aws): Add support for streaming handlers ([#17463](https://github.com/getsentry/sentry-javascript/pull/17463))
- feat(core): Stream responses Anthropic AI ([#17460](https://github.com/getsentry/sentry-javascript/pull/17460))
- feat(deps): bump @opentelemetry/instrumentation-aws-sdk from 0.56.0 to 0.57.0 ([#17455](https://github.com/getsentry/sentry-javascript/pull/17455))
- feat(deps): bump @opentelemetry/instrumentation-dataloader from 0.21.0 to 0.21.1 ([#17457](https://github.com/getsentry/sentry-javascript/pull/17457))
- feat(deps): bump @opentelemetry/instrumentation-kafkajs from 0.12.0 to 0.13.0 ([#17469](https://github.com/getsentry/sentry-javascript/pull/17469))
- feat(deps): bump @opentelemetry/instrumentation-mysql2 from 0.49.0 to 0.50.0 ([#17459](https://github.com/getsentry/sentry-javascript/pull/17459))
- feat(deps): bump @prisma/instrumentation from 6.13.0 to 6.14.0 ([#17466](https://github.com/getsentry/sentry-javascript/pull/17466))
- feat(deps): bump @sentry/cli from 2.51.1 to 2.52.0 ([#17458](https://github.com/getsentry/sentry-javascript/pull/17458))
- feat(deps): bump @sentry/rollup-plugin from 4.1.0 to 4.1.1 ([#17456](https://github.com/getsentry/sentry-javascript/pull/17456))
- feat(deps): bump @sentry/webpack-plugin from 4.1.0 to 4.1.1 ([#17467](https://github.com/getsentry/sentry-javascript/pull/17467))
- feat(replay): Add option to skip `requestAnimationFrame` for canvas snapshots ([#17380](https://github.com/getsentry/sentry-javascript/pull/17380))

<details>
  <summary> <strong>Internal Changes</strong> </summary>

- test(aws): Run E2E tests in all supported Node versions ([#17446](https://github.com/getsentry/sentry-javascript/pull/17446))

</details>

## 10.6.0

### Important Changes

- **feat(node): Add Anthropic AI integration ([#17348](https://github.com/getsentry/sentry-javascript/pull/17348))**

This release adds support for automatically tracing Anthropic AI SDK requests, providing better observability for AI-powered applications.

- **fix(core): Instrument invoke_agent root span, and support Vercel `ai` v5 ([#17395](https://github.com/getsentry/sentry-javascript/pull/17395))**

This release makes the Sentry `vercelAiIntegration` compatible with version 5 of Vercel `ai`.

- **docs(nuxt): Remove beta notice ([#17400](https://github.com/getsentry/sentry-javascript/pull/17400))**

The Sentry Nuxt SDK is now considered stable and no longer in beta!

### Other Changes

- feat(astro): Align options with shared build time options type ([#17396](https://github.com/getsentry/sentry-javascript/pull/17396))
- feat(aws): Add support for automatic wrapping in ESM ([#17407](https://github.com/getsentry/sentry-javascript/pull/17407))
- feat(node): Add an instrumentation interface for Hono ([#17366](https://github.com/getsentry/sentry-javascript/pull/17366))
- fix(browser): Use `DedicatedWorkerGlobalScope` global object type in `registerWebWorker` ([#17447](https://github.com/getsentry/sentry-javascript/pull/17447))
- fix(core): Only consider ingest endpoint requests when checking `isSentryRequestUrl` ([#17393](https://github.com/getsentry/sentry-javascript/pull/17393))
- fix(node): Fix preloading of instrumentation ([#17403](https://github.com/getsentry/sentry-javascript/pull/17403))

<details>
  <summary> <strong>Internal Changes</strong> </summary>

- chore: Add external contributor to CHANGELOG.md ([#17449](https://github.com/getsentry/sentry-javascript/pull/17449))
- chore(deps): bump astro from 4.16.18 to 4.16.19 in /dev-packages/e2e-tests/test-applications/astro-4 ([#17434](https://github.com/getsentry/sentry-javascript/pull/17434))
- test(e2e/firebase): Fix firebase e2e test failing due to outdated rules file ([#17448](https://github.com/getsentry/sentry-javascript/pull/17448))
- test(nextjs): Fix canary tests ([#17416](https://github.com/getsentry/sentry-javascript/pull/17416))
- test(nuxt): Don't rely on flushing for lowQualityTransactionFilter ([#17406](https://github.com/getsentry/sentry-javascript/pull/17406))
- test(solidstart): Don't rely on flushing for lowQualityTransactionFilter ([#17408](https://github.com/getsentry/sentry-javascript/pull/17408))

</details>

## 10.5.0

- feat(core): better cause data extraction ([#17375](https://github.com/getsentry/sentry-javascript/pull/17375))
- feat(deps): Bump @sentry/cli from 2.50.2 to 2.51.1 ([#17382](https://github.com/getsentry/sentry-javascript/pull/17382))
- feat(deps): Bump @sentry/rollup-plugin and @sentry/vite-plugin from 4.0.2 to 4.1.0 ([#17383](https://github.com/getsentry/sentry-javascript/pull/17383))
- feat(deps): Bump @sentry/webpack-plugin from 4.0.2 to 4.1.0 ([#17381](https://github.com/getsentry/sentry-javascript/pull/17381))
- feat(node): Capture `SystemError` context and remove paths from message ([#17331](https://github.com/getsentry/sentry-javascript/pull/17331))
- fix(nextjs): Inject Next.js version for dev symbolication ([#17379](https://github.com/getsentry/sentry-javascript/pull/17379))
- fix(mcp-server): Add defensive patches for Transport edge cases ([#17291](https://github.com/getsentry/sentry-javascript/pull/17291))

<details>
  <summary> <strong>Internal Changes</strong> </summary>

- chore(repo): Adjust "Publishing a Release" document to include internal changes section in changelog ([#17374](https://github.com/getsentry/sentry-javascript/pull/17374))
- test(aws): Run E2E tests with AWS SAM ([#17367](https://github.com/getsentry/sentry-javascript/pull/17367))
- test(node): Add tests for full http.server span attribute coverage ([#17373](https://github.com/getsentry/sentry-javascript/pull/17373))

</details>

Work in this release was contributed by @ha1fstack. Thank you for your contribution!

## 10.4.0

### Important Changes

- **fix(browser): Ensure IP address is only inferred by Relay if `sendDefaultPii` is `true`**

This release includes a fix for a [behaviour change](https://docs.sentry.io/platforms/javascript/migration/v8-to-v9/#behavior-changes)
that was originally introduced with v9 of the SDK: User IP Addresses should only be added to Sentry events automatically,
if `sendDefaultPii` was set to `true`.

However, the change in v9 required further internal adjustment, which should have been included in v10 of the SDK.
Unfortunately, the change did not make it into the initial v10 version but is now applied with `10.4.0`.
There is _no API_ breakage involved and hence it is safe to update.
However, after updating the SDK, events (errors, traces, replays, etc.) sent from the browser, will only include
user IP addresses, if you set `sendDefaultPii: true` in your `Sentry.init` options.

We apologize for any inconvenience caused!

- **feat(node): Add `ignoreStaticAssets` ([#17370](https://github.com/getsentry/sentry-javascript/pull/17370))**

This release adds a new option to `httpIntegration` to ignore requests for static assets (e.g. `favicon.xml` or `robots.txt`). The option defaults to `true`, meaning that going forward, such requests will not be traced by default. You can still enable tracing for these requests by setting the option to `false`:

```js
Sentry.init({
  integrations: [
    Sentry.httpIntegration({
      // defaults to true, set to false to enable traces for static assets
      ignoreStaticAssets: false,
    }),
  ],
});
```

### Other Changes

- fix(nuxt): Do not drop parametrized routes ([#17357](https://github.com/getsentry/sentry-javascript/pull/17357))

<details>
  <summary> <strong>Internal Changes</strong> </summary>

- ref(node): Split up incoming & outgoing http handling ([#17358](https://github.com/getsentry/sentry-javascript/pull/17358))
- test(node): Enable additionalDependencies in integration runner ([#17361](https://github.com/getsentry/sentry-javascript/pull/17361))

</details>

## 10.3.0

- feat(core): MCP Server - Capture prompt results from prompt function calls (#17284)
- feat(bun): Export `skipOpenTelemetrySetup` option ([#17349](https://github.com/getsentry/sentry-javascript/pull/17349))
- feat(sveltekit): Streamline build logs ([#17306](https://github.com/getsentry/sentry-javascript/pull/17306))
- fix(browser): Handle data urls in errors caught by `globalHandlersIntegration` ([#17216](https://github.com/getsentry/sentry-javascript/pull/17216))
- fix(browser): Improve navigation vs. redirect detection ([#17275](https://github.com/getsentry/sentry-javascript/pull/17275))
- fix(react-router): Ensure source map upload fails silently if Sentry CLI fails ([#17081](https://github.com/getsentry/sentry-javascript/pull/17081))
- fix(react): Add support for React Router sub-routes from `handle` ([#17277](https://github.com/getsentry/sentry-javascript/pull/17277))

## 10.2.0

### Important Changes

- **feat(core): Add `ignoreSpans` option ([#17078](https://github.com/getsentry/sentry-javascript/pull/17078))**

This release adds a new top-level `Sentry.init` option, `ignoreSpans`, that can be used as follows:

```js
Sentry.init({
  ignoreSpans: [
    'partial match', // string matching on the span name
    /regex/, // regex matching on the span name
    {
      name: 'span name',
      op: /http.client/,
    },
  ],
});
```

Spans matching the filter criteria will not be recorded. Potential child spans of filtered spans will be re-parented, if possible.

- **feat(cloudflare,vercel-edge): Add support for OpenAI instrumentation ([#17338](https://github.com/getsentry/sentry-javascript/pull/17338))**

Adds support for OpenAI manual instrumentation in `@sentry/cloudflare` and `@sentry/vercel-edge`.

To instrument the OpenAI client, wrap it with `Sentry.instrumentOpenAiClient` and set recording settings.

```js
import * as Sentry from '@sentry/cloudflare';
import OpenAI from 'openai';

const openai = new OpenAI();
const client = Sentry.instrumentOpenAiClient(openai, { recordInputs: true, recordOutputs: true });

// use the wrapped client
```

- **ref(aws): Remove manual span creation ([#17310](https://github.com/getsentry/sentry-javascript/pull/17310))**

The `startTrace` option is deprecated and will be removed in a future major version. If you want to disable tracing, set `SENTRY_TRACES_SAMPLE_RATE` to `0.0`. instead. As of today, the flag does not affect traces anymore.

### Other Changes

- feat(astro): Streamline build logs ([#17301](https://github.com/getsentry/sentry-javascript/pull/17301))
- feat(browser): Handles data URIs in chrome stack frames ([#17292](https://github.com/getsentry/sentry-javascript/pull/17292))
- feat(core): Accumulate tokens for `gen_ai.invoke_agent` spans from child LLM calls ([#17281](https://github.com/getsentry/sentry-javascript/pull/17281))
- feat(deps): Bump @prisma/instrumentation from 6.12.0 to 6.13.0 ([#17315](https://github.com/getsentry/sentry-javascript/pull/17315))
- feat(deps): Bump @sentry/cli from 2.50.0 to 2.50.2 ([#17316](https://github.com/getsentry/sentry-javascript/pull/17316))
- feat(deps): Bump @sentry/rollup-plugin from 4.0.0 to 4.0.2 ([#17317](https://github.com/getsentry/sentry-javascript/pull/17317))
- feat(deps): Bump @sentry/webpack-plugin from 4.0.0 to 4.0.2 ([#17314](https://github.com/getsentry/sentry-javascript/pull/17314))
- feat(nuxt): Do not inject trace meta-tags on cached HTML pages ([#17305](https://github.com/getsentry/sentry-javascript/pull/17305))
- feat(nuxt): Streamline build logs ([#17308](https://github.com/getsentry/sentry-javascript/pull/17308))
- feat(react-router): Add support for Hydrogen with RR7 ([#17145](https://github.com/getsentry/sentry-javascript/pull/17145))
- feat(react-router): Streamline build logs ([#17303](https://github.com/getsentry/sentry-javascript/pull/17303))
- feat(solidstart): Streamline build logs ([#17304](https://github.com/getsentry/sentry-javascript/pull/17304))
- fix(nestjs): Add missing `sentry.origin` span attribute to `SentryTraced` decorator ([#17318](https://github.com/getsentry/sentry-javascript/pull/17318))
- fix(node): Assign default export of `openai` to the instrumented fn ([#17320](https://github.com/getsentry/sentry-javascript/pull/17320))
- fix(replay): Call `sendBufferedReplayOrFlush` when opening/sending feedback ([#17236](https://github.com/getsentry/sentry-javascript/pull/17236))

## 10.1.0

- feat(nuxt): Align build-time options to follow bundler plugins structure ([#17255](https://github.com/getsentry/sentry-javascript/pull/17255))
- fix(browser-utils): Ensure web vital client hooks unsubscribe correctly ([#17272](https://github.com/getsentry/sentry-javascript/pull/17272))
- fix(browser): Ensure request from `diagnoseSdkConnectivity` doesn't create span ([#17280](https://github.com/getsentry/sentry-javascript/pull/17280))

## 10.0.0

Version `10.0.0` marks a release of the Sentry JavaScript SDKs that contains breaking changes. The goal of this release is to primarily upgrade the underlying OpenTelemetry dependencies to v2 with minimal breaking changes.

### How To Upgrade

Please carefully read through the migration guide in the Sentry docs on how to upgrade from version 9 to version 10. Make sure to select your specific platform/framework in the top left corner: https://docs.sentry.io/platforms/javascript/migration/v9-to-v10/

A comprehensive migration guide outlining all changes can be found within the Sentry JavaScript SDK Repository: https://github.com/getsentry/sentry-javascript/blob/develop/MIGRATION.md

### Breaking Changes

- feat!: Bump to OpenTelemetry v2 ([#16872](https://github.com/getsentry/sentry-javascript/pull/16872))
- feat(browser)!: Remove FID web vital collection ([#17076](https://github.com/getsentry/sentry-javascript/pull/17076))
- feat(core)!: Remove `BaseClient` ([#17071](https://github.com/getsentry/sentry-javascript/pull/17071))
- feat(core)!: Remove `enableLogs` and `beforeSendLog` experimental options ([#17063](https://github.com/getsentry/sentry-javascript/pull/17063))
- feat(core)!: Remove `hasTracingEnabled` ([#17072](https://github.com/getsentry/sentry-javascript/pull/17072))
- feat(core)!: Remove deprecated logger ([#17061](https://github.com/getsentry/sentry-javascript/pull/17061))
- feat(replay)!: Promote `_experiments.autoFlushOnFeedback` option as default ([#17220](https://github.com/getsentry/sentry-javascript/pull/17220))
- chore(deps)!: Bump bundler plugins to v4 ([#17089](https://github.com/getsentry/sentry-javascript/pull/17089))

### Other Changes

- feat(astro): Implement Request Route Parametrization for Astro 5 ([#17105](https://github.com/getsentry/sentry-javascript/pull/17105))
- feat(astro): Parametrize routes on client-side ([#17133](https://github.com/getsentry/sentry-javascript/pull/17133))
- feat(aws): Add `SentryNodeServerlessSDKv10` v10 AWS Lambda Layer ([#17069](https://github.com/getsentry/sentry-javascript/pull/17069))
- feat(aws): Create unified lambda layer for ESM and CJS ([#17012](https://github.com/getsentry/sentry-javascript/pull/17012))
- feat(aws): Detect SDK source for AWS Lambda layer ([#17128](https://github.com/getsentry/sentry-javascript/pull/17128))
- feat(core): Add missing openai tool calls attributes ([#17226](https://github.com/getsentry/sentry-javascript/pull/17226))
- feat(core): Add shared `flushIfServerless` function ([#17177](https://github.com/getsentry/sentry-javascript/pull/17177))
- feat(core): Implement `strictTraceContinuation` ([#16313](https://github.com/getsentry/sentry-javascript/pull/16313))
- feat(core): MCP server instrumentation without breaking Miniflare ([#16817](https://github.com/getsentry/sentry-javascript/pull/16817))
- feat(deps): bump @prisma/instrumentation from 6.11.1 to 6.12.0 ([#17117](https://github.com/getsentry/sentry-javascript/pull/17117))
- feat(meta): Unify detection of serverless environments and add Cloud Run ([#17168](https://github.com/getsentry/sentry-javascript/pull/17168))
- feat(nestjs): Switch to OTel core instrumentation ([#17068](https://github.com/getsentry/sentry-javascript/pull/17068))
- feat(node-native): Upgrade `@sentry-internal/node-native-stacktrace` to `0.2.2` ([#17207](https://github.com/getsentry/sentry-javascript/pull/17207))
- feat(node): Add `shouldHandleError` option to `fastifyIntegration` ([#16845](https://github.com/getsentry/sentry-javascript/pull/16845))
- feat(node): Add firebase integration ([#16719](https://github.com/getsentry/sentry-javascript/pull/16719))
- feat(node): Instrument stream responses for openai ([#17110](https://github.com/getsentry/sentry-javascript/pull/17110))
- feat(react-router): Add `createSentryHandleError` ([#17235](https://github.com/getsentry/sentry-javascript/pull/17235))
- feat(react-router): Automatically flush on serverless for loaders/actions ([#17234](https://github.com/getsentry/sentry-javascript/pull/17234))
- feat(react-router): Automatically flush on Vercel for request handlers ([#17232](https://github.com/getsentry/sentry-javascript/pull/17232))
- fix(astro): Construct parametrized route during runtime ([#17190](https://github.com/getsentry/sentry-javascript/pull/17190))
- fix(aws): Add layer build output to nx cache ([#17148](https://github.com/getsentry/sentry-javascript/pull/17148))
- fix(aws): Fix path to packages directory ([#17112](https://github.com/getsentry/sentry-javascript/pull/17112))
- fix(aws): Resolve all Sentry packages to local versions in layer build ([#17106](https://github.com/getsentry/sentry-javascript/pull/17106))
- fix(aws): Use file link in dependency version ([#17111](https://github.com/getsentry/sentry-javascript/pull/17111))
- fix(cloudflare): Allow non uuid workflow instance IDs ([#17121](https://github.com/getsentry/sentry-javascript/pull/17121))
- fix(cloudflare): Avoid turning DurableObject sync methods into async ([#17184](https://github.com/getsentry/sentry-javascript/pull/17184))
- fix(core): Fix OpenAI SDK private field access by binding non-instrumented fns ([#17163](https://github.com/getsentry/sentry-javascript/pull/17163))
- fix(core): Fix operation name for openai responses API ([#17206](https://github.com/getsentry/sentry-javascript/pull/17206))
- fix(core): Update ai.response.object to gen_ai.response.object ([#17153](https://github.com/getsentry/sentry-javascript/pull/17153))
- fix(nextjs): Flush in route handlers ([#17223](https://github.com/getsentry/sentry-javascript/pull/17223))
- fix(nextjs): Handle async params in url extraction ([#17162](https://github.com/getsentry/sentry-javascript/pull/17162))
- fix(nextjs): Update stackframe calls for next v15.5 ([#17156](https://github.com/getsentry/sentry-javascript/pull/17156))
- fix(node): Add mechanism to `fastifyIntegration` error handler ([#17208](https://github.com/getsentry/sentry-javascript/pull/17208))
- fix(node): Ensure tool errors for `vercelAiIntegration` have correct trace connected ([#17132](https://github.com/getsentry/sentry-javascript/pull/17132))
- fix(node): Fix exports for openai instrumentation ([#17238](https://github.com/getsentry/sentry-javascript/pull/17238))
- fix(node): Handle stack traces with data URI filenames ([#17218](https://github.com/getsentry/sentry-javascript/pull/17218))
- fix(react): Memoize wrapped component to prevent rerenders ([#17230](https://github.com/getsentry/sentry-javascript/pull/17230))
- fix(remix): Ensure source maps upload fails silently if Sentry CLI fails ([#17082](https://github.com/getsentry/sentry-javascript/pull/17082))
- fix(replay): Fix re-sampled sessions after a click ([#17008](https://github.com/getsentry/sentry-javascript/pull/17008))
- fix(svelte): Do not insert preprocess code in script module in Svelte 5 ([#17114](https://github.com/getsentry/sentry-javascript/pull/17114))
- fix(sveltekit): Align error status filtering and mechanism in `handleErrorWithSentry` ([#17157](https://github.com/getsentry/sentry-javascript/pull/17157))

Work in this release was contributed by @richardjelinek-fastest. Thank you for your contribution!

## 9.44.2

This release is publishing the AWS Lambda Layer under `SentryNodeServerlessSDKv9`. The previous release `9.44.1` accidentally published the layer under `SentryNodeServerlessSDKv10`.

## 9.44.1

- fix(replay/v9): Call sendBufferedReplayOrFlush when opening/sending feedback ([#17270](https://github.com/getsentry/sentry-javascript/pull/17270))

## 9.44.0

- feat(replay/v9): Deprecate `_experiments.autoFlushOnFeedback` ([#17219](https://github.com/getsentry/sentry-javascript/pull/17219))
- feat(v9/core): Add shared `flushIfServerless` function ([#17239](https://github.com/getsentry/sentry-javascript/pull/17239))
- feat(v9/node-native): Upgrade `@sentry-internal/node-native-stacktrace` to `0.2.2` ([#17256](https://github.com/getsentry/sentry-javascript/pull/17256))
- feat(v9/react-router): Add `createSentryHandleError` ([#17244](https://github.com/getsentry/sentry-javascript/pull/17244))
- feat(v9/react-router): Automatically flush on serverless for loaders/actions ([#17243](https://github.com/getsentry/sentry-javascript/pull/17243))
- feat(v9/react-router): Automatically flush on serverless for request handler ([#17242](https://github.com/getsentry/sentry-javascript/pull/17242))
- fix(v9/astro): Construct parametrized route during runtime ([#17227](https://github.com/getsentry/sentry-javascript/pull/17227))
- fix(v9/nextjs): Flush in route handlers ([#17245](https://github.com/getsentry/sentry-javascript/pull/17245))
- fix(v9/node): Fix exports for openai instrumentation ([#17238](https://github.com/getsentry/sentry-javascript/pull/17238)) (#17241)

## 9.43.0

- feat(v9/core): add MCP server instrumentation ([#17196](https://github.com/getsentry/sentry-javascript/pull/17196))
- feat(v9/meta): Unify detection of serverless environments and add Cloud Run ([#17204](https://github.com/getsentry/sentry-javascript/pull/17204))
- fix(v9/node): Add mechanism to `fastifyIntegration` error handler ([#17211](https://github.com/getsentry/sentry-javascript/pull/17211))
- fix(v9/replay): Fix re-sampled sessions after a click ([#17195](https://github.com/getsentry/sentry-javascript/pull/17195))

## 9.42.1

- fix(v9/astro): Revert Astro v5 storing route data to `globalThis` ([#17185](https://github.com/getsentry/sentry-javascript/pull/17185))
- fix(v9/cloudflare): Avoid turning DurableObject sync methods into async ([#17187](https://github.com/getsentry/sentry-javascript/pull/17187))
- fix(v9/nextjs): Handle async params in url extraction ([#17176](https://github.com/getsentry/sentry-javascript/pull/17176))
- fix(v9/sveltekit): Align error status filtering and mechanism in `handleErrorWithSentry` ([#17174](https://github.com/getsentry/sentry-javascript/pull/17174))

## 9.42.0

- feat(v9/aws): Detect SDK source for AWS Lambda layer ([#17150](https://github.com/getsentry/sentry-javascript/pull/17150))
- fix(v9/core): Fix OpenAI SDK private field access by binding non-instrumented fns ([#17167](https://github.com/getsentry/sentry-javascript/pull/17167))
- fix(v9/core): Update ai.response.object to gen_ai.response.object ([#17155](https://github.com/getsentry/sentry-javascript/pull/17155))
- fix(v9/nextjs): Update stackframe calls for next v15.5 ([#17161](https://github.com/getsentry/sentry-javascript/pull/17161))

## 9.41.0

### Important Changes

- **feat(v9/core): Deprecate experimental `enableLogs` and `beforeSendLog` option ([#17092](https://github.com/getsentry/sentry-javascript/pull/17092))**

Sentry now has support for [structured logging](https://docs.sentry.io/product/explore/logs/getting-started/). Previously to enable structured logging, you had to use the `_experiments.enableLogs` and `_experiments.beforeSendLog` options. These options have been deprecated in favor of the top-level `enableLogs` and `beforeSendLog` options.

```js
// before
Sentry.init({
  _experiments: {
    enableLogs: true,
    beforeSendLog: log => {
      return log;
    },
  },
});

// after
Sentry.init({
  enableLogs: true,
  beforeSendLog: log => {
    return log;
  },
});
```

- **feat(astro): Implement parameterized routes**
  - feat(v9/astro): Parametrize dynamic server routes ([#17141](https://github.com/getsentry/sentry-javascript/pull/17141))
  - feat(v9/astro): Parametrize routes on client-side ([#17143](https://github.com/getsentry/sentry-javascript/pull/17143))

Server-side and client-side parameterized routes are now supported in the Astro SDK. No configuration changes are required.

### Other Changes

- feat(v9/node): Add shouldHandleError option to fastifyIntegration ([#17123](https://github.com/getsentry/sentry-javascript/pull/17123))
- fix(v9/cloudflare) Allow non UUID workflow instance IDs ([#17135](https://github.com/getsentry/sentry-javascript/pull/17135))
- fix(v9/node): Ensure tool errors for `vercelAiIntegration` have correct trace ([#17142](https://github.com/getsentry/sentry-javascript/pull/17142))
- fix(v9/remix): Ensure source maps upload fails silently if Sentry CLI fails ([#17095](https://github.com/getsentry/sentry-javascript/pull/17095))
- fix(v9/svelte): Do not insert preprocess code in script module in Svelte 5 ([#17124](https://github.com/getsentry/sentry-javascript/pull/17124))

Work in this release was contributed by @richardjelinek-fastest. Thank you for your contribution!

## 9.40.0

### Important Changes

- **feat(browser): Add debugId sync APIs between web worker and main thread ([#16981](https://github.com/getsentry/sentry-javascript/pull/16981))**

This release adds two Browser SDK APIs to let the main thread know about debugIds of worker files:

- `webWorkerIntegration({worker})` to be used in the main thread
- `registerWebWorker({self})` to be used in the web worker

```js
// main.js
Sentry.init({...})

const worker = new MyWorker(...);

Sentry.addIntegration(Sentry.webWorkerIntegration({ worker }));

worker.addEventListener('message', e => {...});
```

```js
// worker.js
Sentry.registerWebWorker({ self });

self.postMessage(...);
```

- **feat(core): Deprecate logger in favor of debug ([#17040](https://github.com/getsentry/sentry-javascript/pull/17040))**

The internal SDK `logger` export from `@sentry/core` has been deprecated in favor of the `debug` export. `debug` only exposes `log`, `warn`, and `error` methods but is otherwise identical to `logger`. Note that this deprecation does not affect the `logger` export from other packages (like `@sentry/browser` or `@sentry/node`) which is used for Sentry Logging.

```js
import { logger, debug } from '@sentry/core';

// before
logger.info('This is an info message');

// after
debug.log('This is an info message');
```

- **feat(node): Add OpenAI integration ([#17022](https://github.com/getsentry/sentry-javascript/pull/17022))**

This release adds official support for instrumenting OpenAI SDK calls in with Sentry tracing, following OpenTelemetry semantic conventions for Generative AI. It instruments:

- `client.chat.completions.create()` - For chat-based completions
- `client.responses.create()` - For the responses API

```js
// The integration respects your `sendDefaultPii` option, but you can override the behavior in the integration options

Sentry.init({
  dsn: '__DSN__',
  integrations: [
    Sentry.openAIIntegration({
      recordInputs: true, // Force recording prompts
      recordOutputs: true, // Force recording responses
    }),
  ],
});
```

### Other Changes

- feat(node-core): Expand `@opentelemetry/instrumentation` range to cover `0.203.0` ([#17043](https://github.com/getsentry/sentry-javascript/pull/17043))
- fix(cloudflare): Ensure errors get captured from durable objects ([#16838](https://github.com/getsentry/sentry-javascript/pull/16838))
- fix(sveltekit): Ensure server errors from streamed responses are sent ([#17044](https://github.com/getsentry/sentry-javascript/pull/17044))

Work in this release was contributed by @0xbad0c0d3 and @tommy-gilligan. Thank you for your contributions!

## 9.39.0

### Important Changes

- **feat(browser): Add `afterStartPageloadSpan` hook to improve spanId assignment on web vital spans ([#16893](https://github.com/getsentry/sentry-javascript/pull/16893))**

This PR adds a new afterStartPageloadSpan lifecycle hook to more robustly assign the correct pageload span ID to web vital spans, replacing the previous unreliable "wait for a tick" approach with a direct callback that fires when the pageload span becomes available.

- **feat(nextjs): Client-side parameterized routes ([#16934](https://github.com/getsentry/sentry-javascript/pull/16934))**

This PR implements client-side parameterized routes for Next.js by leveraging an injected manifest within the existing app-router instrumentation to automatically parameterize all client-side transactions (e.g. `users/123` and `users/456` now become become `users/:id`).

- **feat(node): Drop 401-404 and 3xx status code spans by default ([#16972](https://github.com/getsentry/sentry-javascript/pull/16972))**

This PR changes the default behavior in the Node SDK to drop HTTP spans with 401-404 and 3xx status codes by default to reduce noise in tracing data.

### Other Changes

- feat(core): Prepend vercel ai attributes with `vercel.ai.X` ([#16908](https://github.com/getsentry/sentry-javascript/pull/16908))
- feat(nextjs): Add `disableSentryWebpackConfig` flag ([#17013](https://github.com/getsentry/sentry-javascript/pull/17013))
- feat(nextjs): Build app manifest ([#16851](https://github.com/getsentry/sentry-javascript/pull/16851))
- feat(nextjs): Inject manifest into client for turbopack builds ([#16902](https://github.com/getsentry/sentry-javascript/pull/16902))
- feat(nextjs): Inject manifest into client for webpack builds ([#16857](https://github.com/getsentry/sentry-javascript/pull/16857))
- feat(node-native): Add option to disable event loop blocked detection ([#16919](https://github.com/getsentry/sentry-javascript/pull/16919))
- feat(react-router): Ensure http.server route handling is consistent ([#16986](https://github.com/getsentry/sentry-javascript/pull/16986))
- fix(core): Avoid prolonging idle span when starting standalone span ([#16928](https://github.com/getsentry/sentry-javascript/pull/16928))
- fix(core): Remove side-effect from `tracing/errors.ts` ([#16888](https://github.com/getsentry/sentry-javascript/pull/16888))
- fix(core): Wrap `beforeSendLog` in `consoleSandbox` ([#16968](https://github.com/getsentry/sentry-javascript/pull/16968))
- fix(node-core): Apply correct SDK metadata ([#17014](https://github.com/getsentry/sentry-javascript/pull/17014))
- fix(react-router): Ensure that all browser spans have `source=route` ([#16984](https://github.com/getsentry/sentry-javascript/pull/16984))

Work in this release was contributed by @janpapenbrock. Thank you for your contribution!

## 9.38.0

### Important Changes

- **chore: Add craft entry for @sentry/node-native ([#16907](https://github.com/getsentry/sentry-javascript/pull/16907))**

This release publishes the `@sentry/node-native` SDK.

### Other Changes

- feat(core): Introduce `debug` to replace `logger` ([#16906](https://github.com/getsentry/sentry-javascript/pull/16906))
- fix(browser): Guard `nextHopProtocol` when adding resource spans ([#16900](https://github.com/getsentry/sentry-javascript/pull/16900))

## 9.37.0

### Important Changes

- **feat(nuxt): Parametrize SSR routes ([#16843](https://github.com/getsentry/sentry-javascript/pull/16843))**

  When requesting dynamic or catch-all routes in Nuxt, those will now be shown as parameterized routes in Sentry.
  For example, `/users/123` will be shown as `/users/:userId()` in Sentry. This will make it easier to identify patterns and make grouping easier.

### Other Changes

- feat(astro): Deprecate passing runtime config to astro integration ([#16839](https://github.com/getsentry/sentry-javascript/pull/16839))
- feat(browser): Add `beforeStartNavigationSpan` lifecycle hook ([#16863](https://github.com/getsentry/sentry-javascript/pull/16863))
- feat(browser): Detect redirects when emitting navigation spans ([#16324](https://github.com/getsentry/sentry-javascript/pull/16324))
- feat(cloudflare): Add option to opt out of capturing errors in `wrapRequestHandler` ([#16852](https://github.com/getsentry/sentry-javascript/pull/16852))
- feat(feedback): Return the eventId into the onSubmitSuccess callback ([#16835](https://github.com/getsentry/sentry-javascript/pull/16835))
- feat(vercel-edge): Do not vendor in all OpenTelemetry dependencies ([#16841](https://github.com/getsentry/sentry-javascript/pull/16841))
- fix(browser): Ensure standalone CLS and LCP spans have traceId of pageload span ([#16864](https://github.com/getsentry/sentry-javascript/pull/16864))
- fix(nextjs): Use value injection loader on `instrumentation-client.ts|js` ([#16855](https://github.com/getsentry/sentry-javascript/pull/16855))
- fix(sveltekit): Avoid capturing `redirect()` calls as errors in Cloudflare ([#16853](https://github.com/getsentry/sentry-javascript/pull/16853))
- docs(nextjs): Update `deleteSourcemapsAfterUpload` jsdoc default value ([#16867](https://github.com/getsentry/sentry-javascript/pull/16867))

Work in this release was contributed by @zachkirsch. Thank you for your contribution!

## 9.36.0

### Important Changes

- **feat(node-core): Add node-core SDK ([#16745](https://github.com/getsentry/sentry-javascript/pull/16745))**

This release adds a new SDK `@sentry/node-core` which ships without any OpenTelemetry instrumententation out of the box. All OpenTelemetry dependencies are peer dependencies and OpenTelemetry has to be set up manually.

Use `@sentry/node-core` when:

- You already have OpenTelemetry set up
- You need custom OpenTelemetry configuration
- You want minimal dependencies
- You need fine-grained control over instrumentation

Use `@sentry/node` when:

- You want an automatic setup
- You're new to OpenTelemetry
- You want sensible defaults
- You prefer convenience over control

* **feat(node): Deprecate ANR integration ([#16832](https://github.com/getsentry/sentry-javascript/pull/16832))**

The ANR integration has been deprecated and will be removed in future versions. Use `eventLoopBlockIntegration` from `@sentry/node-native` instead.

- **feat(replay): Add `_experiments.ignoreMutations` option ([#16816](https://github.com/getsentry/sentry-javascript/pull/16816))**

This replay option allows to configure a selector list of elements to not capture mutations for.

```js
Sentry.replayIntegration({
  _experiments: {
    ignoreMutations: ['.dragging'],
  },
});
```

### Other changes

- feat(deps): bump @prisma/instrumentation from 6.10.1 to 6.11.1 ([#16833](https://github.com/getsentry/sentry-javascript/pull/16833))
- feat(nextjs): Add flag for suppressing router transition warning ([#16823](https://github.com/getsentry/sentry-javascript/pull/16823))
- feat(nextjs): Automatically skip middleware requests for tunnel route ([#16812](https://github.com/getsentry/sentry-javascript/pull/16812))
- feat(replay): Export compression worker from `@sentry/replay-internal` ([#16794](https://github.com/getsentry/sentry-javascript/pull/16794))
- fix(browser): Avoid 4xx response for succesful `diagnoseSdkConnectivity` request ([#16840](https://github.com/getsentry/sentry-javascript/pull/16840))
- fix(browser): Guard against undefined nextHopProtocol ([#16806](https://github.com/getsentry/sentry-javascript/pull/16806))
- fix(cloudflare): calculate retries not attempts ([#16834](https://github.com/getsentry/sentry-javascript/pull/16834))
- fix(nuxt): Parametrize routes on the server-side ([#16785](https://github.com/getsentry/sentry-javascript/pull/16785))
- fix(vue): Make pageload span handling more reliable ([#16799](https://github.com/getsentry/sentry-javascript/pull/16799))

Work in this release was contributed by @Spice-King and @stayallive. Thank you for your contributions!

## 9.35.0

- feat(browser): Add ElementTiming instrumentation and spans ([#16589](https://github.com/getsentry/sentry-javascript/pull/16589))
- feat(browser): Export `Context` and `Contexts` types ([#16763](https://github.com/getsentry/sentry-javascript/pull/16763))
- feat(cloudflare): Add user agent to cloudflare spans ([#16793](https://github.com/getsentry/sentry-javascript/pull/16793))
- feat(node): Add `eventLoopBlockIntegration` ([#16709](https://github.com/getsentry/sentry-javascript/pull/16709))
- feat(node): Export server-side feature flag integration shims ([#16735](https://github.com/getsentry/sentry-javascript/pull/16735))
- feat(node): Update vercel ai integration attributes ([#16721](https://github.com/getsentry/sentry-javascript/pull/16721))
- fix(astro): Handle errors in middlewares better ([#16693](https://github.com/getsentry/sentry-javascript/pull/16693))
- fix(browser): Ensure explicit `parentSpan` is considered ([#16776](https://github.com/getsentry/sentry-javascript/pull/16776))
- fix(node): Avoid using dynamic `require` for fastify integration ([#16789](https://github.com/getsentry/sentry-javascript/pull/16789))
- fix(nuxt): Add `@sentry/cloudflare` as optional peerDependency ([#16782](https://github.com/getsentry/sentry-javascript/pull/16782))
- fix(nuxt): Ensure order of plugins is consistent ([#16798](https://github.com/getsentry/sentry-javascript/pull/16798))
- fix(nestjs): Fix exception handling in `@Cron` decorated tasks ([#16792](https://github.com/getsentry/sentry-javascript/pull/16792))

Work in this release was contributed by @0xbad0c0d3 and @alSergey. Thank you for your contributions!

## 9.34.0

### Important Changes

- **feat(nuxt): Add Cloudflare Nitro plugin ([#15597](https://github.com/getsentry/sentry-javascript/pull/15597))**

  A Nitro plugin for `@sentry/nuxt` which initializes Sentry when deployed to Cloudflare (`cloudflare-pages` preset).
  1. Remove the previous server config file: `sentry.server.config.ts`
  2. Add a plugin in `server/plugins` (e.g. `server/plugins/sentry-cloudflare-setup.ts`)
  3. Add this code in your plugin file

     ```javascript
     // server/plugins/sentry-cloudflare-setup.ts (filename does not matter)
     import { sentryCloudflareNitroPlugin } from '@sentry/nuxt/module/plugins';

     export default defineNitroPlugin(
       sentryCloudflareNitroPlugin({
         dsn: 'https://dsn',
         tracesSampleRate: 1.0,
       }),
     );
     ```

     or with access to `nitroApp`:

     ```javascript
     // server/plugins/sentry-cloudflare-setup.ts (filename does not matter)
     import { sentryCloudflareNitroPlugin } from '@sentry/nuxt/module/plugins';

     export default defineNitroPlugin(sentryCloudflareNitroPlugin((nitroApp: NitroApp) => {
       // You can access nitroApp here if needed
       return  ({
         dsn: 'https://dsn',
         tracesSampleRate: 1.0,
       })
     }))
     ```

### Other Changes

- feat(browser): Record standalone LCP spans ([#16591](https://github.com/getsentry/sentry-javascript/pull/16591))
- fix(nuxt): Only add OTel alias in dev mode ([#16756](https://github.com/getsentry/sentry-javascript/pull/16756))

## 9.33.0

### Important Changes

- **feat: Add opt-in `vercelAiIntegration` to cloudflare & vercel-edge ([#16732](https://github.com/getsentry/sentry-javascript/pull/16732))**

The `vercelAiIntegration` is now available as opt-in for the Cloudflare and the Next.js SDK for Vercel Edge.
To use it, add the integration in `Sentry.init`

```js
Sentry.init({
  tracesSampleRate: 1.0,
  integrations: [Sentry.vercelAIIntegration()],
});
```

And enable telemetry for Vercel AI calls

```js
const result = await generateText({
  model: openai('gpt-4o'),
  experimental_telemetry: {
    isEnabled: true,
  },
});
```

- **feat(node): Add postgresjs instrumentation ([#16665](https://github.com/getsentry/sentry-javascript/pull/16665))**

The Node.js SDK now includes instrumentation for [Postgres.js](https://www.npmjs.com/package/postgres).

- **feat(node): Use diagnostics channel for Fastify v5 error handling ([#16715](https://github.com/getsentry/sentry-javascript/pull/16715))**

If you're on Fastify v5, you no longer need to call `setupFastifyErrorHandler`. It is done automatically by the node SDK. Older versions still rely on calling `setupFastifyErrorHandler`.

### Other Changes

- feat(cloudflare): Allow interop with OpenTelemetry emitted spans ([#16714](https://github.com/getsentry/sentry-javascript/pull/16714))
- feat(cloudflare): Flush after `waitUntil` ([#16681](https://github.com/getsentry/sentry-javascript/pull/16681))
- fix(nextjs): Remove `ai` from default server external packages ([#16736](https://github.com/getsentry/sentry-javascript/pull/16736))

Work in this release was contributed by @0xbad0c0d3. Thank you for your contribution!

## 9.32.0

### Important Changes

- feat(browser): Add CLS sources to span attributes ([#16710](https://github.com/getsentry/sentry-javascript/pull/16710))

Enhances CLS (Cumulative Layout Shift) spans by adding attributes detailing the elements that caused layout shifts.

- feat(cloudflare): Add `instrumentWorkflowWithSentry` to instrument workflows ([#16672](https://github.com/getsentry/sentry-javascript/pull/16672))

We've added support for Cloudflare Workflows, enabling comprehensive tracing for your workflow runs. This integration uses the workflow's instanceId as the Sentry trace_id and for sampling, linking all steps together. You'll now be able to see full traces, including retries with exponential backoff.

- feat(pino-transport): Add functionality to send logs to sentry ([#16667](https://github.com/getsentry/sentry-javascript/pull/16667))

Adds the ability to send logs to Sentry via a pino transport.

### Other Changes

- feat(nextjs): Expose top level buildTime `errorHandler` option ([#16718](https://github.com/getsentry/sentry-javascript/pull/16718))
- feat(node): update pipeline spans to use agent naming ([#16712](https://github.com/getsentry/sentry-javascript/pull/16712))
- feat(deps): bump @prisma/instrumentation from 6.9.0 to 6.10.1 ([#16698](https://github.com/getsentry/sentry-javascript/pull/16698))
- fix(sveltekit): Export logger from sveltekit worker ([#16716](https://github.com/getsentry/sentry-javascript/pull/16716))
- fix(google-cloud-serverless): Make `CloudEventsContext` compatible with `CloudEvent` ([#16705](https://github.com/getsentry/sentry-javascript/pull/16705))
- fix(nextjs): Stop injecting release value when create release options is set to `false` ([#16695](https://github.com/getsentry/sentry-javascript/pull/16695))
- fix(node): account for Object. syntax with local variables matching ([#16702](https://github.com/getsentry/sentry-javascript/pull/16702))
- fix(nuxt): Add alias for `@opentelemetry/resources` ([#16727](https://github.com/getsentry/sentry-javascript/pull/16727))

Work in this release was contributed by @flaeppe. Thank you for your contribution!

## 9.31.0

### Important Changes

- feat(nextjs): Add option for auto-generated random tunnel route ([#16626](https://github.com/getsentry/sentry-javascript/pull/16626))

Adds an option to automatically generate a random tunnel route for the Next.js SDK. This helps prevent ad blockers and other tools from blocking Sentry requests by using a randomized path instead of the predictable `/monitoring` endpoint.

- feat(core): Allow to pass `scope` & `client` to `getTraceData` ([#16633](https://github.com/getsentry/sentry-javascript/pull/16633))

Adds the ability to pass custom `scope` and `client` parameters to the `getTraceData` function, providing more flexibility when generating trace data for distributed tracing.

### Other Changes

- feat(core): Add support for `x-forwarded-host` and `x-forwarded-proto` headers ([#16687](https://github.com/getsentry/sentry-javascript/pull/16687))
- deps: Remove unused `@sentry/opentelemetry` dependency ([#16677](https://github.com/getsentry/sentry-javascript/pull/16677))
- deps: Update all bundler plugin instances to latest & allow caret ranges ([#16641](https://github.com/getsentry/sentry-javascript/pull/16641))
- feat(deps): Bump @prisma/instrumentation from 6.8.2 to 6.9.0 ([#16608](https://github.com/getsentry/sentry-javascript/pull/16608))
- feat(flags): add node support for generic featureFlagsIntegration and move utils to core ([#16585](https://github.com/getsentry/sentry-javascript/pull/16585))
- feat(flags): capture feature flag evaluations on spans ([#16485](https://github.com/getsentry/sentry-javascript/pull/16485))
- feat(pino): Add initial package for `@sentry/pino-transport` ([#16652](https://github.com/getsentry/sentry-javascript/pull/16652))
- fix: Wait for the correct clientWidth/clientHeight when showing Feedback Screenshot previews ([#16648](https://github.com/getsentry/sentry-javascript/pull/16648))
- fix(browser): Remove usage of Array.at() method ([#16647](https://github.com/getsentry/sentry-javascript/pull/16647))
- fix(core): Improve `safeJoin` usage in console logging integration ([#16658](https://github.com/getsentry/sentry-javascript/pull/16658))
- fix(google-cloud-serverless): Make `CloudEvent` type compatible ([#16661](https://github.com/getsentry/sentry-javascript/pull/16661))
- fix(nextjs): Fix lookup of `instrumentation-client.js` file ([#16637](https://github.com/getsentry/sentry-javascript/pull/16637))
- fix(node): Ensure graphql errors result in errored spans ([#16678](https://github.com/getsentry/sentry-javascript/pull/16678))

## 9.30.0

- feat(nextjs): Add URL to tags of server components and generation functions issues ([#16500](https://github.com/getsentry/sentry-javascript/pull/16500))
- feat(nextjs): Ensure all packages we auto-instrument are externalized ([#16552](https://github.com/getsentry/sentry-javascript/pull/16552))
- feat(node): Automatically enable `vercelAiIntegration` when `ai` module is detected ([#16565](https://github.com/getsentry/sentry-javascript/pull/16565))
- feat(node): Ensure `modulesIntegration` works in more environments ([#16566](https://github.com/getsentry/sentry-javascript/pull/16566))
- feat(core): Don't gate user on logs with `sendDefaultPii` ([#16527](https://github.com/getsentry/sentry-javascript/pull/16527))
- feat(browser): Add detail to measure spans and add regression tests ([#16557](https://github.com/getsentry/sentry-javascript/pull/16557))
- feat(node): Update Vercel AI span attributes ([#16580](https://github.com/getsentry/sentry-javascript/pull/16580))
- fix(opentelemetry): Ensure only orphaned spans of sent spans are sent ([#16590](https://github.com/getsentry/sentry-javascript/pull/16590))

## 9.29.0

### Important Changes

- **feat(browser): Update `web-vitals` to 5.0.2 ([#16492](https://github.com/getsentry/sentry-javascript/pull/16492))**

This release upgrades the `web-vitals` library to version 5.0.2. This upgrade could slightly change the collected web vital values and potentially also influence alerts and performance scores in the Sentry UI.

### Other Changes

- feat(deps): Bump @sentry/rollup-plugin from 3.4.0 to 3.5.0 ([#16524](https://github.com/getsentry/sentry-javascript/pull/16524))
- feat(ember): Stop warning for `onError` usage ([#16547](https://github.com/getsentry/sentry-javascript/pull/16547))
- feat(node): Allow to force activate `vercelAiIntegration` ([#16551](https://github.com/getsentry/sentry-javascript/pull/16551))
- feat(node): Introduce `ignoreLayersType` option to koa integration ([#16553](https://github.com/getsentry/sentry-javascript/pull/16553))
- fix(browser): Ensure `suppressTracing` does not leak when async ([#16545](https://github.com/getsentry/sentry-javascript/pull/16545))
- fix(vue): Ensure root component render span always ends ([#16488](https://github.com/getsentry/sentry-javascript/pull/16488))

## 9.28.1

- feat(deps): Bump @sentry/cli from 2.45.0 to 2.46.0 ([#16516](https://github.com/getsentry/sentry-javascript/pull/16516))
- fix(nextjs): Avoid tracing calls to symbolication server on dev ([#16533](https://github.com/getsentry/sentry-javascript/pull/16533))
- fix(sveltekit): Add import attribute for node exports ([#16528](https://github.com/getsentry/sentry-javascript/pull/16528))

Work in this release was contributed by @eltigerchino. Thank you for your contribution!

## 9.28.0

### Important Changes

- **feat(nestjs): Stop creating spans for `TracingInterceptor` ([#16501](https://github.com/getsentry/sentry-javascript/pull/16501))**

With this change we stop creating spans for `TracingInterceptor` as this interceptor only serves as an internal helper and adds noise for the user.

- **feat(node): Update vercel ai spans as per new conventions ([#16497](https://github.com/getsentry/sentry-javascript/pull/16497))**

This feature ships updates to the span names and ops to better match OpenTelemetry. This should make them more easily accessible to the new agents module view we are building.

### Other Changes

- fix(sveltekit): Export `vercelAIIntegration` from `@sentry/node` ([#16496](https://github.com/getsentry/sentry-javascript/pull/16496))

Work in this release was contributed by @agrattan0820. Thank you for your contribution!

## 9.27.0

- feat(node): Expand how vercel ai input/outputs can be set ([#16455](https://github.com/getsentry/sentry-javascript/pull/16455))
- feat(node): Switch to new semantic conventions for Vercel AI ([#16476](https://github.com/getsentry/sentry-javascript/pull/16476))
- feat(react-router): Add component annotation plugin ([#16472](https://github.com/getsentry/sentry-javascript/pull/16472))
- feat(react-router): Export wrappers for server loaders and actions ([#16481](https://github.com/getsentry/sentry-javascript/pull/16481))
- fix(browser): Ignore unrealistically long INP values ([#16484](https://github.com/getsentry/sentry-javascript/pull/16484))
- fix(react-router): Conditionally add `ReactRouterServer` integration ([#16470](https://github.com/getsentry/sentry-javascript/pull/16470))

## 9.26.0

- feat(react-router): Re-export functions from `@sentry/react` ([#16465](https://github.com/getsentry/sentry-javascript/pull/16465))
- fix(nextjs): Skip re instrumentating on generate phase of experimental build mode ([#16410](https://github.com/getsentry/sentry-javascript/pull/16410))
- fix(node): Ensure adding sentry-trace and baggage headers via SentryHttpInstrumentation doesn't crash ([#16473](https://github.com/getsentry/sentry-javascript/pull/16473))

## 9.25.1

- fix(otel): Don't ignore child spans after the root is sent ([#16416](https://github.com/getsentry/sentry-javascript/pull/16416))

## 9.25.0

### Important Changes

- **feat(browser): Add option to ignore `mark` and `measure` spans ([#16443](https://github.com/getsentry/sentry-javascript/pull/16443))**

This release adds an option to `browserTracingIntegration` that lets you ignore
`mark` and `measure` spans created from the `performance.mark(...)` and `performance.measure(...)` browser APIs:

```js
Sentry.init({
  integrations: [
    Sentry.browserTracingIntegration({
      ignorePerformanceApiSpans: ['measure-to-ignore', /mark-to-ignore/],
    }),
  ],
});
```

### Other Changes

- feat(browser): Export getTraceData from the browser sdks ([#16433](https://github.com/getsentry/sentry-javascript/pull/16433))
- feat(node): Add `includeServerName` option ([#16442](https://github.com/getsentry/sentry-javascript/pull/16442))
- fix(nuxt): Remove setting `@sentry/nuxt` external ([#16444](https://github.com/getsentry/sentry-javascript/pull/16444))

## 9.24.0

### Important Changes

- feat(angular): Bump `@sentry/angular` peer dependencies to add Angular 20 support ([#16414](https://github.com/getsentry/sentry-javascript/pull/16414))

This release adds support for Angular 20 to the Sentry Angular SDK `@sentry/angular`.

### Other Changes

- feat(browser): Add `unregisterOriginalCallbacks` option to `browserApiErrorsIntegration` ([#16412](https://github.com/getsentry/sentry-javascript/pull/16412))
- feat(core): Add user to logs ([#16399](https://github.com/getsentry/sentry-javascript/pull/16399))
- feat(core): Make sure Supabase db query insights are populated ([#16169](https://github.com/getsentry/sentry-javascript/pull/16169))

## 9.23.0

### Important changes

- **feat(browser): option to ignore certain resource types ([#16389](https://github.com/getsentry/sentry-javascript/pull/16389))**

Adds an option to opt out of certain `resource.*` spans via `ignoreResourceSpans`.

For example, to opt out of `resource.script` spans:

```js
Sentry.browserTracingIntegration({
  ignoreResourceSpans: ['resource.script'],
}),
```

### Other changes

- feat: Export `isEnabled` from all SDKs ([#16405](https://github.com/getsentry/sentry-javascript/pull/16405))
- feat(browser): Disable client when browser extension is detected in `init()` ([#16354](https://github.com/getsentry/sentry-javascript/pull/16354))
- feat(core): Allow re-use of `captureLog` ([#16352](https://github.com/getsentry/sentry-javascript/pull/16352))
- feat(core): Export `_INTERNAL_captureSerializedLog` ([#16387](https://github.com/getsentry/sentry-javascript/pull/16387))
- feat(deps): bump @opentelemetry/semantic-conventions from 1.32.0 to 1.34.0 ([#16393](https://github.com/getsentry/sentry-javascript/pull/16393))
- feat(deps): bump @prisma/instrumentation from 6.7.0 to 6.8.2 ([#16392](https://github.com/getsentry/sentry-javascript/pull/16392))
- feat(deps): bump @sentry/cli from 2.43.0 to 2.45.0 ([#16395](https://github.com/getsentry/sentry-javascript/pull/16395))
- feat(deps): bump @sentry/webpack-plugin from 3.3.1 to 3.5.0 ([#16394](https://github.com/getsentry/sentry-javascript/pull/16394))
- feat(nextjs): Include `static/chunks/main-*` files for `widenClientFileUpload` ([#16406](https://github.com/getsentry/sentry-javascript/pull/16406))
- feat(node): Do not add HTTP & fetch span instrumentation if tracing is disabled ([#15730](https://github.com/getsentry/sentry-javascript/pull/15730))
- feat(nuxt): Added support for nuxt layers ([#16372](https://github.com/getsentry/sentry-javascript/pull/16372))
- fix(browser): Ensure logs are flushed when sendClientReports=false ([#16351](https://github.com/getsentry/sentry-javascript/pull/16351))
- fix(browser): Move `browserTracingIntegration` code to `setup` hook ([#16386](https://github.com/getsentry/sentry-javascript/pull/16386))
- fix(cloudflare): Capture exceptions thrown in hono ([#16355](https://github.com/getsentry/sentry-javascript/pull/16355))
- fix(node): Don't warn about Spotlight on empty NODE_ENV ([#16381](https://github.com/getsentry/sentry-javascript/pull/16381))
- fix(node): Suppress Spotlight calls ([#16380](https://github.com/getsentry/sentry-javascript/pull/16380))
- fix(nuxt): Add `@sentry/nuxt` as external in Rollup ([#16407](https://github.com/getsentry/sentry-javascript/pull/16407))
- fix(opentelemetry): Ensure `withScope` keeps span active & `_getTraceInfoFromScope` works ([#16385](https://github.com/getsentry/sentry-javascript/pull/16385))

Work in this release was contributed by @Xenossolitarius. Thank you for your contribution!

## 9.22.0

### Important changes

- **Revert "feat(browser): Track measure detail as span attributes" ([#16348](https://github.com/getsentry/sentry-javascript/pull/16348))**

This is a revert of a feature introduced in `9.20.0` with [#16240](https://github.com/getsentry/sentry-javascript/pull/16240). This feature was causing crashes in firefox, so we are reverting it. We will re-enable this functionality in the future after fixing the crash.

### Other changes

- feat(deps): bump @sentry/rollup-plugin from 3.1.2 to 3.2.1 ([#15511](https://github.com/getsentry/sentry-javascript/pull/15511))
- fix(remix): Use generic types for `ServerBuild` argument and return ([#16336](https://github.com/getsentry/sentry-javascript/pull/16336))

## 9.21.0

- docs: Fix v7 migration link ([#14629](https://github.com/getsentry/sentry-javascript/pull/14629))
- feat(node): Vendor in `@fastify/otel` ([#16328](https://github.com/getsentry/sentry-javascript/pull/16328))
- fix(nestjs): Handle multiple `OnEvent` decorators ([#16306](https://github.com/getsentry/sentry-javascript/pull/16306))
- fix(node): Avoid creating breadcrumbs for suppressed requests ([#16285](https://github.com/getsentry/sentry-javascript/pull/16285))
- fix(remix): Add missing `client` exports to `server` and `cloudflare` entries ([#16341](https://github.com/getsentry/sentry-javascript/pull/16341))

Work in this release was contributed by @phthhieu. Thank you for your contribution!

## 9.20.0

### Important changes

- **feat(browser): Track measure detail as span attributes ([#16240](https://github.com/getsentry/sentry-javascript/pull/16240))**

The SDK now automatically collects details passed to `performance.measure` options.

### Other changes

- feat(node): Add `maxIncomingRequestBodySize` ([#16225](https://github.com/getsentry/sentry-javascript/pull/16225))
- feat(react-router): Add server action instrumentation ([#16292](https://github.com/getsentry/sentry-javascript/pull/16292))
- feat(react-router): Filter manifest requests ([#16294](https://github.com/getsentry/sentry-javascript/pull/16294))
- feat(replay): Extend default list for masking with `aria-label` ([#16192](https://github.com/getsentry/sentry-javascript/pull/16192))
- fix(browser): Ensure pageload & navigation spans have correct data ([#16279](https://github.com/getsentry/sentry-javascript/pull/16279))
- fix(cloudflare): Account for static fields in wrapper type ([#16303](https://github.com/getsentry/sentry-javascript/pull/16303))
- fix(nextjs): Preserve `next.route` attribute on root spans ([#16297](https://github.com/getsentry/sentry-javascript/pull/16297))
- feat(node): Fork isolation scope in tRPC middleware ([#16296](https://github.com/getsentry/sentry-javascript/pull/16296))
- feat(core): Add `orgId` option to `init` and DSC (`sentry-org_id` in baggage) ([#16305](https://github.com/getsentry/sentry-javascript/pull/16305))

## 9.19.0

- feat(react-router): Add otel instrumentation for server requests ([#16147](https://github.com/getsentry/sentry-javascript/pull/16147))
- feat(remix): Vendor in `opentelemetry-instrumentation-remix` ([#16145](https://github.com/getsentry/sentry-javascript/pull/16145))
- fix(browser): Ensure spans auto-ended for navigations have `cancelled` reason ([#16277](https://github.com/getsentry/sentry-javascript/pull/16277))
- fix(node): Pin `@fastify/otel` fork to direct url to allow installing without git ([#16287](https://github.com/getsentry/sentry-javascript/pull/16287))
- fix(react): Handle nested parameterized routes in reactrouterv3 transaction normalization ([#16274](https://github.com/getsentry/sentry-javascript/pull/16274))

Work in this release was contributed by @sidx1024. Thank you for your contribution!

## 9.18.0

### Important changes

- **feat: Support Node 24 ([#16236](https://github.com/getsentry/sentry-javascript/pull/16236))**

We now also publish profiling binaries for Node 24.

### Other changes

- deps(node): Bump `import-in-the-middle` to `1.13.1` ([#16260](https://github.com/getsentry/sentry-javascript/pull/16260))
- feat: Export `consoleLoggingIntegration` from vercel edge sdk ([#16228](https://github.com/getsentry/sentry-javascript/pull/16228))
- feat(cloudflare): Add support for email, queue, and tail handler ([#16233](https://github.com/getsentry/sentry-javascript/pull/16233))
- feat(cloudflare): Improve http span data ([#16232](https://github.com/getsentry/sentry-javascript/pull/16232))
- feat(nextjs): Add more attributes for generation functions ([#16214](https://github.com/getsentry/sentry-javascript/pull/16214))
- feat(opentelemetry): Widen peer dependencies to support Otel v2 ([#16246](https://github.com/getsentry/sentry-javascript/pull/16246))
- fix(core): Gracefully handle invalid baggage entries ([#16257](https://github.com/getsentry/sentry-javascript/pull/16257))
- fix(node): Ensure traces are propagated without spans in Node 22+ ([#16221](https://github.com/getsentry/sentry-javascript/pull/16221))
- fix(node): Use sentry forked `@fastify/otel` dependency with pinned Otel v1 deps ([#16256](https://github.com/getsentry/sentry-javascript/pull/16256))
- fix(remix): Remove vendored types ([#16218](https://github.com/getsentry/sentry-javascript/pull/16218))

## 9.17.0

- feat(node): Migrate to `@fastify/otel` ([#15542](https://github.com/getsentry/sentry-javascript/pull/15542))

## 9.16.1

- fix(core): Make sure logs get flushed in server-runtime-client ([#16222](https://github.com/getsentry/sentry-javascript/pull/16222))
- ref(node): Remove vercel flushing code that does nothing ([#16217](https://github.com/getsentry/sentry-javascript/pull/16217))

## 9.16.0

### Important changes

- **feat: Create a Vite plugin that injects sentryConfig into the global config ([#16197](https://github.com/getsentry/sentry-javascript/pull/16197))**

Add a new plugin `makeConfigInjectorPlugin` within our existing vite plugin that updates the global vite config with sentry options

- **feat(browser): Add option to sample linked traces consistently ([#16037](https://github.com/getsentry/sentry-javascript/pull/16037))**

This PR implements consistent sampling across traces as outlined in ([#15754](https://github.com/getsentry/sentry-javascript/pull/15754))

- **feat(cloudflare): Add support for durable objects ([#16180](https://github.com/getsentry/sentry-javascript/pull/16180))**

This PR introduces a new `instrumentDurableObjectWithSentry` method to the SDK, which instruments durable objects. We capture both traces and errors automatically.

- **feat(node): Add Prisma integration by default ([#16073](https://github.com/getsentry/sentry-javascript/pull/16073))**

[Prisma integration](https://docs.sentry.io/platforms/javascript/guides/nextjs/configuration/integrations/prisma/) is enabled by default, it should work for both ESM and CJS.

- **feat(react-router): Add client-side router instrumentation ([#16185](https://github.com/getsentry/sentry-javascript/pull/16185))**

Adds client-side instrumentation for react router's `HydratedRouter`. To enable it, simply replace `browserTracingIntegration()` with `reactRouterTracingIntegration()` in your client-side init call.

- **fix(node): Avoid double-wrapping http module ([#16177](https://github.com/getsentry/sentry-javascript/pull/16177))**

When running your application in ESM mode, there have been scenarios that resulted in the `http`/`https` emitting duplicate spans for incoming requests. This was apparently caused by us double-wrapping the modules for incoming request isolation.

In order to solve this problem, the modules are no longer monkey patched by us for request isolation. Instead, we register diagnostics*channel hooks to handle request isolation now.
While this is generally not expected to break anything, there is one tiny change that \_may* affect you if you have been relying on very specific functionality:

The `ignoreOutgoingRequests` option of `httpIntegration` receives the `RequestOptions` as second argument. This type is not changed, however due to how the wrapping now works, we no longer pass through the full RequestOptions, but re-construct this partially based on the generated request. For the vast majority of cases, this should be fine, but for the sake of completeness, these are the only fields that may be available there going forward - other fields that _may_ have existed before may no longer be set:

```ts
ignoreOutgoingRequests(url: string, {
  method: string;
  protocol: string;
  host: string;
  hostname: string; // same as host
  path: string;
  headers: OutgoingHttpHeaders;
})
```

### Other changes

- feat(cloudflare): Add logs exports ([#16165](https://github.com/getsentry/sentry-javascript/pull/16165))
- feat(vercel-edge): Add logs export ([#16166](https://github.com/getsentry/sentry-javascript/pull/16166))
- feat(cloudflare): Read `SENTRY_RELEASE` from `env` ([#16201](https://github.com/getsentry/sentry-javascript/pull/16201))
- feat(node): Drop `http.server` spans with 404 status by default ([#16205](https://github.com/getsentry/sentry-javascript/pull/16205))
- fix(browser): Respect manually set sentry tracing headers in XHR requests ([#16184](https://github.com/getsentry/sentry-javascript/pull/16184))
- fix(core): Respect manually set sentry tracing headers in fetch calls ([#16183](https://github.com/getsentry/sentry-javascript/pull/16183))
- fix(feedback): Prevent `removeFromDom()` from throwing ([#16030](https://github.com/getsentry/sentry-javascript/pull/16030))
- fix(node): Use class constructor in docstring for winston transport ([#16167](https://github.com/getsentry/sentry-javascript/pull/16167))
- fix(node): Fix vercel flushing logic & add test for it ([#16208](https://github.com/getsentry/sentry-javascript/pull/16208))
- fix(node): Fix 404 route handling in express 5 ([#16211](https://github.com/getsentry/sentry-javascript/pull/16211))
- fix(logs): Ensure logs can be flushed correctly ([#16216](https://github.com/getsentry/sentry-javascript/pull/16216))
- ref(core): Switch to standardized log envelope ([#16133](https://github.com/getsentry/sentry-javascript/pull/16133))

## 9.15.0

### Important Changes

- **feat: Export `wrapMcpServerWithSentry` from server packages ([#16127](https://github.com/getsentry/sentry-javascript/pull/16127))**

Exports the wrapMcpServerWithSentry which is our MCP server instrumentation from all the server packages.

- **feat(core): Associate resource/tool/prompt invocations with request span instead of response span ([#16126](https://github.com/getsentry/sentry-javascript/pull/16126))**

Adds a best effort mechanism to associate handler spans for `resource`, `tool` and `prompt` with the incoming message requests instead of the outgoing SSE response.

### Other Changes

- fix: Vercel `ai` ESM patching ([#16152](https://github.com/getsentry/sentry-javascript/pull/16152))
- fix(node): Update version range for `module.register` ([#16125](https://github.com/getsentry/sentry-javascript/pull/16125))
- fix(react-router): Spread `unstable_sentryVitePluginOptions` correctly ([#16156](https://github.com/getsentry/sentry-javascript/pull/16156))
- fix(react): Fix Redux integration failing with reducer injection ([#16106](https://github.com/getsentry/sentry-javascript/pull/16106))
- fix(remix): Add ESM-compatible exports ([#16124](https://github.com/getsentry/sentry-javascript/pull/16124))
- fix(remix): Avoid rewrapping root loader. ([#16136](https://github.com/getsentry/sentry-javascript/pull/16136))

Work in this release was contributed by @AntoineDuComptoirDesPharmacies. Thank you for your contribution!

## 9.14.0

### Important Changes

- **feat: Add Supabase Integration ([#15719](https://github.com/getsentry/sentry-javascript/pull/15719))**

This PR adds Supabase integration to `@sentry/core`, allowing automatic instrumentation of Supabase client operations (database queries and authentication) for performance monitoring and error tracking.

- **feat(nestjs): Gracefully handle RPC scenarios in `SentryGlobalFilter` ([#16066](https://github.com/getsentry/sentry-javascript/pull/16066))**

This PR adds better RPC exception handling to `@sentry/nestjs`, preventing application crashes while still capturing errors and warning users when a dedicated filter is needed. The implementation gracefully handles the 'rpc' context type in `SentryGlobalFilter` to improve reliability in hybrid applications.

- **feat(react-router): Trace propagation ([#16070](https://github.com/getsentry/sentry-javascript/pull/16070))**

This PR adds trace propagation to `@sentry/react-router` by providing utilities to inject trace meta tags into HTML headers and offering a pre-built Sentry-instrumented request handler, improving distributed tracing capabilities across page loads.

### Other Changes

- feat(deps): Bump @prisma/instrumentation from 6.5.0 to 6.6.0 ([#16102](https://github.com/getsentry/sentry-javascript/pull/16102))
- feat(nextjs): Improve server component data ([#15996](https://github.com/getsentry/sentry-javascript/pull/15996))
- feat(nuxt): Log when adding HTML trace meta tags ([#16044](https://github.com/getsentry/sentry-javascript/pull/16044))
- fix(node): Make body capturing more robust ([#16105](https://github.com/getsentry/sentry-javascript/pull/16105))
- ref(node): Log when incoming request bodies are being captured ([#16104](https://github.com/getsentry/sentry-javascript/pull/16104))

## 9.13.0

### Important Changes

- **feat(node): Add support for winston logger ([#15983](https://github.com/getsentry/sentry-javascript/pull/15983))**

  Sentry is adding support for [structured logging](https://github.com/getsentry/sentry-javascript/discussions/15916). In this release we've added support for sending logs to Sentry via the [winston](https://github.com/winstonjs/winston) logger to the Sentry Node SDK (and SDKs that use the Node SDK under the hood like `@sentry/nestjs`). The Logging APIs in the Sentry SDK are still experimental and subject to change.

  ```js
  const winston = require('winston');
  const Transport = require('winston-transport');

  const transport = Sentry.createSentryWinstonTransport(Transport);

  const logger = winston.createLogger({
    transports: [transport],
  });
  ```

- **feat(core): Add `wrapMcpServerWithSentry` to instrument MCP servers from `@modelcontextprotocol/sdk` ([#16032](https://github.com/getsentry/sentry-javascript/pull/16032))**

  The Sentry SDK now supports instrumenting MCP servers from the `@modelcontextprotocol/sdk` package. Compatible with versions `^1.9.0` of the `@modelcontextprotocol/sdk` package.

  ```js
  import { McpServer } from '@modelcontextprotocol/sdk/server/mcp.js';

  // Create an MCP server
  const server = new McpServer({
    name: 'Demo',
    version: '1.0.0',
  });

  // Use the instrumented server in your application
  const instrumentedServer = Sentry.wrapMcpServerWithSentry(server);
  ```

- **feat(core): Move console integration into core and add to cloudflare/vercel-edge ([#16024](https://github.com/getsentry/sentry-javascript/pull/16024))**

  Console instrumentation has been added to `@sentry/cloudflare` and `@sentry/nextjs` Edge Runtime and is enabled by default. Now calls to the console object will be captured as breadcrumbs for those SDKs.

- **feat(bun): Support new `Bun.serve` APIs ([#16035](https://github.com/getsentry/sentry-javascript/pull/16035))**

  Bun `1.2.6` and above have a new `Bun.serve` API, which the Bun SDK now supports. The SDK instruments the new routes object that can be used to define routes for the server.

  Thanks to @Jarred-Sumner for helping us get this supported!

### Other Changes

- feat(browser): Warn on duplicate `browserTracingIntegration` ([#16042](https://github.com/getsentry/sentry-javascript/pull/16042))
- feat(core): Allow delayed sending with offline transport ([#15937](https://github.com/getsentry/sentry-javascript/pull/15937))
- feat(deps): Bump @sentry/webpack-plugin from 3.2.4 to 3.3.1 ([#16057](https://github.com/getsentry/sentry-javascript/pull/16057))
- feat(vue): Apply stateTransformer to attachments in Pinia Plugin ([#16034](https://github.com/getsentry/sentry-javascript/pull/16034))
- fix(core): Run `beforeSendLog` after we process log ([#16019](https://github.com/getsentry/sentry-javascript/pull/16019))
- fix(nextjs): Don't show turbopack warning for newer Next.js canaries ([#16065](https://github.com/getsentry/sentry-javascript/pull/16065))
- fix(nextjs): Include patch version 0 for min supported 15.3.0 ([#16026](https://github.com/getsentry/sentry-javascript/pull/16026))
- fix(node): Ensure late init works with all integrations ([#16016](https://github.com/getsentry/sentry-javascript/pull/16016))
- fix(react-router): Pass `unstable_sentryVitePluginOptions` to cli instance ([#16033](https://github.com/getsentry/sentry-javascript/pull/16033))
- fix(serverless-aws): Overwrite root span name with GraphQL if set ([#16010](https://github.com/getsentry/sentry-javascript/pull/16010))

## 9.12.0

### Important Changes

- **feat(feedback): Implement highlighting and hiding controls for screenshots ([#15951](https://github.com/getsentry/sentry-javascript/pull/15951))**

  The Sentry SDK now supports highlighting and hiding controls for screenshots in [user feedback reports](https://docs.sentry.io/platforms/javascript/user-feedback/). This functionality is enabled by default.

- **feat(node): Add `ignoreIncomingRequestBody` callback to `httpIntegration` ([#15959](https://github.com/getsentry/sentry-javascript/pull/15959))**

  The `httpIntegration` now supports an optional `ignoreIncomingRequestBody` callback that can be used to skip capturing the body of incoming requests.

  ```ts
  Sentry.init({
    integrations: [
      Sentry.httpIntegration({
        ignoreIncomingRequestBody: (url, request) => {
          return request.method === 'GET' && url.includes('/api/large-payload');
        },
      }),
    ],
  });
  ```

  The `ignoreIncomingRequestBody` callback receives the URL of the request and should return `true` if the body should be ignored.

- **Logging Improvements**

  Sentry is adding support for [structured logging](https://github.com/getsentry/sentry-javascript/discussions/15916). In this release we've made a variety of improvements to logging functionality in the Sentry SDKs.
  - feat(node): Add server.address to nodejs logs ([#16006](https://github.com/getsentry/sentry-javascript/pull/16006))
  - feat(core): Add sdk name and version to logs ([#16005](https://github.com/getsentry/sentry-javascript/pull/16005))
  - feat(core): Add sentry origin attribute to console logs integration ([#15998](https://github.com/getsentry/sentry-javascript/pull/15998))
  - fix(core): Do not abbreviate message parameter attribute ([#15987](https://github.com/getsentry/sentry-javascript/pull/15987))
  - fix(core): Prefix release and environment correctly ([#15999](https://github.com/getsentry/sentry-javascript/pull/15999))
  - fix(node): Make log flushing logic more robust ([#15991](https://github.com/getsentry/sentry-javascript/pull/15991))

### Other Changes

- build(aws-serverless): Include debug logs in lambda layer SDK bundle ([#15974](https://github.com/getsentry/sentry-javascript/pull/15974))
- feat(astro): Add tracking of errors during HTML streaming ([#15995](https://github.com/getsentry/sentry-javascript/pull/15995))
- feat(browser): Add `onRequestSpanStart` hook to browser tracing integration ([#15979](https://github.com/getsentry/sentry-javascript/pull/15979))
- feat(deps): Bump @sentry/cli from 2.42.3 to 2.43.0 ([#16001](https://github.com/getsentry/sentry-javascript/pull/16001))
- feat(nextjs): Add `captureRouterTransitionStart` hook for capturing navigations ([#15981](https://github.com/getsentry/sentry-javascript/pull/15981))
- feat(nextjs): Mark clientside prefetch request spans with `http.request.prefetch: true` attribute ([#15980](https://github.com/getsentry/sentry-javascript/pull/15980))
- feat(nextjs): Un experimentify `clientInstrumentationHook` ([#15992](https://github.com/getsentry/sentry-javascript/pull/15992))
- feat(nextjs): Warn when client was initialized more than once ([#15971](https://github.com/getsentry/sentry-javascript/pull/15971))
- feat(node): Add support for `SENTRY_DEBUG` env variable ([#15972](https://github.com/getsentry/sentry-javascript/pull/15972))
- fix(tss-react): Change `authToken` type to `string` ([#15985](https://github.com/getsentry/sentry-javascript/pull/15985))

Work in this release was contributed by @Page- and @Fryuni. Thank you for your contributions!

## 9.11.0

- feat(browser): Add `http.redirect_count` attribute to `browser.redirect` span ([#15943](https://github.com/getsentry/sentry-javascript/pull/15943))
- feat(core): Add `consoleLoggingIntegration` for logs ([#15955](https://github.com/getsentry/sentry-javascript/pull/15955))
- feat(core): Don't truncate error messages ([#15818](https://github.com/getsentry/sentry-javascript/pull/15818))
- feat(core): Emit debug log when transport execution fails ([#16009](https://github.com/getsentry/sentry-javascript/pull/16009))
- feat(nextjs): Add release injection in Turbopack ([#15958](https://github.com/getsentry/sentry-javascript/pull/15958))
- feat(nextjs): Record `turbopack` as tag ([#15928](https://github.com/getsentry/sentry-javascript/pull/15928))
- feat(nuxt): Base decision on source maps upload only on Nuxt source map settings ([#15859](https://github.com/getsentry/sentry-javascript/pull/15859))
- feat(react-router): Add `sentryHandleRequest` ([#15787](https://github.com/getsentry/sentry-javascript/pull/15787))
- fix(node): Use `module` instead of `require` for CJS check ([#15927](https://github.com/getsentry/sentry-javascript/pull/15927))
- fix(remix): Remove mentions of deprecated `ErrorBoundary` wrapper ([#15930](https://github.com/getsentry/sentry-javascript/pull/15930))
- ref(browser): Temporarily add `sentry.previous_trace` span attribute ([#15957](https://github.com/getsentry/sentry-javascript/pull/15957))
- ref(browser/core): Move all log flushing logic into clients ([#15831](https://github.com/getsentry/sentry-javascript/pull/15831))
- ref(core): Improve URL parsing utilities ([#15882](https://github.com/getsentry/sentry-javascript/pull/15882))

## 9.10.1

- fix: Correct @sentry-internal/feedback docs to match the code ([#15874](https://github.com/getsentry/sentry-javascript/pull/15874))
- deps: Bump bundler plugins to version `3.2.4` ([#15909](https://github.com/getsentry/sentry-javascript/pull/15909))

## 9.10.0

### Important Changes

- **feat: Add support for logs**
  - feat(node): Add logging public APIs to Node SDKs ([#15764](https://github.com/getsentry/sentry-javascript/pull/15764))
  - feat(core): Add support for `beforeSendLog` ([#15814](https://github.com/getsentry/sentry-javascript/pull/15814))
  - feat(core): Add support for parameterizing logs ([#15812](https://github.com/getsentry/sentry-javascript/pull/15812))
  - fix: Remove critical log severity level ([#15824](https://github.com/getsentry/sentry-javascript/pull/15824))

  All JavaScript SDKs other than `@sentry/cloudflare` and `@sentry/deno` now support sending logs via dedicated methods as part of Sentry's [upcoming logging product](https://github.com/getsentry/sentry/discussions/86804).

  Logging is gated by an experimental option, `_experiments.enableLogs`.

  ```js
  Sentry.init({
    dsn: 'PUBLIC_DSN',
    // `enableLogs` must be set to true to use the logging features
    _experiments: { enableLogs: true },
  });

  const { trace, debug, info, warn, error, fatal, fmt } = Sentry.logger;

  trace('Starting database connection', { database: 'users' });
  debug('Cache miss for user', { userId: 123 });
  error('Failed to process payment', { orderId: 'order_123', amount: 99.99 });
  fatal('Database connection pool exhausted', { database: 'users', activeConnections: 100 });

  // Structured logging via the `fmt` helper function. When you use `fmt`, the string template and parameters are sent separately so they can be queried independently in Sentry.

  info(fmt(`Updated profile for user ${userId}`));
  warn(fmt(`Rate limit approaching for endpoint ${endpoint}. Requests: ${requests}, Limit: ${limit}`));
  ```

  With server-side SDKs like `@sentry/node`, `@sentry/bun` or server-side of `@sentry/nextjs` or `@sentry/sveltekit`, you can do structured logging without needing the `fmt` helper function.

  ```js
  const { info, warn } = Sentry.logger;

  info('User %s logged in successfully', [123]);
  warn('Failed to load user %s data', [123], { errorCode: 404 });
  ```

  To filter logs, or update them before they are sent to Sentry, you can use the `_experiments.beforeSendLog` option.

- **feat(browser): Add `diagnoseSdkConnectivity()` function to programmatically detect possible connectivity issues ([#15821](https://github.com/getsentry/sentry-javascript/pull/15821))**

  The `diagnoseSdkConnectivity()` function can be used to programmatically detect possible connectivity issues with the Sentry SDK.

  ```js
  const result = await Sentry.diagnoseSdkConnectivity();
  ```

  The result will be an object with the following properties:
  - `"no-client-active"`: There was no active client when the function was called. This possibly means that the SDK was not initialized yet.
  - `"sentry-unreachable"`: The Sentry SaaS servers were not reachable. This likely means that there is an ad blocker active on the page or that there are other connection issues.
  - `undefined`: The SDK is working as expected.

- **SDK Tracing Performance Improvements for Node SDKs**
  - feat: Stop using `dropUndefinedKeys` ([#15796](https://github.com/getsentry/sentry-javascript/pull/15796))
  - feat(node): Only add span listeners for instrumentation when used ([#15802](https://github.com/getsentry/sentry-javascript/pull/15802))
  - ref: Avoid `dropUndefinedKeys` for `spanToJSON` calls ([#15792](https://github.com/getsentry/sentry-javascript/pull/15792))
  - ref: Avoid using `SentryError` for PromiseBuffer control flow ([#15822](https://github.com/getsentry/sentry-javascript/pull/15822))
  - ref: Stop using `dropUndefinedKeys` in SpanExporter ([#15794](https://github.com/getsentry/sentry-javascript/pull/15794))
  - ref(core): Avoid using `SentryError` for event processing control flow ([#15823](https://github.com/getsentry/sentry-javascript/pull/15823))
  - ref(node): Avoid `dropUndefinedKeys` in Node SDK init ([#15797](https://github.com/getsentry/sentry-javascript/pull/15797))
  - ref(opentelemetry): Avoid sampling work for non-root spans ([#15820](https://github.com/getsentry/sentry-javascript/pull/15820))

  We've been hard at work making performance improvements to the Sentry Node SDKs (`@sentry/node`, `@sentry/aws-serverless`, `@sentry/nestjs`, etc.). We've seen that upgrading from `9.7.0` to `9.10.0` leads to 30-40% improvement in request latency for HTTP web-server applications that use tracing with high sample rates. Non web-server applications and non-tracing applications will see smaller improvements.

### Other Changes

- chore(deps): Bump `rrweb` to `2.35.0` ([#15825](https://github.com/getsentry/sentry-javascript/pull/15825))
- deps: Bump bundler plugins to `3.2.3` ([#15829](https://github.com/getsentry/sentry-javascript/pull/15829))
- feat: Always truncate stored breadcrumb messages to 2kb ([#15819](https://github.com/getsentry/sentry-javascript/pull/15819))
- feat(nextjs): Disable server webpack-handling for static builds ([#15751](https://github.com/getsentry/sentry-javascript/pull/15751))
- fix(nuxt): Don't override Nuxt options if undefined ([#15795](https://github.com/getsentry/sentry-javascript/pull/15795))

## 9.9.0

### Important Changes

- **feat(nextjs): Support `instrumentation-client.ts` ([#15705](https://github.com/getsentry/sentry-javascript/pull/15705))**

  Next.js recently added a feature to support [client-side (browser) instrumentation via a `instrumentation-client.ts` file](https://nextjs.org/docs/app/api-reference/file-conventions/instrumentation-client).

  To be forwards compatible, the Sentry Next.js SDK will now pick up `instrumentation-client.ts` files even on older Next.js versions and add them to your client bundles.
  It is suggested that you either rename your `sentry.client.config.ts` file to `instrumentation-client.ts`, or if you already happen to have a `instrumentation-client.ts` file move the contents of `sentry.client.config.ts` to `instrumentation-client.ts`.

- **feat(browser): Add `previous_trace` span links ([#15569](https://github.com/getsentry/sentry-javascript/pull/15569))**

  The `@sentry/browser` SDK and SDKs based on `@sentry/browser` now emits a link from the first root span of a newly started trace to the root span of a previously started trace. You can control this feature via an option in `browserTracingIntegration()`:

  ```js
  Sentry.init({
    dsn: 'your-dsn-here'
    integrations: [
      Sentry.browserTracingIntegration({
        // Available settings:
        // - 'in-memory' (default): Stores previous trace information in memory
        // - 'session-storage': Stores previous trace information in the browser's `sessionStorage`
        // - 'off': Disable storing and sending previous trace information
        linkPreviousTrace: 'in-memory',
      }),
    ],
  });
  ```

- **feat(browser): Add `logger.X` methods to browser SDK ([#15763](https://github.com/getsentry/sentry-javascript/pull/15763))**

  For Sentry's [upcoming logging product](https://github.com/getsentry/sentry/discussions/86804), the SDK now supports sending logs via dedicated methods.

  ```js
  Sentry.init({
    dsn: 'your-dsn-here',
    _experiments: {
      enableLogs: true, // This is required to use the logging features
    },
  });

  Sentry.logger.info('This is a trace message', { userId: 123 });
  // See PR for better documentation
  ```

  Please note that the logs product is still in early access. See the link above for more information.

### Other Changes

- feat(browser): Attach host as part of error message to "Failed to fetch" errors ([#15729](https://github.com/getsentry/sentry-javascript/pull/15729))
- feat(core): Add `parseStringToURL` method ([#15768](https://github.com/getsentry/sentry-javascript/pull/15768))
- feat(core): Optimize `dropUndefinedKeys` ([#15760](https://github.com/getsentry/sentry-javascript/pull/15760))
- feat(node): Add fastify `shouldHandleError` ([#15771](https://github.com/getsentry/sentry-javascript/pull/15771))
- fix(nuxt): Delete no longer needed Nitro 'close' hook ([#15790](https://github.com/getsentry/sentry-javascript/pull/15790))
- perf(nestjs): Remove usage of `addNonEnumerableProperty` ([#15766](https://github.com/getsentry/sentry-javascript/pull/15766))
- ref: Avoid some usage of `dropUndefinedKeys()` ([#15757](https://github.com/getsentry/sentry-javascript/pull/15757))
- ref: Remove some usages of `dropUndefinedKeys()` ([#15781](https://github.com/getsentry/sentry-javascript/pull/15781))
- ref(nextjs): Fix Next.js vercel-edge runtime package information ([#15789](https://github.com/getsentry/sentry-javascript/pull/15789))

## 9.8.0

- feat(node): Implement new continuous profiling API spec ([#15635](https://github.com/getsentry/sentry-javascript/pull/15635))
- feat(profiling): Add platform to chunk envelope ([#15758](https://github.com/getsentry/sentry-javascript/pull/15758))
- feat(react): Export captureReactException method ([#15746](https://github.com/getsentry/sentry-javascript/pull/15746))
- fix(node): Check for `res.end` before passing to Proxy ([#15776](https://github.com/getsentry/sentry-javascript/pull/15776))
- perf(core): Add short-circuits to `eventFilters` integration ([#15752](https://github.com/getsentry/sentry-javascript/pull/15752))
- perf(node): Short circuit flushing on Vercel only for Vercel ([#15734](https://github.com/getsentry/sentry-javascript/pull/15734))

## 9.7.0

- feat(core): Add `captureLog` method ([#15717](https://github.com/getsentry/sentry-javascript/pull/15717))
- feat(remix/cloudflare): Export `sentryHandleError` ([#15726](https://github.com/getsentry/sentry-javascript/pull/15726))
- fix(node): Always flush on Vercel before Lambda freeze ([#15602](https://github.com/getsentry/sentry-javascript/pull/15602))
- fix(node): Ensure incoming traces are propagated without HttpInstrumentation ([#15732](https://github.com/getsentry/sentry-javascript/pull/15732))
- fix(node): Use `fatal` level for unhandled rejections in `strict` mode ([#15720](https://github.com/getsentry/sentry-javascript/pull/15720))
- fix(nuxt): Delete Nuxt server template injection ([#15749](https://github.com/getsentry/sentry-javascript/pull/15749))

## 9.6.1

- feat(deps): bump @prisma/instrumentation from 6.4.1 to 6.5.0 ([#15714](https://github.com/getsentry/sentry-javascript/pull/15714))
- feat(deps): bump @sentry/cli from 2.42.2 to 2.42.3 ([#15711](https://github.com/getsentry/sentry-javascript/pull/15711))
- fix(nextjs): Re-patch router if it is overridden by Next.js ([#15721](https://github.com/getsentry/sentry-javascript/pull/15721))
- fix(nuxt): Add Nitro Rollup plugin to inject Sentry server config ([#15710](https://github.com/getsentry/sentry-javascript/pull/15710))
- chore(deps): Bump rollup to 4.35.0 ([#15651](https://github.com/getsentry/sentry-javascript/pull/15651))

## 9.6.0

### Important Changes

- **feat(tanstackstart): Add `@sentry/tanstackstart-react` package and make `@sentry/tanstackstart` package a utility package ([#15629](https://github.com/getsentry/sentry-javascript/pull/15629))**

  Since TanStack Start is supposed to be a generic framework that supports libraries like React and Solid, the `@sentry/tanstackstart` SDK package was renamed to `@sentry/tanstackstart-react` to reflect that the SDK is specifically intended to be used for React TanStack Start applications.
  Note that the TanStack Start SDK is still in alpha status and may be subject to breaking changes in non-major package updates.

### Other Changes

- feat(astro): Accept all vite-plugin options ([#15638](https://github.com/getsentry/sentry-javascript/pull/15638))
- feat(deps): bump @sentry/webpack-plugin from 3.2.1 to 3.2.2 ([#15627](https://github.com/getsentry/sentry-javascript/pull/15627))
- feat(tanstackstart): Refine initial API ([#15574](https://github.com/getsentry/sentry-javascript/pull/15574))
- fix(core): Ensure `fill` only patches functions ([#15632](https://github.com/getsentry/sentry-javascript/pull/15632))
- fix(nextjs): Consider `pageExtensions` when looking for instrumentation file ([#15701](https://github.com/getsentry/sentry-javascript/pull/15701))
- fix(remix): Null-check `options` ([#15610](https://github.com/getsentry/sentry-javascript/pull/15610))
- fix(sveltekit): Correctly parse angle bracket type assertions for auto instrumentation ([#15578](https://github.com/getsentry/sentry-javascript/pull/15578))
- fix(sveltekit): Guard process variable ([#15605](https://github.com/getsentry/sentry-javascript/pull/15605))

Work in this release was contributed by @angelikatyborska and @nwalters512. Thank you for your contributions!

## 9.5.0

### Important Changes

We found some issues with the new feedback screenshot annotation where screenshots are not being generated properly. Due to this issue, we are reverting the feature.

- Revert "feat(feedback) Allowing annotation via highlighting & masking ([#15484](https://github.com/getsentry/sentry-javascript/pull/15484))" (#15609)

### Other Changes

- Add cloudflare adapter detection and path generation ([#15603](https://github.com/getsentry/sentry-javascript/pull/15603))
- deps(nextjs): Bump rollup to `4.34.9` ([#15589](https://github.com/getsentry/sentry-javascript/pull/15589))
- feat(bun): Automatically add performance integrations ([#15586](https://github.com/getsentry/sentry-javascript/pull/15586))
- feat(replay): Bump rrweb to 2.34.0 ([#15580](https://github.com/getsentry/sentry-javascript/pull/15580))
- fix(browser): Call original function on early return from patched history API ([#15576](https://github.com/getsentry/sentry-javascript/pull/15576))
- fix(nestjs): Copy metadata in custom decorators ([#15598](https://github.com/getsentry/sentry-javascript/pull/15598))
- fix(react-router): Fix config type import ([#15583](https://github.com/getsentry/sentry-javascript/pull/15583))
- fix(remix): Use correct types export for `@sentry/remix/cloudflare` ([#15599](https://github.com/getsentry/sentry-javascript/pull/15599))
- fix(vue): Attach Pinia state only once per event ([#15588](https://github.com/getsentry/sentry-javascript/pull/15588))

Work in this release was contributed by @msurdi-a8c, @namoscato, and @rileyg98. Thank you for your contributions!

## 9.4.0

- feat(core): Add types for logs protocol and envelope ([#15530](https://github.com/getsentry/sentry-javascript/pull/15530))
- feat(deps): Bump `@sentry/cli` from 2.41.1 to 2.42.2 ([#15510](https://github.com/getsentry/sentry-javascript/pull/15510))
- feat(deps): Bump `@sentry/webpack-plugin` from 3.1.2 to 3.2.1 ([#15512](https://github.com/getsentry/sentry-javascript/pull/15512))
- feat(feedback) Allowing annotation via highlighting & masking ([#15484](https://github.com/getsentry/sentry-javascript/pull/15484))
- feat(nextjs): Add `use client` directive to client SDK entrypoints ([#15575](https://github.com/getsentry/sentry-javascript/pull/15575))
- feat(nextjs): Allow silencing of instrumentation warning ([#15555](https://github.com/getsentry/sentry-javascript/pull/15555))
- feat(sveltekit): Ensure `AsyncLocalStorage` async context strategy is used in Cloudflare Pages ([#15557](https://github.com/getsentry/sentry-javascript/pull/15557))
- fix(cloudflare): Make `@cloudflare/workers-types` an optional peer dependency ([#15554](https://github.com/getsentry/sentry-javascript/pull/15554))
- fix(core): Don't reverse values in event filters ([#15584](https://github.com/getsentry/sentry-javascript/pull/15584))
- fix(core): Handle normalization of null prototypes correctly ([#15556](https://github.com/getsentry/sentry-javascript/pull/15556))
- fix(nextjs): Only warn on missing `onRequestError` in version 15 ([#15553](https://github.com/getsentry/sentry-javascript/pull/15553))
- fix(node): Allow for `undefined` transport to be passed in ([#15560](https://github.com/getsentry/sentry-javascript/pull/15560))
- fix(wasm): Fix wasm integration stacktrace parsing for filename ([#15572](https://github.com/getsentry/sentry-javascript/pull/15572))
- perf(node): Store normalized request for processing ([#15570](https://github.com/getsentry/sentry-javascript/pull/15570))

## 9.3.0

### Important Changes

With this release we're publishing two new SDKs in **experimental alpha** stage:

- **feat(tanstackstart): Add TanStack Start SDK ([#15523](https://github.com/getsentry/sentry-javascript/pull/15523))**

For details please refer to the [README](https://github.com/getsentry/sentry-javascript/tree/develop/packages/tanstackstart)

- **feat(react-router): Add React Router SDK ([#15524](https://github.com/getsentry/sentry-javascript/pull/15524))**

For details please refer to the [README](https://github.com/getsentry/sentry-javascript/tree/develop/packages/react-router)

- **feat(remix): Add support for Hydrogen ([#15450](https://github.com/getsentry/sentry-javascript/pull/15450))**

This PR adds support for Shopify Hydrogen applications running on MiniOxygen runtime.

### Other Changes

- feat(core): Add `forceTransaction` to trpc middleware options ([#15519](https://github.com/getsentry/sentry-javascript/pull/15519))
- feat(core): Default filter unactionable error ([#15527](https://github.com/getsentry/sentry-javascript/pull/15527))
- feat(core): Rename `inboundFiltersIntegration` to `eventFiltersIntegration` ([#15434](https://github.com/getsentry/sentry-javascript/pull/15434))
- feat(deps): bump @prisma/instrumentation from 6.2.1 to 6.4.1 ([#15480](https://github.com/getsentry/sentry-javascript/pull/15480))
- feat(react-router): Add build-time config ([#15406](https://github.com/getsentry/sentry-javascript/pull/15406))
- feat(replay): Bump rrweb to 2.33.0 ([#15514](https://github.com/getsentry/sentry-javascript/pull/15514))
- fix(core): Fix `allowUrls` and `denyUrls` for linked and aggregate exceptions ([#15521](https://github.com/getsentry/sentry-javascript/pull/15521))
- fix(nextjs): Don't capture devmode server-action redirect errors ([#15485](https://github.com/getsentry/sentry-javascript/pull/15485))
- fix(nextjs): warn about missing onRequestError handler [#15488](https://github.com/getsentry/sentry-javascript/pull/15488))
- fix(nextjs): Prevent wrong culprit from showing up for clientside error events [#15475](https://github.com/getsentry/sentry-javascript/pull/15475))
- fix(nuxt): Ignore 300-400 status codes on app errors in Nuxt ([#15473](https://github.com/getsentry/sentry-javascript/pull/15473))
- fix(react): Add support for cross-usage of React Router instrumentations ([#15283](https://github.com/getsentry/sentry-javascript/pull/15283))
- fix(sveltekit): Guard `process` check when flushing events ([#15516](https://github.com/getsentry/sentry-javascript/pull/15516))

Work in this release was contributed by @GerryWilko and @leoambio. Thank you for your contributions!

## 9.2.0

### Important Changes

- **feat(node): Support Express v5 ([#15380](https://github.com/getsentry/sentry-javascript/pull/15380))**

This release adds full tracing support for Express v5, and improves tracing support for Nest.js 11 (which uses Express v5) in the Nest.js SDK.

- **feat(sveltekit): Add Support for Cloudflare ([#14672](https://github.com/getsentry/sentry-javascript/pull/14672))**

This release adds support for deploying SvelteKit applications to Cloudflare Pages.
A docs update with updated instructions will follow shortly.
Until then, you can give this a try by setting up the SvelteKit SDK as usual and then following the instructions outlined in the PR.

Thank you @SG60 for contributing this feature!

### Other Changes

- feat(core): Add `addLink(s)` to Sentry span ([#15452](https://github.com/getsentry/sentry-javascript/pull/15452))
- feat(core): Add links to span options ([#15453](https://github.com/getsentry/sentry-javascript/pull/15453))
- feat(deps): Bump @sentry/webpack-plugin from 2.22.7 to 3.1.2 ([#15328](https://github.com/getsentry/sentry-javascript/pull/15328))
- feat(feedback): Disable Feedback submit & cancel buttons while submitting ([#15408](https://github.com/getsentry/sentry-javascript/pull/15408))
- feat(nextjs): Add experimental flag to not strip origin information from different origin stack frames ([#15418](https://github.com/getsentry/sentry-javascript/pull/15418))
- feat(nuxt): Add `enableNitroErrorHandler` to server options ([#15444](https://github.com/getsentry/sentry-javascript/pull/15444))
- feat(opentelemetry): Add `addLink(s)` to span ([#15387](https://github.com/getsentry/sentry-javascript/pull/15387))
- feat(opentelemetry): Add `links` to span options ([#15403](https://github.com/getsentry/sentry-javascript/pull/15403))
- feat(replay): Expose rrweb recordCrossOriginIframes under \_experiments ([#14916](https://github.com/getsentry/sentry-javascript/pull/14916))
- fix(browser): Ensure that `performance.measure` spans have a positive duration ([#15415](https://github.com/getsentry/sentry-javascript/pull/15415))
- fix(bun): Includes correct sdk metadata ([#15459](https://github.com/getsentry/sentry-javascript/pull/15459))
- fix(core): Add Google `gmo` error to Inbound Filters ([#15432](https://github.com/getsentry/sentry-javascript/pull/15432))
- fix(core): Ensure `http.client` span descriptions don't contain query params or fragments ([#15404](https://github.com/getsentry/sentry-javascript/pull/15404))
- fix(core): Filter out unactionable Facebook Mobile browser error ([#15430](https://github.com/getsentry/sentry-javascript/pull/15430))
- fix(nestjs): Pin dependency on `@opentelemetry/instrumentation` ([#15419](https://github.com/getsentry/sentry-javascript/pull/15419))
- fix(nuxt): Only use filename with file extension from command ([#15445](https://github.com/getsentry/sentry-javascript/pull/15445))
- fix(nuxt): Use `SentryNuxtServerOptions` type for server init ([#15441](https://github.com/getsentry/sentry-javascript/pull/15441))
- fix(sveltekit): Avoid loading vite config to determine source maps setting ([#15440](https://github.com/getsentry/sentry-javascript/pull/15440))
- ref(profiling-node): Bump chunk interval to 60s ([#15361](https://github.com/getsentry/sentry-javascript/pull/15361))

Work in this release was contributed by @6farer, @dgavranic and @SG60. Thank you for your contributions!

## 9.1.0

- feat(browser): Add `graphqlClientIntegration` ([#13783](https://github.com/getsentry/sentry-javascript/pull/13783))
- feat(core): Allow for nested trpc context ([#15379](https://github.com/getsentry/sentry-javascript/pull/15379))
- feat(core): Create types and utilities for span links ([#15375](https://github.com/getsentry/sentry-javascript/pull/15375))
- feat(deps): bump @opentelemetry/instrumentation-pg from 0.50.0 to 0.51.0 ([#15273](https://github.com/getsentry/sentry-javascript/pull/15273))
- feat(node): Extract Sentry-specific node-fetch instrumentation ([#15231](https://github.com/getsentry/sentry-javascript/pull/15231))
- feat(vue): Support Pinia v3 ([#15383](https://github.com/getsentry/sentry-javascript/pull/15383))
- fix(sveltekit): Avoid request body double read errors ([#15368](https://github.com/getsentry/sentry-javascript/pull/15368))
- fix(sveltekit): Avoid top-level `vite` import ([#15371](https://github.com/getsentry/sentry-javascript/pull/15371))

Work in this release was contributed by @Zen-cronic and @filips-alpe. Thank you for your contribution!

## 9.0.1

- ref(flags): rename unleash integration param ([#15343](https://github.com/getsentry/sentry-javascript/pull/15343))

## 9.0.0

Version `9.0.0` marks a release of the Sentry JavaScript SDKs that contains breaking changes.
The goal of this release is to trim down on unused and potentially confusing APIs, prepare the SDKs for future framework versions to build deeper instrumentation, and remove old polyfills to reduce the packages' size.

### How To Upgrade

Please carefully read through the migration guide in the Sentry docs on how to upgrade from version 8 to version 9.
Make sure to select your specific platform/framework in the top left corner: https://docs.sentry.io/platforms/javascript/migration/v8-to-v9/

A comprehensive migration guide outlining all changes for all the frameworks can be found within the Sentry JavaScript SDK Repository: https://github.com/getsentry/sentry-javascript/blob/develop/MIGRATION.md

### Breaking Changes

- doc(deno)!: Make Deno v2 the minimum supported version (#15085)
- feat!: Bump typescript to `~5.0.0` (#14758)
- feat!: Drop `nitro-utils` package (#14998)
- feat!: Only collect ip addresses with `sendDefaultPii: true` (#15084)
- feat!: Remove `autoSessionTracking` option (#14802)
- feat!: Remove `enableTracing` (#15078)
- feat!: Remove `getCurrentHub()`, `Hub`, and `getCurrentHubShim()` (#15122)
- feat!: Remove `spanId` from propagation context (#14733)
- feat!: Remove deprecated and unused code (#15077)
- feat!: Remove metrics API from the JS SDK (#14745)
- feat!: Require Node `>=18` as minimum supported version (#14749)
- feat(astro)!: Respect user-specified source map setting (#14941)
- feat(browser)!: Remove `captureUserFeedback` method (#14820)
- feat(build)!: Drop pre-ES2020 polyfills (#14882)
- feat(core)!: Add `normalizedRequest` to `samplingContext` (#14902)
- feat(core)!: Always use session from isolation scope (#14860)
- feat(core)!: Pass root spans to `beforeSendSpan` and disallow returning `null` (#14831)
- feat(core)!: Remove `BAGGAGE_HEADER_NAME` export (#14785)
- feat(core)!: Remove `TransactionNamingScheme` type (#14865)
- feat(core)!: Remove `addOpenTelemetryInstrumentation` method (#14792)
- feat(core)!: Remove `arrayify` method (#14782)
- feat(core)!: Remove `debugIntegration` and `sessionTimingIntegration` (#14747)
- feat(core)!: Remove `flatten` method (#14784)
- feat(core)!: Remove `getDomElement` method (#14797)
- feat(core)!: Remove `makeFifoCache` method (#14786)
- feat(core)!: Remove `memoBuilder` export & `WeakSet` fallback (#14859)
- feat(core)!: Remove `transactionContext` from `samplingContext` (#14904)
- feat(core)!: Remove `urlEncode` method (#14783)
- feat(core)!: Remove deprecated `Request` type (#14858)
- feat(core)!: Remove deprecated request data methods (#14896)
- feat(core)!: Remove standalone `Client` interface & deprecate `BaseClient` (#14800)
- feat(core)!: Remove validSeverityLevels export (#14765)
- feat(core)!: Stop accepting `event` as argument for `recordDroppedEvent` (#14999)
- feat(core)!: Stop setting user in `requestDataIntegration` (#14898)
- feat(core)!: Type sdkProcessingMetadata more strictly (#14855)
- feat(core)!: Update `hasTracingEnabled` to consider empty trace config (#14857)
- feat(core)!: Update `requestDataIntegration` handling (#14806)
- feat(deno)!: Remove deno prepack (#14829)
- feat(ember)!: Officially drop support for ember `<=3.x` (#15032)
- feat(nestjs)!: Move `nestIntegration` into nest sdk and remove `setupNestErrorHandler` (#14751)
- feat(nestjs)!: Remove `@WithSentry` decorator (#14762)
- feat(nestjs)!: Remove `SentryService` (#14759)
- feat(nextjs)!: Don't rely on Next.js Build ID for release names (#14939)
- feat(nextjs)!: Remove `experimental_captureRequestError` (#14607)
- feat(nextjs)!: Respect user-provided source map generation settings (#14956)
- feat(node)!: Add support for Prisma v6 and drop v5 support (#15120)
- feat(node)!: Avoid http spans by default for custom OTEL setups (#14678)
- feat(node)!: Collect request sessions via HTTP instrumentation (#14658)
- feat(node)!: Remove `processThreadBreadcrumbIntegration` (#14666)
- feat(node)!: Remove fine grained `registerEsmLoaderHooks` (#15002)
- feat(opentelemetry)!: Exclusively pass root spans through sampling pipeline (#14951)
- feat(pinia)!: Include state of all stores in breadcrumb (#15312)
- feat(react)!: Raise minimum supported TanStack Router version to `1.63.0` (#15030)
- feat(react)!: Remove deprecated `getNumberOfUrlSegments` method (#14744)
- feat(react)!: Remove deprecated react router methods (#14743)
- feat(react)!: Update `ErrorBoundary` `componentStack` type (#14742)
- feat(remix)!: Drop support for Remix v1 (#14988)
- feat(remix)!: Remove `autoInstrumentRemix` option (#15074)
- feat(solidstart)!: Default to `--import` setup and add `autoInjectServerSentry` (#14862)
- feat(solidstart)!: No longer export `sentrySolidStartVite` (#15143)
- feat(solidstart)!: Respect user-provided source map setting (#14979)
- feat(svelte)!: Disable component update tracking by default (#15265)
- feat(sveltekit)!: Drop support for SvelteKit @1.x (#15037)
- feat(sveltekit)!: Remove `fetchProxyScriptNonce` option (#15123)
- feat(sveltekit)!: Respect user-provided source map generation settings (#14886)
- feat(utils)!: Remove `@sentry/utils` package (#14830)
- feat(vue)!: Remove configuring Vue tracing options anywhere else other than through the `vueIntegration`'s `tracingOptions` option (#14856)
- feat(vue/nuxt)!: No longer create `"update"` spans for component tracking by default (#14602)
- fix(node)!: Fix name of `vercelAIIntegration` to `VercelAI` (#15298)
- fix(vue)!: Remove `logError` from `vueIntegration` (#14958)
- ref!: Don't polyfill optional chaining and nullish coalescing (#14603)
- ref(core)!: Cleanup internal types, including `ReportDialogOptions` (#14861)
- ref(core)!: Mark exceptions from `captureConsoleIntegration` as `handled: true` by default (#14734)
- ref(core)!: Move `shutdownTimeout` option type from core to node (#15217)
- ref(core)!: Remove `Scope` type interface in favor of using `Scope` class (#14721)
- ref(core)!: Remove backwards compatible SentryCarrier type (#14697)

### Other Changes

- chore(browser): Export ipAddress helpers for use in other SDKs (#15079)
- deps(node): Bump `import-in-the-middle` to `1.12.0` (#14796)
- feat(aws): Rename AWS lambda layer name to `SentryNodeServerlessSDKv9` (#14927)
- feat(aws-serverless): Upgrade OTEL deps (#15091)
- feat(browser): Set `user.ip_address` explicitly to `{{auto}}` (#15008)
- feat(core): Add `inheritOrSampleWith` helper to `traceSampler` (#15277)
- feat(core): Emit client reports for unsampled root spans on span start (#14936)
- feat(core): Rename `hasTracingEnabled` to `hasSpansEnabled` (#15309)
- feat(core): Streamline `SpanJSON` type (#14693)
- feat(deno): Don't bundle `@sentry/deno` (#15014)
- feat(deno): Don't publish to `deno.land` (#15016)
- feat(deno): Stop inlining types from core (#14729)
- feat(deps): Bump @opentelemetry/instrumentation-amqplib from 0.45.0 to 0.46.0 (#14835)
- feat(deps): Bump @opentelemetry/instrumentation-aws-lambda from 0.49.0 to 0.50.0 (#14833)
- feat(deps): Bump @opentelemetry/instrumentation-express from 0.46.0 to 0.47.0 (#14834)
- feat(deps): Bump @opentelemetry/instrumentation-mysql2 from 0.44.0 to 0.45.0 (#14836)
- feat(deps): Bump @opentelemetry/propagation-utils from 0.30.14 to 0.30.15 (#14832)
- feat(deps): bump @opentelemetry/context-async-hooks from 1.29.0 to 1.30.0 (#14869)
- feat(deps): bump @opentelemetry/instrumentation-generic-pool from 0.42.0 to 0.43.0 (#14870)
- feat(deps): bump @opentelemetry/instrumentation-knex from 0.43.0 to 0.44.0 (#14872)
- feat(deps): bump @opentelemetry/instrumentation-mongodb from 0.50.0 to 0.51.0 (#14871)
- feat(deps): bump @opentelemetry/instrumentation-tedious from 0.17.0 to 0.18.0 (#14868)
- feat(deps): bump @sentry/cli from 2.39.1 to 2.41.1 (#15173)
- feat(flags): Add Statsig browser integration (#15319)
- feat(gatsby): Preserve user-provided source map settings (#15006)
- feat(nestjs): Remove `SentryTracingInterceptor`, `SentryGlobalGraphQLFilter`, `SentryGlobalGenericFilter` (#14761)
- feat(nextjs): Directly forward `sourcemaps.disable` to webpack plugin (#15109)
- feat(node): Add `processSessionIntegration` (#15081)
- feat(node): Add missing `vercelAIIntegration` export (#15318)
- feat(node): Capture exceptions from `worker_threads` (#15105)
- feat(nuxt): Add enabled to disable Sentry module (#15337)
- feat(nuxt): add `silent`, `errorHandler`, `release` to `SourceMapsOptions` (#15246)
- feat(profiling-node): Use `@sentry-internal/node-cpu-profiler` (#15208)
- feat(replay): Update fflate to 0.8.2 (#14867)
- feat(solidstart): Add `autoInjectServerSentry: 'experimental_dynamic-import` (#14863)
- feat(sveltekit): Only inject fetch proxy script for SvelteKit < 2.16.0 (#15126)
- feat(user feedback): Adds draw tool for UF screenshot annotations (#15062)
- feat(user feedback): Adds toolbar for cropping and annotating (#15282)
- feat: Avoid class fields all-together (#14887)
- feat: Only emit `__esModule` properties in CJS modules when there is a default export (#15018)
- feat: Pass `parentSampleRate` to `tracesSampler` (#15024)
- feat: Propagate and use a sampling random (#14989)
- fix(browser): Remove `browserPerformanceTimeOrigin` side-effects (#14025)
- fix(core): Ensure debugIds are applied to all exceptions in an event (#14881)
- fix(core): Fork scope if custom scope is passed to `startSpanManual` (#14901)
- fix(core): Fork scope if custom scope is passed to `startSpan` (#14900)
- fix(core): Only fall back to `sendDefaultPii` for IP collection in `requestDataIntegration` (#15125)
- fix(nextjs): Flush with `waitUntil` in `captureRequestError` (#15146)
- fix(nextjs): Use batched devserver symbolication endpoint (#15335)
- fix(node): Don't leak `__span` property into breadcrumbs (#14798)
- fix(node): Fix sample rand propagation for negative sampling decisions (#15045)
- fix(node): Missing `release` from ANR sessions (#15138)
- fix(node): Set the correct fallback URL fields for outgoing https requests if they are not defined (#15316)
- fix(nuxt): Detect Azure Function runtime for flushing with timeout (#15288)
- fix(react): From location can be undefined in Tanstack Router Instrumentation (#15235)
- fix(react): Import default for hoistNonReactStatics (#15238)
- fix(react): Support lazy-loaded routes and components. (#15039)
- fix(solidstart): Do not copy release-injection map file (#15302)
- ref(browser): Improve active span handling for `browserTracingIntegration` (#14959)
- ref(browser): Improve setting of propagation scope for navigation spans (#15108)
- ref(browser): Skip browser extension warning in non-debug builds (#15310)
- ref(browser): Update `supportsHistory` check & history usage (#14696)
- ref(core): Ensure non-recording root spans have frozen DSC (#14964)
- ref(core): Log debug message when capturing error events (#14701)
- ref(core): Move log message about invalid sample rate (#15215)
- ref(node): Streamline check for adding performance integrations (#15021)
- ref(react): Adapt tanstack router type (#15241)
- ref(svelte): Remove SvelteKit detection (#15313)
- ref(sveltekit): Clean up sub-request check (#15251)

Work in this release was contributed by @aloisklink, @arturovt, @aryanvdesh, @benjick, @chris-basebone, @davidturissini, @GrizliK1988, @jahands, @jrandolf, @kunal-511, @maximepvrt, @maxmaxme, @mstrokin, @nathankleyn, @nwalters512, @tannerlinsley, @tjhiggins, and @Zen-cronic. Thank you for your contributions!

## 9.0.0-alpha.2

This is an alpha release of the upcoming major release of version 9.
This release does not yet entail a comprehensive changelog as version 9 is not yet stable.

For this release's iteration of the migration guide, see the [Migration Guide as per `9.0.0-alpha.2`](https://github.com/getsentry/sentry-javascript/blob/fbedd59954d378264d11b879b6eb2a482fbc0d1b/MIGRATION.md).
Please note that the migration guide is work in progress and subject to change.

## 9.0.0-alpha.1

This is an alpha release of the upcoming major release of version 9.
This release does not yet entail a comprehensive changelog as version 9 is not yet stable.

For this release's iteration of the migration guide, see the [Migration Guide as per `9.0.0-alpha.1`](https://github.com/getsentry/sentry-javascript/blob/e4333e5ce2d65be319ee6a5a5976f7c93983a417/docs/migration/v8-to-v9.md).
Please note that the migration guide is work in progress and subject to change.

## 9.0.0-alpha.0

This is an alpha release of the upcoming major release of version 9.
This release does not yet entail a comprehensive changelog as version 9 is not yet stable.

For this release's iteration of the migration guide, see the [Migration Guide as per `9.0.0-alpha.0`](https://github.com/getsentry/sentry-javascript/blob/6e4b593adcc4ce951afa8ae0cda0605ecd226cda/docs/migration/v8-to-v9.md).
Please note that the migration guide is work in progress and subject to change.

## 8.x

A full list of changes in the `8.x` release of the SDK can be found in the [8.x Changelog](./docs/changelog/v8.md).

## 7.x

A full list of changes in the `7.x` release of the SDK can be found in the [7.x Changelog](./docs/changelog/v7.md).

## 6.x

A full list of changes in the `6.x` release of the SDK can be found in the [6.x Changelog](./docs/changelog/v6.md).

## 5.x

A full list of changes in the `5.x` release of the SDK can be found in the [5.x Changelog](./docs/changelog/v5.md).

## 4.x

A full list of changes in the `4.x` release of the SDK can be found in the [4.x Changelog](./docs/changelog/v4.md).<|MERGE_RESOLUTION|>--- conflicted
+++ resolved
@@ -4,11 +4,7 @@
 
 - "You miss 100 percent of the chances you don't take. — Wayne Gretzky" — Michael Scott
 
-<<<<<<< HEAD
-Work in this release was contributed by @xgedev and @Mohataseem89. Thank you for your contributions!
-=======
-Work in this release was contributed by @xgedev and @sebws. Thank you for your contributions!
->>>>>>> e923eac9
+Work in this release was contributed by @xgedev, @Mohataseem89 and @sebws. Thank you for your contributions!
 
 - ref(nextjs): Drop `resolve` dependency from the Next.js SDK ([#18618](https://github.com/getsentry/sentry-javascript/pull/18618))
 
