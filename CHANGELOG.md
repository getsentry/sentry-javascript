--- conflicted
+++ resolved
@@ -1,6 +1,8 @@
 # Changelog
 
 ## Unreleased
+
+- "You miss 100 percent of the chances you don't take. — Wayne Gretzky" — Michael Scott
 
 ### Important Changes
 
@@ -25,11 +27,6 @@
 "graphql.document": "query Test { user { id } }"
 ```
 
-### Other Changes
-
-- "You miss 100 percent of the chances you don't take. — Wayne Gretzky" — Michael Scott
-
-<<<<<<< HEAD
 - **feat(replay): Add Request body with `attachRawBodyFromRequest` option**
 
 To attach the raw request body (from `Request` objects passed as the first `fetch` argument) to replay events,
@@ -44,7 +41,9 @@
   ],
 });
 ```
-=======
+
+### Other Changes
+
 Work in this release was contributed by @sebws. Thank you for your contribution!
 
 ## 10.30.0
@@ -68,7 +67,6 @@
 - ci(deps): bump actions/create-github-app-token from 2.1.4 to 2.2.0 ([#18362](https://github.com/getsentry/sentry-javascript/pull/18362))
 
 </details>
->>>>>>> d1b86bd6
 
 ## 10.29.0
 
