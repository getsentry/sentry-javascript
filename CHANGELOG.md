--- conflicted
+++ resolved
@@ -2,20 +2,14 @@
 
 ## Unreleased
 
-<<<<<<< HEAD
 - [loader] fix: Init and replay all calls to `Sentry.*` first before invoking all registered callbacks
 - [core] ref: Multiple init calls have been changed to "latest wins" instead of "ignore all after first"
-- [browser] fix: DOMError and DOMException should be error level events
-- [utils] ref: Update wrap method to hide internal sentry flags
-- [utils] fix: Make internal Sentry flags non-enumerable in fill util
-=======
 - [browser] fix: `DOMError` and `DOMException` should be error level events
 - [browser] ref: Log error if Ember/Vue instances are not provided
 - [utils] fix: Dont mutate original input in `decycle` util function
 - [utils] fix: Skip non-enumerable properties in `decycle` util function
 - [utils] ref: Update `wrap` method to hide internal Sentry flags
 - [utils] fix: Make internal Sentry flags non-enumerable in `fill` util
->>>>>>> abeb2e60
 
 ## 4.5.3
 
