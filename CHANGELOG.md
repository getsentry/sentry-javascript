--- conflicted
+++ resolved
@@ -10,11 +10,7 @@
 
 - "You miss 100 percent of the chances you don't take. — Wayne Gretzky" — Michael Scott
 
-<<<<<<< HEAD
-Work in this release was contributed by @maximepvrt. Thank you for your contribution!
-=======
-Work in this release was contributed by @antonis. Thank you for your contribution!
->>>>>>> 6e7765a3
+Work in this release was contributed by @antonis, and @maximepvrt. Thank you for your contributions!
 
 ## 8.45.0
 
