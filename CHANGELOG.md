--- conflicted
+++ resolved
@@ -4,7 +4,8 @@
 
 - "You miss 100 percent of the chances you don't take. — Wayne Gretzky" — Michael Scott
 
-<<<<<<< HEAD
+Work in this release was contributed by @0xbad0c0d3. Thank you for your contribution!
+
 ## 9.39.0
 
 ### Important Changes
@@ -37,9 +38,6 @@
 - fix(react-router): Ensure that all browser spans have `source=route` ([#16984](https://github.com/getsentry/sentry-javascript/pull/16984))
 
 Work in this release was contributed by @janpapenbrock. Thank you for your contribution!
-=======
-Work in this release was contributed by @janpapenbrock and @0xbad0c0d3. Thank you for your contributions!
->>>>>>> b0a1e0cd
 
 ## 9.38.0
 
