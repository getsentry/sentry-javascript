# Changelog

## Unreleased

- [browser] ref: Mangle more stuff, reduce bundle size
<<<<<<< HEAD
- [browser] fix: Support for ram bundle frames
=======
- [node] fix: Expose lastEventId method
>>>>>>> ab7ba810

## 5.1.1

- [browser] fix: Breadcrumb Integration: Fix #2034

## 5.1.0

- [hub] feat: Add `setContext` on the scope
- [browser] fix: Breacrumb integration ui clicks
- [node] feat: Add `flushTimeout` to `requestHandler` to auto flush requests

## 5.0.8

- [core] fix: Don't disable client before flushing
- [utils] fix: Remove node types
- [hub] fix: Make sure all breadcrumbs have a timestamp
- [hub] fix: Merge event with scope breadcrumbs instead of only using event breadcrumbs

## 5.0.7

- [utils] ref: Move `htmlTreeAsString` to `@sentry/browser`
- [utils] ref: Remove `Window` typehint `getGlobalObject`
- [core] fix: Make sure that flush/close works as advertised
- [integrations] feat: Added `CaptureConsole` integration

## 5.0.6

- [utils]: Change how we use `utils` and expose `esm` build
- [utils]: Remove `store` and `fs` classes -> moved to @sentry/electron where this is used
- [hub]: Allow to pass `null` to `setUser` to reset it

## 5.0.5

- [esm]: `module` in `package.json` now provides a `es5` build instead of `es2015`

## 5.0.4

- [integrations] fix: Not requiring angular types

## 5.0.3

- [hub] fix: Don't reset registry when there is no hub on the carrier #1969
- [integrations] fix: Export dedupe integration

## 5.0.2

- [browser] fix: Remove `browser` field from `package.json`

## 5.0.1

- [browser] fix: Add missing types

## 5.0.0

This major bump brings a lot of internal improvements. Also, we extracted some integrations out of the SDKs and put them
in their own package called `@sentry/integrations`. For a detailed guide how to upgrade from `4.x` to `5.x` refer to our
[migration guide](https://github.com/getsentry/sentry-javascript/blob/master/MIGRATION.md).

**Migration from v4**

If you were using the SDKs high level API, the way we describe it in the docs, you should be fine without any code
changes. This is a **breaking** release since we removed some methods from the public API and removed some classes from
the default export.

- **breaking** [node] fix: Events created from exception shouldn't have top-level message attribute
- [utils] ref: Update wrap method to hide internal sentry flags
- [utils] fix: Make internal Sentry flags non-enumerable in fill utils
- [utils] ref: Move `SentryError` + `PromiseBuffer` to utils
- **breaking** [core] ref: Use `SyncPromise` internally, this reduces memory pressure by a lot.
- ref: Move internal `ExtendedError` to a types package
- **breaking** [browser] ref: Removed `BrowserBackend` from default export.
- **breaking** [node] ref: Removed `BrowserBackend` from default export.
- **breaking** [core] feat: Disable client once flushed using `close` method
- **breaking** [core] ref: Pass `Event` to `sendEvent` instead of already stringified data
- [utils] feat: Introduce `isSyntheticEvent` util
- **breaking** [utils] ref: remove `isArray` util in favor of `Array.isArray`
- **breaking** [utils] ref: Remove `isNaN` util in favor of `Number.isNaN`
- **breaking** [utils] ref: Remove `isFunction` util in favor of `typeof === 'function'`
- **breaking** [utils] ref: Remove `isUndefined` util in favor of `=== void 0`
- **breaking** [utils] ref: Remove `assign` util in favor of `Object.assign`
- **breaking** [utils] ref: Remove `includes` util in favor of native `includes`
- **breaking** [utils] ref: Rename `serializeKeysToEventMessage` to `keysToEventMessage`
- **breaking** [utils] ref: Rename `limitObjectDepthToSize` to `normalizeToSize` and rewrite its internals
- **breaking** [utils] ref: Rename `safeNormalize` to `normalize` and rewrite its internals
- **breaking** [utils] ref: Remove `serialize`, `deserialize`, `clone` and `serializeObject` functions
- **breaking** [utils] ref: Rewrite normalization functions by removing most of them and leaving just `normalize` and
  `normalizeToSize`
- **breaking** [core] ref: Extract all pluggable integrations into a separate `@sentry/integrations` package
- **breaking** [core] ref: Move `extraErrorData` integration to `@sentry/integrations` package
- [core] feat: Add `maxValueLength` option to adjust max string length for values, default is 250.
- [hub] feat: Introduce `setExtras`, `setTags`, `clearBreadcrumbs`.
- **breaking** [all] feat: Move `Mechanism` to `Exception`
- [browser/node] feat: Add `synthetic` to `Mechanism` in exception.
- [browser/node] fix: Use `addExceptionTypeValue` in helpers
- [browser] ref: Remove unused TraceKit code
- **breaking** [all] build: Expose `module` in `package.json` as entry point for esm builds.
- **breaking** [all] build: Use `es6` target instead of esnext for ESM builds
- [all] feat: Prefix all private methods with `_`
- [all] build: Use terser instead of uglify
- [opentracing] feat: Introduce `@sentry/opentracing` providing functions to attach opentracing data to Sentry Events
- **breaking** [core] ref: `Dedupe` Integration is now optional, it is no longer enabled by default.
- **breaking** [core] ref: Removed default client fingerprinting for messages
- [node] ref: Remove stack-trace dependencies
- **breaking** [core] ref: Transport function `captureEvent` was renamed to `sendEvent`
- [node] fix: Check if buffer isReady before sending/creating Promise for request.
- [browser] fix: Remove beacon transport.
- [browser] fix: Don't mangle names starting with two `__`
- [utils] fix: Ensure only one logger instance
- [node] feat: Add esm build
- [integrations] feat: Fix build and prepare upload to cdn
- [integrations] fix: Bug in vue integration with `attachProps`
- **breaking** [core] ref: Remove SDK information integration
- **breaking** [core] ref: Remove `install` function on integration interface
- [node] feat: Add esm build
- [integrations] feat: Fix build and prepare upload to cdn
- [integrations] fix: Bug in vue integration with `attachProps`

## 5.0.0-rc.3

- [browser] fix: Don't mangle names starting with two `__`
- [utils] fix: Ensure only one logger instance

## 5.0.0-rc.2

- [browser] fix: Remove beacon transport.

## 5.0.0-rc.1

- [node] fix: Check if buffer isReady before sending/creating Promise for request.

## 5.0.0-rc.0

- Fix: Tag npm release with `next` to not make it latest

## 5.0.0-beta.2

- Fix: NPM release

## 5.0.0-beta1

**Migration from v4**

This major bump brings a lot of internal improvements. This is a **breaking** release since we removed some methods from
the public API and removed some classes from the default export.

- **breaking** [node] fix: Events created from exception shouldn't have top-level message attribute
- [utils] ref: Update wrap method to hide internal sentry flags
- [utils] fix: Make internal Sentry flags non-enumerable in fill utils
- [utils] ref: Move `SentryError` + `PromiseBuffer` to utils
- **breaking** [core] ref: Use `SyncPromise` internally, this reduces memory pressure by a lot.
- **breaking** [browser] ref: Removed `BrowserBackend` from default export.
- **breaking** [node] ref: Removed `BrowserBackend` from default export.
- **breaking** [core] feat: Disable client once flushed using `close` method
- ref: Move internal `ExtendedError` to a types package
- **breaking** [core] ref: Pass `Event` to `sendEvent` instead of already stringified data
- [utils] feat: Introduce `isSyntheticEvent` util
- **breaking** [utils] ref: remove `isArray` util in favor of `Array.isArray`
- **breaking** [utils] ref: Remove `isNaN` util in favor of `Number.isNaN`
- **breaking** [utils] ref: Remove `isFunction` util in favor of `typeof === 'function'`
- **breaking** [utils] ref: Remove `isUndefined` util in favor of `=== void 0`
- **breaking** [utils] ref: Remove `assign` util in favor of `Object.assign`
- **breaking** [utils] ref: Remove `includes` util in favor of native `includes`
- **breaking** [utils] ref: Rename `serializeKeysToEventMessage` to `keysToEventMessage`
- **breaking** [utils] ref: Rename `limitObjectDepthToSize` to `normalizeToSize` and rewrite its internals
- **breaking** [utils] ref: Rename `safeNormalize` to `normalize` and rewrite its internals
- **breaking** [utils] ref: Remove `serialize`, `deserialize`, `clone` and `serializeObject` functions
- **breaking** [utils] ref: Rewrite normalization functions by removing most of them and leaving just `normalize` and
  `normalizeToSize`
- **breaking** [core] ref: Extract all pluggable integrations into a separate `@sentry/integrations` package
- **breaking** [core] ref: Move `extraErrorData` integration to `@sentry/integrations` package
- [core] feat: Add `maxValueLength` option to adjust max string length for values, default is 250.
- [hub] feat: Introduce `setExtras`, `setTags`, `clearBreadcrumbs`.
- **breaking** [all] feat: Move `Mechanism` to `Exception`
- [browser/node] feat: Add `synthetic` to `Mechanism` in exception.
- [browser/node] fix: Use `addExceptionTypeValue` in helpers
- [browser] ref: Remove unused TraceKit code
- **breaking** [all] build: Expose `module` in `package.json` as entry point for esm builds.
- **breaking** [all] build: Use `es6` target instead of esnext for ESM builds
- [all] feat: Prefix all private methods with `_`
- [all] build: Use terser instead of uglify
- [opentracing] feat: Introduce `@sentry/opentracing` providing functions to attach opentracing data to Sentry Events
- **breaking** [core] ref: `Dedupe` Integration is now optional, it is no longer enabled by default.
- **breaking** [core] ref: Removed default client fingerprinting for messages
- [node] ref: Remove stack-trace dependencies
- **breaking** [core] ref: Transport function `captureEvent` was renamed to `sendEvent`

## 4.6.4

- [utils] fix: Prevent decycling from referencing original objects
- [utils] fix: Preserve correct name when wrapping
- [raven-node] test: Update raven-node tests for new node version

## 4.6.3

- [utils] fix: Normalize value before recursively walking down the tree
- [browser] ref: Check whether client is enabled for reportDialog and log instead of throw

## 4.6.2

- [utils] fix: Preserve function prototype when filling
- [utils] fix: use a static object as fallback of the global object
- [node] feat: Read from `SENTRY_RELEASE` and `SENTRY_ENVIRONMENT` if present

## 4.6.1

- [utils] fix: Patch `tslib_1__default` regression and add additional tests around it

## 4.6.0

- [loader] fix: Detect if `init` has been called in an onload callback
- [core] fix: Use correct frame for `inboundFilter` methods
- [core] ref: Multiple `init` calls have been changed to "latest wins" instead of "ignore all after first"
- [core] feat: Introduce `flush` method which currently is an alias for `close`
- [node] feat: If `options.dsn` is undefined when calling `init` we try to load it from `process.env.SENTRY_DSN`
- [node] feat: Expose `flush` and `close` on `Sentry.*`
- [node] feat: Add `sentry` to express error handler response which contains the `event_id` of the error

## 4.5.4

- [browser] fix: `DOMError` and `DOMException` should be error level events
- [browser] ref: Log error if Ember/Vue instances are not provided
- [utils] fix: Dont mutate original input in `decycle` util function
- [utils] fix: Skip non-enumerable properties in `decycle` util function
- [utils] ref: Update `wrap` method to hide internal Sentry flags
- [utils] fix: Make internal Sentry flags non-enumerable in `fill` util

## 4.5.3

- [browser]: fix: Fix UnhandledPromise: [object Object]
- [core]: fix: Error in extraErrorData integration where event would not be send in case of non assignable object
  property.
- [hub]: feat: Support non async event processors

## 4.5.2

- [utils] fix: Decycling for objects to no produce an endless loop
- [browser] fix: <unlabeled> event for unhandledRejection
- [loader] fix: Handle unhandledRejection the same way as it would be thrown

## 4.5.1

- [utils] fix: Don't npm ignore esm for utils

## 4.5.0

- [core] feat: Deprecate `captureEvent`, prefer `sendEvent` for transports. `sendEvent` now takes a string (body)
  instead of `Event` object.
- [core] feat: Use correct buffer for requests in transports
- [core] feat: (beta) provide esm build
- [core] ref: Change way how transports are initialized
- [core] ref: Rename `RequestBuffer` to `PromiseBuffer`, also introduce limit
- [core] ref: Make sure that captureMessage input is a primitive
- [core] fix: Check if value is error object in extraErrorData integration
- [browser] fix: Prevent empty exception values
- [browser] fix: Permission denied to access property name
- [node] feat: Add file cache for providing pre/post context in frames
- [node] feat: New option `frameContextLines`, if set to `0` we do not provide source code pre/post context, default is
  `7` lines pre/post
- [utils] fix: Use custom serializer inside `serialize` method to prevent circular references

## 4.4.2

- [node] Port memory-leak tests from raven-node
- [core] feat: ExtraErrorData integration
- [hub] ref: use safeNormalize on any data we store on Scope
- [utils] feat: Introduce safeNormalize util method to unify stored data
- [loader] Support multiple onLoad callbacks

## 4.4.1

- [core] Bump dependencies to remove flatmap-stream

## 4.4.0

- [node] HTTP(S) Proxy support
- [node] Expose lastEventId method
- [browser] Correctly detect and remove wrapped function frames

## 4.3.4

- [utils] fix: Broken tslib import - Fixes #1757

## 4.3.3

- [build] ref: Dont emit TypeScript helpers in every file separately
- [node] fix: Move stacktrace types from devDeps to deps as its exposed
- [browser] misc: Added browser examples page

## 4.3.2

- [browser] fix: Typings for npm package

## 4.3.1

- [browser] ref: Breadcrumbs will now be logged only to a max object depth of 2
- [core] feat: Filter internal Sentry errors from transports/sdk
- [core] ref: Better fingerprint handling
- [node] ref: Expose Parsers functions

## 4.3.0

- [browser]: Move `ReportingObserver` integration to "pluggable" making it an opt-in integration
- [utils]: Use node internal `path` / `fs` for `store.ts`

## 4.2.4

- [browser]: Use `withScope` in `Ember` integration instead of manual `pushPop/popScope` calls
- [browser] fix: rethrow errors in testing mode with `Ember` integration (#1696)
- [browser/node]: Fix `LinkedErrors` integration to send exceptions in correct order and take main exception into the
  `limit` count
- [browser/node] ref: Re-export `addGlobalEventProcessor`
- [core]: Fix `InboundFilters` integration so that it reads and merge configuration from the `init` call as well

## 4.2.3

- [utils]: `bundlerSafeRequire` renamed to `dynamicRequire` now takes two arguments, first is should be `module`, second
  `request` / `moduleName`.

## 4.2.2

- [core]: Several internal fixes regarding integration, exports and domain.
- [core]: "De-deprecate" name of `Integration` interface.
- [node]: Export `parseRequest` on `Handlers`.

## 4.2.1

- [core] Invert logger logic the explicitly enable it.
- [hub] Require `domain` in `getCurrentHub` in try/catch - Fixed #1670
- [hub] Removed exposed getter on the Scope.

## 4.2.0

- [browser] fix: Make `addBreadcrumb` sync internally, `beforeBreadcrumb` is now only sync
- [browser] fix: Remove internal `console` guard in `beforeBreadcrumb`
- [core] feat: Integrations now live on the `Client`. This means that when binding a new Client to the `Hub` the client
  itself can decide which integration should run.
- [node] ref: Simplify Node global handlers code

## 4.1.1

- [browser] fix: Use our own path utils instead of node built-ins
- [node] fix: Add colon to node base protocol to follow http module
- [utils] feat: Create internal path module

## 4.1.0

- [browser] feat: Better mechanism detection in TraceKit
- [browser] fix: Change loader to use getAttribute instead of dataset
- [browser] fix: Remove trailing commas from loader for IE10/11
- [browser] ref: Include md5 lib and transcript it to TypeScript
- [browser] ref: Remove all trailing commas from integration tests cuz IE10/11
- [browser] ref: Remove default transaction from browser
- [browser] ref: Remove redundant debug.ts file from browser integrations
- [browser] test: Fix all integration tests in IE10/11 and Android browsers
- [browser] test: Run integration tests on SauceLabs
- [browser] test: Stop running raven-js saucelabs tests in favour of @sentry/browser
- [browser] test: Store breadcrumbs in the global variable in integration tests
- [browser] test: Update polyfills for integration tests
- [build] ref: Use Mocha v4 instead of v5, as it's not supporting IE10
- [core] feat: Introduce stringify and debugger options in Debug integration
- [core] feat: RewriteFrames pluggable integration
- [core] feat: getRequestheaders should handle legacy DSNs
- [core] fix: correct sampleRate behaviour
- [core] misc: Warn user when beforeSend doesnt return an event or null
- [core] ref: Check for node-env first and return more accurate global object
- [core] ref: Remove Repo interface and repos attribute from Event
- [core] ref: Rewrite RequestBuffer using Array instead of Set for IE10/11
- [hub] fix: Scope level overwrites level on the event
- [hub] fix: Correctly store and retrieve Hub from domain when one is active
- [hub] fix: Copy over user data when cloning scope
- [node] feat: Allow requestHandler to be configured
- [node] feat: Allow pick any user attributes from requestHandler
- [node] feat: Make node transactions a pluggable integration with tests
- [node] feat: Transactions handling for RequestHandler in Express/Hapi
- [node] fix: Dont wrap native modules more than once to prevent leaks
- [node] fix: Add the same protocol as dsn to base transport option
- [node] fix: Use getCurrentHub to retrieve correct hub in requestHandler
- [utils] ref: implemented includes, assign and isNaN polyfills

## 4.0.6

- [browser] fix: Fallback to Error object when rejection `reason` is not available
- [browser] feat: Support Bluebird's `detail.reason` for promise rejections
- [types] fix: Use correct type for event's repos attribute

## 4.0.5

- [browser] ref: Expose `ReportDialogOptions`
- [browser] ref: Use better default message for ReportingObserver
- [browser] feat: Capture wrapped function arguments as extra
- [browser] ref: Unify integrations options and set proper defaults
- [browser] fix: Array.from is not available in old mobile browsers
- [browser] fix: Check for anonymous function before getting its name for mechanism
- [browser] test: Add loader + integration tests
- [core] ref: Move SDKInformation integration into core prepareEvent method
- [core] ref: Move debug initialization as the first step
- [node] fix: Make handlers types compatibile with Express
- [utils] fix: Dont break when non-string is passed to truncate
- [hub] feat: Add `run` function that makes `this` hub the current global one

## 4.0.4

- [browser] feat: Add `forceLoad` and `onLoad` function to be compatible with loader API

## 4.0.3

- [browser] feat: Better dedupe integration event description
- [core] ref: Move Dedupe, FunctionString, InboundFilters and SdkInformation integrations to the core package
- [core] feat: Provide correct platform and make a place to override event internals
- [browser] feat: UserAgent integration

## 4.0.2

- [browser] fix: Dont filter captured messages when they have no stacktraces

## 4.0.1

- [browser] feat: Show dropped event url in `blacklistUrl`/`whitelistUrl` debug mode
- [browser] feat: Use better event description instead of `event_id` for user-facing logs
- [core] ref: Create common integrations that are exposed on `@sentry/core` and reexposed through `browser`/`node`
- [core] feat: Debug integration
- [browser] ref: Port TraceKit to TypeScript and disable TraceKit's remote fetching for now

## 4.0.0

This is the release of our new SDKs, `@sentry/browser`, `@sentry/node`. While there are too many changes to list for
this release, we will keep a consistent changelog for upcoming new releases. `raven-js` (our legacy JavaScript/Browser
SDK) and `raven` (our legacy Node.js SDK) will still reside in this repo, but they will receive their own changelog.

We generally guide people to use our new SDKs from this point onward. The migration should be straightforward if you
were only using the basic features of our previous SDKs.

`raven-js` and `raven` will both still receive bugfixes but all the new features implemented will only work in the new
SDKs. The new SDKs are completely written in TypeScript, which means all functions, classes and properties are typed.

## Links

- [Official SDK Docs](https://docs.sentry.io/quickstart/)
- [TypeDoc](http://getsentry.github.io/sentry-javascript/)

### Migration

Here are some examples of how the new SDKs work. Please note that the API for all JavaScript SDKs is the same.

#### Installation

_Old_:

```js
Raven.config('___PUBLIC_DSN___', {
  release: '1.3.0',
}).install();
```

_New_:

```js
Sentry.init({
  dsn: '___PUBLIC_DSN___',
  release: '1.3.0',
});
```

#### Set a global tag

_Old_:

```js
Raven.setTagsContext({ key: 'value' });
```

_New_:

```js
Sentry.configureScope(scope => {
  scope.setTag('key', 'value');
});
```

#### Capture custom exception

_Old_:

```js
try {
  throwingFunction();
} catch (e) {
  Raven.captureException(e, { extra: { debug: false } });
}
```

_New_:

```js
try {
  throwingFunction();
} catch (e) {
  Sentry.withScope(scope => {
    scope.setExtra('debug', false);
    Sentry.captureException(e);
  });
}
```

#### Capture a message

_Old_:

```js
Raven.captureMessage('test', 'info', { extra: { debug: false } });
```

_New_:

```js
Sentry.withScope(scope => {
  scope.setExtra('debug', false);
  Sentry.captureMessage('test', 'info');
});
```

#### Breadcrumbs

_Old_:

```js
Raven.captureBreadcrumb({
  message: 'Item added to shopping cart',
  category: 'action',
  data: {
    isbn: '978-1617290541',
    cartSize: '3',
  },
});
```

_New_:

```js
Sentry.addBreadcrumb({
  message: 'Item added to shopping cart',
  category: 'action',
  data: {
    isbn: '978-1617290541',
    cartSize: '3',
  },
});
```<|MERGE_RESOLUTION|>--- conflicted
+++ resolved
@@ -3,11 +3,8 @@
 ## Unreleased
 
 - [browser] ref: Mangle more stuff, reduce bundle size
-<<<<<<< HEAD
 - [browser] fix: Support for ram bundle frames
-=======
 - [node] fix: Expose lastEventId method
->>>>>>> ab7ba810
 
 ## 5.1.1
 
