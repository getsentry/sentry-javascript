# Changelog

## Unreleased

## 4.5.2

<<<<<<< HEAD
- [utils] fix: Decycling for objects to no produce an endless loop
=======
- [browser] fix: <unlabeled> event for unhandledRejection
- [loader] fix: Handle unhandledRejection the same way as it would be thrown
>>>>>>> afe627e5

## 4.5.1

- [utils] fix: Don't npm ignore esm for utils

## 4.5.0

- [core] feat: Deprecate `captureEvent`, prefer `sendEvent` for transports. `sendEvent` now takes a string (body)
  instead of `Event` object.
- [core] feat: Use correct buffer for requests in transports
- [core] feat: (beta) provide esm build
- [core] ref: Change way how transports are initialized
- [core] ref: Rename `RequestBuffer` to `PromiseBuffer`, also introduce limit
- [core] ref: Make sure that captureMessage input is a primitive
- [core] fix: Check if value is error object in extraErrorData integration
- [browser] fix: Prevent empty exception values
- [browser] fix: Permission denied to access property name
- [node] feat: Add file cache for providing pre/post context in frames
- [node] feat: New option `frameContextLines`, if set to `0` we do not provide source code pre/post context, default is
  `7` lines pre/post
- [utils] fix: Use custom serializer inside `serialize` method to prevent circular references

## 4.4.2

- [node] Port memory-leak tests from raven-node
- [core] feat: ExtraErrorData integration
- [hub] ref: use safeNormalize on any data we store on Scope
- [utils] feat: Introduce safeNormalize util method to unify stored data
- [loader] Support multiple onLoad callbacks

## 4.4.1

- [core] Bump dependencies to remove flatmap-stream

## 4.4.0

- [node] HTTP(S) Proxy support
- [node] Expose lastEventId method
- [browser] Correctly detect and remove wrapped function frames

## 4.3.4

- [utils] fix: Broken tslib import - Fixes #1757

## 4.3.3

- [build] ref: Dont emit TypeScript helpers in every file separately
- [node] fix: Move stacktrace types from devDeps to deps as its exposed
- [browser] misc: Added browser examples page

## 4.3.2

- [browser] fix: Typings for npm package

## 4.3.1

- [browser] ref: Breadcrumbs will now be logged only to a max object depth of 2
- [core] feat: Filter internal Sentry errors from transports/sdk
- [core] ref: Better fingerprint handling
- [node] ref: Expose Parsers functions

## 4.3.0

- [browser]: Move `ReportingObserver` integration to "pluggable" making it an opt-in integration
- [utils]: Use node internal `path` / `fs` for `store.ts`

## 4.2.4

- [browser]: Use `withScope` in `Ember` integration instead of manual `pushPop/popScope` calls
- [browser] fix: rethrow errors in testing mode with `Ember` integration (#1696)
- [browser/node]: Fix `LinkedErrors` integration to send exceptions in correct order and take main exception into the
  `limit` count
- [browser/node] ref: Re-export `addGlobalEventProcessor`
- [core]: Fix `InboundFilters` integration so that it reads and merge configuration from the `init` call as well

## 4.2.3

- [utils]: `bundlerSafeRequire` renamed to `dynamicRequire` now takes two arguments, first is should be `module`, second
  `request` / `moduleName`.

## 4.2.2

- [core]: Several internal fixes regarding integration, exports and domain.
- [core]: "De-deprecate" name of `Integration` interface.
- [node]: Export `parseRequest` on `Handlers`.

## 4.2.1

- [core] Invert logger logic the explicitly enable it.
- [hub] Require `domain` in `getCurrentHub` in try/catch - Fixed #1670
- [hub] Removed exposed getter on the Scope.

## 4.2.0

- [browser] fix: Make `addBreadcrumb` sync internally, `beforeBreadcrumb` is now only sync
- [browser] fix: Remove internal `console` guard in `beforeBreadcrumb`
- [core] feat: Integrations now live on the `Client`. This means that when binding a new Client to the `Hub` the client
  itself can decide which integration should run.
- [node] ref: Simplify Node global handlers code

## 4.1.1

- [browser] fix: Use our own path utils instead of node built-ins
- [node] fix: Add colon to node base protocol to follow http module
- [utils] feat: Create internal path module

## 4.1.0

- [browser] feat: Better mechanism detection in TraceKit
- [browser] fix: Change loader to use getAttribute instead of dataset
- [browser] fix: Remove trailing commas from loader for IE10/11
- [browser] ref: Include md5 lib and transcript it to TypeScript
- [browser] ref: Remove all trailing commas from integration tests cuz IE10/11
- [browser] ref: Remove default transaction from browser
- [browser] ref: Remove redundant debug.ts file from browser integrations
- [browser] test: Fix all integration tests in IE10/11 and Android browsers
- [browser] test: Run integration tests on SauceLabs
- [browser] test: Stop running raven-js saucelabs tests in favour of @sentry/browser
- [browser] test: Store breadcrumbs in the global variable in integration tests
- [browser] test: Update polyfills for integration tests
- [build] ref: Use Mocha v4 instead of v5, as it's not supporting IE10
- [core] feat: Introduce stringify and debugger options in Debug integration
- [core] feat: RewriteFrames pluggable integration
- [core] feat: getRequestheaders should handle legacy DSNs
- [core] fix: correct sampleRate behaviour
- [core] misc: Warn user when beforeSend doesnt return an event or null
- [core] ref: Check for node-env first and return more accurate global object
- [core] ref: Remove Repo interface and repos attribute from Event
- [core] ref: Rewrite RequestBuffer using Array instead of Set for IE10/11
- [hub] fix: Scope level overwrites level on the event
- [hub] fix: Correctly store and retrieve Hub from domain when one is active
- [hub] fix: Copy over user data when cloning scope
- [node] feat: Allow requestHandler to be configured
- [node] feat: Allow pick any user attributes from requestHandler
- [node] feat: Make node transactions a pluggable integration with tests
- [node] feat: Transactions handling for RequestHandler in Express/Hapi
- [node] fix: Dont wrap native modules more than once to prevent leaks
- [node] fix: Add the same protocol as dsn to base transport option
- [node] fix: Use getCurrentHub to retrieve correct hub in requestHandler
- [utils] ref: implemented includes, assign and isNaN polyfills

## 4.0.6

- [browser] fix: Fallback to Error object when rejection `reason` is not available
- [browser] feat: Support Bluebird's `detail.reason` for promise rejections
- [types] fix: Use correct type for event's repos attribute

## 4.0.5

- [browser] ref: Expose `ReportDialogOptions`
- [browser] ref: Use better default message for ReportingObserver
- [browser] feat: Capture wrapped function arguments as extra
- [browser] ref: Unify integrations options and set proper defaults
- [browser] fix: Array.from is not available in old mobile browsers
- [browser] fix: Check for anonymous function before getting its name for mechanism
- [browser] test: Add loader + integration tests
- [core] ref: Move SDKInformation integration into core prepareEvent method
- [core] ref: Move debug initialization as the first step
- [node] fix: Make handlers types compatibile with Express
- [utils] fix: Dont break when non-string is passed to truncate
- [hub] feat: Add `run` function that makes `this` hub the current global one

## 4.0.4

- [browser] feat: Add `forceLoad` and `onLoad` function to be compatible with loader API

## 4.0.3

- [browser] feat: Better dedupe integration event description
- [core] ref: Move Dedupe, FunctionString, InboundFilters and SdkInformation integrations to the core package
- [core] feat: Provide correct platform and make a place to override event internals
- [browser] feat: UserAgent integration

## 4.0.2

- [browser] fix: Dont filter captured messages when they have no stacktraces

## 4.0.1

- [browser] feat: Show dropped event url in `blacklistUrl`/`whitelistUrl` debug mode
- [browser] feat: Use better event description instead of `event_id` for user-facing logs
- [core] ref: Create common integrations that are exposed on `@sentry/core` and reexposed through `browser`/`node`
- [core] feat: Debug integration
- [browser] ref: Port TraceKit to TypeScript and disable TraceKit's remote fetching for now

## 4.0.0

This is the release of our new SDKs, `@sentry/browser`, `@sentry/node`. While there are too many changes to list for
this release, we will keep a consistent changelog for upcoming new releases. `raven-js` (our legacy JavaScript/Browser
SDK) and `raven` (our legacy Node.js SDK) will still reside in this repo, but they will receive their own changelog.

We generally guide people to use our new SDKs from this point onward. The migration should be straightforward if you
were only using the basic features of our previous SDKs.

`raven-js` and `raven` will both still receive bugfixes but all the new features implemented will only work in the new
SDKs. The new SDKs are completely written in TypeScript, which means all functions, classes and properties are typed.

## Links

- [Official SDK Docs](https://docs.sentry.io/quickstart/)
- [TypeDoc](http://getsentry.github.io/sentry-javascript/)

### Migration

Here are some examples of how the new SDKs work. Please note that the API for all JavaScript SDKs is the same.

#### Installation

_Old_:

```js
Raven.config('___PUBLIC_DSN___', {
  release: '1.3.0',
}).install();
```

_New_:

```js
Sentry.init({
  dsn: '___PUBLIC_DSN___',
  release: '1.3.0',
});
```

#### Set a global tag

_Old_:

```js
Raven.setTagsContext({ key: 'value' });
```

_New_:

```js
Sentry.configureScope(scope => {
  scope.setTag('key', 'value');
});
```

#### Capture custom exception

_Old_:

```js
try {
  throwingFunction();
} catch (e) {
  Raven.captureException(e, { extra: { debug: false } });
}
```

_New_:

```js
try {
  throwingFunction();
} catch (e) {
  Sentry.withScope(scope => {
    scope.setExtra('debug', false);
    Sentry.captureException(e);
  });
}
```

#### Capture a message

_Old_:

```js
Raven.captureMessage('test', 'info', { extra: { debug: false } });
```

_New_:

```js
Sentry.withScope(scope => {
  scope.setExtra('debug', false);
  Sentry.captureMessage('test', 'info');
});
```

#### Breadcrumbs

_Old_:

```js
Raven.captureBreadcrumb({
  message: 'Item added to shopping cart',
  category: 'action',
  data: {
    isbn: '978-1617290541',
    cartSize: '3',
  },
});
```

_New_:

```js
Sentry.addBreadcrumb({
  message: 'Item added to shopping cart',
  category: 'action',
  data: {
    isbn: '978-1617290541',
    cartSize: '3',
  },
});
```<|MERGE_RESOLUTION|>--- conflicted
+++ resolved
@@ -4,12 +4,9 @@
 
 ## 4.5.2
 
-<<<<<<< HEAD
 - [utils] fix: Decycling for objects to no produce an endless loop
-=======
 - [browser] fix: <unlabeled> event for unhandledRejection
 - [loader] fix: Handle unhandledRejection the same way as it would be thrown
->>>>>>> afe627e5
 
 ## 4.5.1
 
