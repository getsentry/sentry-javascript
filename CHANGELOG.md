--- conflicted
+++ resolved
@@ -4,39 +4,10 @@
 
 - "You miss 100 percent of the chances you don't take. — Wayne Gretzky" — Michael Scott
 
-<<<<<<< HEAD
-=======
-- feat(nextjs): Add tree-shaking configuration to `webpack` build config ([#18359](https://github.com/getsentry/sentry-javascript/pull/18359))
-
-## 10.31.0
-
->>>>>>> 191ed1db
-### Important Changes
-
-- **feat(browser): Add support for GraphQL persisted operations ([#18505](https://github.com/getsentry/sentry-javascript/pull/18505))**
-
-The `graphqlClientIntegration` now supports GraphQL persisted operations (queries). When a persisted query is detected, the integration will capture the operation hash and version as span attributes:
-
-- `graphql.persisted_query.hash.sha256` - The SHA-256 hash of the persisted query
-- `graphql.persisted_query.version` - The version of the persisted query protocol
-
-Additionally, the `graphql.document` attribute format has changed to align with OpenTelemetry semantic conventions. It now contains only the GraphQL query string instead of the full JSON request payload.
-
-**Before:**
-
-```javascript
-"graphql.document": "{\"query\":\"query Test { user { id } }\"}"
-```
-
-**After:**
-
-```javascript
-"graphql.document": "query Test { user { id } }"
-```
-
-- **feat(replay): Add Request body with `attachRawBodyFromRequest` option**
-
-<<<<<<< HEAD
+- **feat(nextjs): Add tree-shaking configuration to `webpack` build config ([#18359](https://github.com/getsentry/sentry-javascript/pull/18359))**
+
+- **feat(replay): Add Request body with `attachRawBodyFromRequest` option ([#18501](https://github.com/getsentry/sentry-javascript/pull/18501))**
+
 To attach the raw request body (from `Request` objects passed as the first `fetch` argument) to replay events,
 you can now use the `attachRawBodyFromRequest` option in the Replay integration:
 
@@ -50,8 +21,33 @@
 });
 ```
 
-### Other Changes
-=======
+## 10.31.0
+
+### Important Changes
+
+- **feat(browser): Add support for GraphQL persisted operations ([#18505](https://github.com/getsentry/sentry-javascript/pull/18505))**
+
+The `graphqlClientIntegration` now supports GraphQL persisted operations (queries). When a persisted query is detected, the integration will capture the operation hash and version as span attributes:
+
+- `graphql.persisted_query.hash.sha256` - The SHA-256 hash of the persisted query
+- `graphql.persisted_query.version` - The version of the persisted query protocol
+
+Additionally, the `graphql.document` attribute format has changed to align with OpenTelemetry semantic conventions. It now contains only the GraphQL query string instead of the full JSON request payload.
+
+**Before:**
+
+```javascript
+"graphql.document": "{\"query\":\"query Test { user { id } }\"}"
+```
+
+**After:**
+
+```javascript
+"graphql.document": "query Test { user { id } }"
+```
+
+### Other Changes
+
 - feat(node): Support `propagateTraceparent` option ([#18476](https://github.com/getsentry/sentry-javascript/pull/18476))
 - feat(bun): Expose spotlight option in TypeScript ([#18436](https://github.com/getsentry/sentry-javascript/pull/18436))
 - feat(core): Add additional exports for `captureException` and `captureMessage` parameter types ([#18521](https://github.com/getsentry/sentry-javascript/pull/18521))
@@ -90,7 +86,6 @@
 - test(cloudflare-mcp): Pin mcp sdk to 1.24.0 ([#18524](https://github.com/getsentry/sentry-javascript/pull/18524))
 
 </details>
->>>>>>> 191ed1db
 
 Work in this release was contributed by @sebws and @TBeeren. Thank you for your contributions!
 
