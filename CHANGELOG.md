# Changelog

## Unreleased

- [browser] feat: Better mechanism detection in TraceKit
- [browser] fix: Change loader to use getAttribute instead of dataset
- [browser] fix: Remove trailing commas from loader for IE10/11
- [browser] ref: Include md5 lib and transcript it to TypeScript
- [browser] ref: Remove all trailing commas from integration tests cuz IE10/11
- [browser] ref: Remove default transaction from browser
- [browser] ref: Remove redundant debug.ts file from browser integrations
- [browser] test: Fix all integration tests in IE10/11 and Android browsers
- [browser] test: Run integration tests on SauceLabs
- [browser] test: Stop running raven-js saucelabs tests in favour of @sentry/browser
- [browser] test: Store breadcrumbs in the global variable in integration tests
- [browser] test: Update polyfills for integration tests
- [build] ref: Use Mocha v4 instead of v5, as it's not supporting IE10
- [core] feat: Introduce stringify and debugger options in Debug integration
- [core] feat: RewriteFrames pluggable integration
- [core] feat: getRequestheaders should handle legacy DSNs
- [core] fix: correct sampleRate behaviour
- [core] misc: Warn user when beforeSend doesnt return an event or null
- [core] ref: Check for node-env first and return more accurate global object
- [core] ref: Remove Repo interface and repos attribute from Event
- [core] ref: Rewrite RequestBuffer using Array instead of Set for IE10/11
- [hub] fix: Scope level overwrites level on the event
- [hub] fix: Correctly store and retrieve Hub from domain when one is active
- [hub] fix: Copy over user data when cloning scope
- [node] feat: Allow requestHandler to be configured
- [node] feat: Make node transactions a pluggable integration with tests
- [node] feat: Transactions handling for RequestHandler in Express/Hapi
- [node] fix: Dont wrap native modules more than once to prevent leaks
<<<<<<< HEAD
- [node] fix: Add same protocol of dsn the base transport option
=======
- [node] fix: Use getCurrentHub to retrieve correct hub in requestHandler

>>>>>>> 06f3ff37
- [utils] ref: implemented includes, assign and isNaN polyfills

## 4.0.6

- [browser] fix: Fallback to Error object when rejection `reason` is not available
- [browser] feat: Support Bluebird's `detail.reason` for promise rejections
- [types] fix: Use correct type for event's repos attribute

## 4.0.5

- [browser] ref: Expose `ReportDialogOptions`
- [browser] ref: Use better default message for ReportingObserver
- [browser] feat: Capture wrapped function arguments as extra
- [browser] ref: Unify integrations options and set proper defaults
- [browser] fix: Array.from is not available in old mobile browsers
- [browser] fix: Check for anonymous function before getting its name for mechanism
- [browser] test: Add loader + integration tests
- [core] ref: Move SDKInformation integration into core prepareEvent method
- [core] ref: Move debug initialization as the first step
- [node] fix: Make handlers types compatibile with Express
- [utils] fix: Dont break when non-string is passed to truncate
- [hub] feat: Add `run` function that makes `this` hub the current global one

## 4.0.4

- [browser] feat: Add `forceLoad` and `onLoad` function to be compatible with loader API

## 4.0.3

- [browser] feat: Better dedupe integration event description
- [core] ref: Move Dedupe, FunctionString, InboundFilters and SdkInformation integrations to the core package
- [core] feat: Provide correct platform and make a place to override event internals
- [browser] feat: UserAgent integration

## 4.0.2

- [browser] fix: Dont filter captured messages when they have no stacktraces

## 4.0.1

- [browser] feat: Show dropped event url in `blacklistUrl`/`whitelistUrl` debug mode
- [browser] feat: Use better event description instead of `event_id` for user-facing logs
- [core] ref: Create common integrations that are exposed on `@sentry/core` and reexposed through `browser`/`node`
- [core] feat: Debug integration
- [browser] ref: Port TraceKit to TypeScript and disable TraceKit's remote fetching for now

## 4.0.0

This is the release of our new SDKs, `@sentry/browser`, `@sentry/node`. While there are too many changes to list for
this release, we will keep a consistent changelog for upcoming new releases. `raven-js` (our legacy JavaScript/Browser
SDK) and `raven` (our legacy Node.js SDK) will still reside in this repo, but they will receive their own changelog.

We generally guide people to use our new SDKs from this point onward. The migration should be straightforward if you
were only using the basic features of our previous SDKs.

`raven-js` and `raven` will both still receive bugfixes but all the new features implemented will only work in the new
SDKs. The new SDKs are completely written in TypeScript, which means all functions, classes and properties are typed.

## Links

- [Official SDK Docs](https://docs.sentry.io/quickstart/)
- [TypeDoc](http://getsentry.github.io/sentry-javascript/)

### Migration

Here are some examples of how the new SDKs work. Please note that the API for all JavaScript SDKs is the same.

#### Installation

_Old_:

```js
Raven.config('___PUBLIC_DSN___', {
  release: '1.3.0',
}).install();
```

_New_:

```js
Sentry.init({
  dsn: '___PUBLIC_DSN___',
  release: '1.3.0',
});
```

#### Set a global tag

_Old_:

```js
Raven.setTagsContext({ key: 'value' });
```

_New_:

```js
Sentry.configureScope(scope => {
  scope.setTag('key', 'value');
});
```

#### Capture custom exception

_Old_:

```js
try {
  throwingFunction();
} catch (e) {
  Raven.captureException(e, { extra: { debug: false } });
}
```

_New_:

```js
try {
  throwingFunction();
} catch (e) {
  Sentry.withScope(scope => {
    scope.setExtra('debug', false);
    Sentry.captureException(e);
  });
}
```

#### Capture a message

_Old_:

```js
Raven.captureMessage('test', 'info', { extra: { debug: false } });
```

_New_:

```js
Sentry.withScope(scope => {
  scope.setExtra('debug', false);
  Sentry.captureMessage('test', 'info');
});
```

#### Breadcrumbs

_Old_:

```js
Raven.captureBreadcrumb({
  message: 'Item added to shopping cart',
  category: 'action',
  data: {
    isbn: '978-1617290541',
    cartSize: '3',
  },
});
```

_New_:

```js
Sentry.addBreadcrumb({
  message: 'Item added to shopping cart',
  category: 'action',
  data: {
    isbn: '978-1617290541',
    cartSize: '3',
  },
});
```<|MERGE_RESOLUTION|>--- conflicted
+++ resolved
@@ -30,12 +30,8 @@
 - [node] feat: Make node transactions a pluggable integration with tests
 - [node] feat: Transactions handling for RequestHandler in Express/Hapi
 - [node] fix: Dont wrap native modules more than once to prevent leaks
-<<<<<<< HEAD
-- [node] fix: Add same protocol of dsn the base transport option
-=======
+- [node] fix: Add the same protocol as dsn to base transport option
 - [node] fix: Use getCurrentHub to retrieve correct hub in requestHandler
-
->>>>>>> 06f3ff37
 - [utils] ref: implemented includes, assign and isNaN polyfills
 
 ## 4.0.6
