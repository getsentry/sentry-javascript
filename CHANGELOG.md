--- conflicted
+++ resolved
@@ -4,7 +4,6 @@
 
 - "You miss 100 percent of the chances you don't take. — Wayne Gretzky" — Michael Scott
 
-<<<<<<< HEAD
 - **feat(tanstackstart-react): Trace server functions ([#18500](https://github.com/getsentry/sentry-javascript/pull/18500))**
 
   To enable tracing for server-side requests, you can now explicitly define a [server entry point](https://tanstack.com/start/latest/docs/framework/react/guide/server-entry-point) in your application and wrap your request handler with `wrapFetchWithSentry`.
@@ -21,7 +20,7 @@
       },
     }),
   );
-=======
+
 - **feat(core): Apply scope attributes to logs** ([18184](https://github.com/getsentry/sentry-javascript/pull/18184))
 
   You can now set attributes on the SDK's scopes which will be applied to all logs as long as the respective scopes are active. For the time being, only `string`, `number` and `boolean` attribute values are supported.
@@ -39,7 +38,6 @@
 
   // scope attributes `is_admin` and `auth_provider` are added
   Sentry.logger.warn('stale website version, reloading page');
->>>>>>> ea3a45f5
   ```
 
 - **feat(vue): Add TanStack Router integration ([#18359](https://github.com/getsentry/sentry-javascript/pull/18359))**
