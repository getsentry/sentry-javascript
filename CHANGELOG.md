# Changelog

<!-- prettier-ignore-start -->
> [!IMPORTANT]
> If you are upgrading to the `8.x` versions of the SDK from `7.x` or below, make sure you follow our
> [migration guide](https://docs.sentry.io/platforms/javascript/migration/) first.
<!-- prettier-ignore-end -->

## Unreleased

- "You miss 100 percent of the chances you don't take. — Wayne Gretzky" — Michael Scott

<<<<<<< HEAD
- **feat(nuxt): Add Sentry Pinia plugin ([#14138](https://github.com/getsentry/sentry-javascript/pull/14138))**

The Nuxt SDK now allows you to track Pinia state for captured errors. To enable the Pinia plugin, add the `piniaIntegration` to your client config:

```ts
// sentry.client.config.ts
import { usePinia } from '#imports';

Sentry.init({
  integrations: [
    Sentry.piniaIntegration(usePinia(), {
      /* optinal Pinia plugin options */
    }),
  ],
});
```

=======
>>>>>>> d2a9826f
## 8.36.0

### Important Changes

<<<<<<< HEAD
- **feat(nuxt): Add Sentry Pinia plugin ([#14047](https://github.com/getsentry/sentry-javascript/pull/14047))**

The Nuxt SDK now allows you to track Pinia state for captured errors. To enable the Pinia plugin, set the `trackPinia` option to `true` in your client config:

```ts
// sentry.client.config.ts

Sentry.init({
  trackPinia: true,
});
```

Read more about the Pinia plugin in the [Sentry Pinia Documentation](https://docs.sentry.io/platforms/javascript/guides/nuxt/features/pinia/).

=======
>>>>>>> d2a9826f
- **feat(nextjs/vercel-edge/cloudflare): Switch to OTEL for performance monitoring ([#13889](https://github.com/getsentry/sentry-javascript/pull/13889))**

With this release, the Sentry Next.js, and Cloudflare SDKs will now capture performance data based on OpenTelemetry.
Some exceptions apply in cases where Next.js captures inaccurate data itself.

NOTE: You may experience minor differences in transaction names in Sentry.
Most importantly transactions for serverside pages router invocations will now be named `GET /[param]/my/route` instead of `/[param]/my/route`.
This means that those transactions are now better aligned with the OpenTelemetry semantic conventions.

### Other Changes

- deps: Bump bundler plugins and CLI to 2.22.6 and 2.37.0 respectively ([#14050](https://github.com/getsentry/sentry-javascript/pull/14050))
- feat(deps): bump @opentelemetry/instrumentation-aws-sdk from 0.44.0 to 0.45.0 ([#14099](https://github.com/getsentry/sentry-javascript/pull/14099))
- feat(deps): bump @opentelemetry/instrumentation-connect from 0.39.0 to 0.40.0 ([#14101](https://github.com/getsentry/sentry-javascript/pull/14101))
- feat(deps): bump @opentelemetry/instrumentation-express from 0.43.0 to 0.44.0 ([#14102](https://github.com/getsentry/sentry-javascript/pull/14102))
- feat(deps): bump @opentelemetry/instrumentation-fs from 0.15.0 to 0.16.0 ([#14098](https://github.com/getsentry/sentry-javascript/pull/14098))
- feat(deps): bump @opentelemetry/instrumentation-kafkajs from 0.3.0 to 0.4.0 ([#14100](https://github.com/getsentry/sentry-javascript/pull/14100))
- feat(nextjs): Add method and url to route handler request data ([#14084](https://github.com/getsentry/sentry-javascript/pull/14084))
- feat(node): Add breadcrumbs for `child_process` and `worker_thread` ([#13896](https://github.com/getsentry/sentry-javascript/pull/13896))
- fix(core): Ensure standalone spans are not sent if SDK is disabled ([#14088](https://github.com/getsentry/sentry-javascript/pull/14088))
- fix(nextjs): Await flush in api handlers ([#14023](https://github.com/getsentry/sentry-javascript/pull/14023))
- fix(nextjs): Don't leak webpack types into exports ([#14116](https://github.com/getsentry/sentry-javascript/pull/14116))
- fix(nextjs): Fix matching logic for file convention type for root level components ([#14038](https://github.com/getsentry/sentry-javascript/pull/14038))
- fix(nextjs): Respect directives in value injection loader ([#14083](https://github.com/getsentry/sentry-javascript/pull/14083))
- fix(nuxt): Only wrap `.mjs` entry files in rollup ([#14060](https://github.com/getsentry/sentry-javascript/pull/14060))
- fix(nuxt): Re-export all exported bindings ([#14086](https://github.com/getsentry/sentry-javascript/pull/14086))
- fix(nuxt): Server-side setup in readme ([#14049](https://github.com/getsentry/sentry-javascript/pull/14049))
- fix(profiling-node): Always warn when running on incompatible major version of Node.js ([#14043](https://github.com/getsentry/sentry-javascript/pull/14043))
- fix(replay): Fix `onError` callback ([#14002](https://github.com/getsentry/sentry-javascript/pull/14002))
- perf(otel): Only calculate current timestamp once ([#14094](https://github.com/getsentry/sentry-javascript/pull/14094))
- test(browser-integration): Add sentry DSN route handler by default ([#14095](https://github.com/getsentry/sentry-javascript/pull/14095))

## 8.35.0

### Beta release of the official Nuxt Sentry SDK

This release marks the beta release of the `@sentry/nuxt` Sentry SDK. For details on how to use it, check out the
[Sentry Nuxt SDK README](https://github.com/getsentry/sentry-javascript/tree/develop/packages/nuxt). Please reach out on
[GitHub](https://github.com/getsentry/sentry-javascript/issues/new/choose) if you have any feedback or concerns.

- **feat(nuxt): Make dynamic import() wrapping default
  ([#13958](https://github.com/getsentry/sentry-javascript/pull/13958))** (BREAKING)
- **feat(nuxt): Add Rollup plugin to wrap server entry with `import()`
  ([#13945](https://github.com/getsentry/sentry-javascript/pull/13945))**

**It is no longer required to add a Node `--import` flag. Please update your start command to avoid initializing Sentry
twice (BREAKING CHANGE).** The SDK will now apply modifications during the build of your application to allow for
patching of libraries during runtime. If run into issues with this change, you can disable this behavior in your
`nuxt.config.ts` and use the `--import` flag instead:

```js
sentry: {
  dynamicImportForServerEntry: false;
}
```

- **feat(nuxt): Respect user-provided source map generation settings
  ([#14020](https://github.com/getsentry/sentry-javascript/pull/14020))**

We now require you to explicitly enable sourcemaps for the clientside so that Sentry can un-minify your errors. We made
this change so source maps aren't accidentally leaked to the public. Enable source maps on the client as follows:

```js
export default defineNuxtConfig({
  sourcemap: {
    client: true,
  },
});
```

- feat(nuxt): Log server instrumentation might not work in dev
  ([#14021](https://github.com/getsentry/sentry-javascript/pull/14021))
- feat(nuxt): Add Http `responseHook` with `waitUntil`
  ([#13986](https://github.com/getsentry/sentry-javascript/pull/13986))

### Important Changes

- **feat(vue): Add Pinia plugin ([#13841](https://github.com/getsentry/sentry-javascript/pull/13841))**

Support for [Pinia](https://pinia.vuejs.org/) is added in this release for `@sentry/vue`. To capture Pinia state data,
add `createSentryPiniaPlugin()` to your Pinia store:

```javascript
import { createPinia } from 'pinia';
import { createSentryPiniaPlugin } from '@sentry/vue';

const pinia = createPinia();

pinia.use(createSentryPiniaPlugin());
```

- **feat(node): Implement Sentry-specific http instrumentation
  ([#13763](https://github.com/getsentry/sentry-javascript/pull/13763))**

This change introduces a new `SentryHttpInstrumentation` to handle non-span related HTTP instrumentation, allowing it to
run side-by-side with OTel's `HttpInstrumentation`. This improves support for custom OTel setups and avoids conflicts
with Sentry's instrumentation. Additionally, the `spans: false` option is reintroduced for `httpIntegration` to disable
span emission while still allowing custom `HttpInstrumentation` instances (`httpIntegration({ spans: false })`).

- **feat(core): Make stream instrumentation opt-in
  ([#13951](https://github.com/getsentry/sentry-javascript/pull/13951))**

This change adds a new option `trackFetchStreamPerformance` to the browser tracing integration. Only when set to `true`,
Sentry will instrument streams via fetch.

### Other Changes

- feat(node): Expose `suppressTracing` API ([#13875](https://github.com/getsentry/sentry-javascript/pull/13875))
- feat(replay): Do not log "timeout while trying to read resp body" as exception
  ([#13965](https://github.com/getsentry/sentry-javascript/pull/13965))
- chore(node): Bump `@opentelemetry/instrumentation-express` to `0.43.0`
  ([#13948](https://github.com/getsentry/sentry-javascript/pull/13948))
- chore(node): Bump `@opentelemetry/instrumentation-fastify` to `0.40.0`
  ([#13983](https://github.com/getsentry/sentry-javascript/pull/13983))
- fix: Ensure type for `init` is correct in meta frameworks
  ([#13938](https://github.com/getsentry/sentry-javascript/pull/13938))
- fix(core): `.set` the `sentry-trace` header instead of `.append`ing in fetch instrumentation
  ([#13907](https://github.com/getsentry/sentry-javascript/pull/13907))
- fix(module): keep version for node ESM package ([#13922](https://github.com/getsentry/sentry-javascript/pull/13922))
- fix(node): Ensure `ignoreOutgoingRequests` of `httpIntegration` applies to breadcrumbs
  ([#13970](https://github.com/getsentry/sentry-javascript/pull/13970))
- fix(replay): Fix onError sampling when loading an expired buffered session
  ([#13962](https://github.com/getsentry/sentry-javascript/pull/13962))
- fix(replay): Ignore older performance entries when starting manually
  ([#13969](https://github.com/getsentry/sentry-javascript/pull/13969))
- perf(node): Truncate breadcrumb messages created by console integration
  ([#14006](https://github.com/getsentry/sentry-javascript/pull/14006))

Work in this release was contributed by @ZakrepaShe and @zhiyan114. Thank you for your contributions!

## 8.34.0

### Important Changes

- **ref(nextjs): Remove dead code ([#13828](https://github.com/getsentry/sentry-javascript/pull/13903))**

Relevant for users of the `@sentry/nextjs` package: If you have previously configured a
`SENTRY_IGNORE_API_RESOLUTION_ERROR` environment variable, it is now safe to unset it.

### Other Changes

- feat(cdn): Export `getReplay` in replay CDN bundles
  ([#13881](https://github.com/getsentry/sentry-javascript/pull/13881))
- feat(replay): Clear fallback buffer when switching buffers
  ([#13914](https://github.com/getsentry/sentry-javascript/pull/13914))
- feat(replay): Upgrade rrweb packages to 2.28.0 ([#13732](https://github.com/getsentry/sentry-javascript/pull/13732))
- fix(docs): Correct supported browsers due to `globalThis`
  ([#13788](https://github.com/getsentry/sentry-javascript/pull/13788))
- fix(nextjs): Adjust path to `requestAsyncStorageShim.js` template file
  ([#13928](https://github.com/getsentry/sentry-javascript/pull/13928))
- fix(nextjs): Detect new locations for request async storage to support Next.js v15.0.0-canary.180 and higher
  ([#13920](https://github.com/getsentry/sentry-javascript/pull/13920))
- fix(nextjs): Drop `_not-found` spans for all HTTP methods
  ([#13906](https://github.com/getsentry/sentry-javascript/pull/13906))
- fix(nextjs): Fix resolution of request storage shim fallback
  ([#13929](https://github.com/getsentry/sentry-javascript/pull/13929))
- fix(node): Ensure graphql options are correct when preloading
  ([#13769](https://github.com/getsentry/sentry-javascript/pull/13769))
- fix(node): Local variables handle error ([#13827](https://github.com/getsentry/sentry-javascript/pull/13827))
- fix(node): Remove `dataloader` instrumentation from default integrations
  ([#13873](https://github.com/getsentry/sentry-javascript/pull/13873))
- fix(nuxt): Create declaration files for Nuxt module
  ([#13909](https://github.com/getsentry/sentry-javascript/pull/13909))
- fix(replay): Ensure `replay_id` is removed from frozen DSC when stopped
  ([#13893](https://github.com/getsentry/sentry-javascript/pull/13893))
- fix(replay): Try/catch `sendBufferedReplayOrFlush` to prevent cycles
  ([#13900](https://github.com/getsentry/sentry-javascript/pull/13900))
- fix(sveltekit): Ensure trace meta tags are always injected
  ([#13231](https://github.com/getsentry/sentry-javascript/pull/13231))
- fix(sveltekit): Update `wrapServerRouteWithSentry` to respect ParamMatchers
  ([#13390](https://github.com/getsentry/sentry-javascript/pull/13390))
- fix(wasm): Integration wasm uncaught WebAssembly.Exception
  ([#13787](https://github.com/getsentry/sentry-javascript/pull/13787)) (#13854)
- ref(nextjs): Ignore sentry spans based on query param attribute
  ([#13905](https://github.com/getsentry/sentry-javascript/pull/13905))
- ref(utils): Move `vercelWaitUntil` to utils ([#13891](https://github.com/getsentry/sentry-javascript/pull/13891))

Work in this release was contributed by @trzeciak, @gurpreetatwal, @ykzts and @lizhiyao. Thank you for your
contributions!

## 8.33.1

- fix(core): Update trpc middleware types ([#13859](https://github.com/getsentry/sentry-javascript/pull/13859))
- fix(fetch): Fix memory leak when handling endless streaming
  ([#13809](https://github.com/getsentry/sentry-javascript/pull/13809))

Work in this release was contributed by @soapproject. Thank you for your contribution!

## 8.33.0

### Important Changes

- **feat(nextjs): Support new async APIs (`headers()`, `params`, `searchParams`)
  ([#13828](https://github.com/getsentry/sentry-javascript/pull/13828))**

Adds support for [new dynamic Next.js APIs](https://github.com/vercel/next.js/pull/68812).

- **feat(node): Add `lru-memoizer` instrumentation
  ([#13796](https://github.com/getsentry/sentry-javascript/pull/13796))**

Adds integration for lru-memoizer using @opentelemetry/instrumentation-lru-memoizer.

- **feat(nuxt): Add `unstable_sentryBundlerPluginOptions` to module options
  ([#13811](https://github.com/getsentry/sentry-javascript/pull/13811))**

Allows passing other options from the bundler plugins (vite and rollup) to Nuxt module options.

### Other Changes

- fix(browser): Ensure `wrap()` only returns functions
  ([#13838](https://github.com/getsentry/sentry-javascript/pull/13838))
- fix(core): Adapt trpc middleware input attachment
  ([#13831](https://github.com/getsentry/sentry-javascript/pull/13831))
- fix(core): Don't return trace data in `getTraceData` and `getTraceMetaTags` if SDK is disabled
  ([#13760](https://github.com/getsentry/sentry-javascript/pull/13760))
- fix(nuxt): Don't restrict source map assets upload
  ([#13800](https://github.com/getsentry/sentry-javascript/pull/13800))
- fix(nuxt): Use absolute path for client config ([#13798](https://github.com/getsentry/sentry-javascript/pull/13798))
- fix(replay): Stop global event handling for paused replays
  ([#13815](https://github.com/getsentry/sentry-javascript/pull/13815))
- fix(sveltekit): add url param to source map upload options
  ([#13812](https://github.com/getsentry/sentry-javascript/pull/13812))
- fix(types): Add jsdocs to cron types ([#13776](https://github.com/getsentry/sentry-javascript/pull/13776))
- fix(nextjs): Loosen @sentry/nextjs webpack peer dependency
  ([#13826](https://github.com/getsentry/sentry-javascript/pull/13826))

Work in this release was contributed by @joshuajaco. Thank you for your contribution!

## 8.32.0

### Important Changes

- **ref(browser): Move navigation span descriptions into op
  ([#13527](https://github.com/getsentry/sentry-javascript/pull/13527))**

Moves the description of navigation related browser spans into the op, e.g. browser - cache -> browser.cache and sets
the description to the performanceEntry objects' names (in this context it is the URL of the page).

- **feat(node): Add amqplibIntegration ([#13714](https://github.com/getsentry/sentry-javascript/pull/13714))**

- **feat(nestjs): Add `SentryGlobalGenericFilter` and allow specifying application ref in global filter
  ([#13673](https://github.com/getsentry/sentry-javascript/pull/13673))**

Adds a `SentryGlobalGenericFilter` that filters both graphql and http exceptions depending on the context.

- **feat: Set log level for Fetch/XHR breadcrumbs based on status code
  ([#13711](https://github.com/getsentry/sentry-javascript/pull/13711))**

Sets log levels in breadcrumbs for 5xx to error and 4xx to warning.

### Other Changes

- chore(nextjs): Bump rollup to 3.29.5 ([#13761](https://github.com/getsentry/sentry-javascript/pull/13761))
- fix(core): Remove `sampled` flag from dynamic sampling context in Tracing without Performance mode
  ([#13753](https://github.com/getsentry/sentry-javascript/pull/13753))
- fix(node): Ensure node-fetch does not emit spans without tracing
  ([#13765](https://github.com/getsentry/sentry-javascript/pull/13765))
- fix(nuxt): Use Nuxt error hooks instead of errorHandler to prevent 500
  ([#13748](https://github.com/getsentry/sentry-javascript/pull/13748))
- fix(test): Unflake LCP test ([#13741](https://github.com/getsentry/sentry-javascript/pull/13741))

Work in this release was contributed by @Zen-cronic and @Sjoertjuh. Thank you for your contributions!

## 8.31.0

### Important Changes

- **feat(node): Add `dataloader` integration (#13664)**

This release adds a new integration for the [`dataloader` package](https://www.npmjs.com/package/dataloader). The Node
SDK (and all SDKs that depend on it) will now automatically instrument `dataloader` instances. You can also add it
manually:

```js
Sentry.init({
  integrations: [Sentry.dataloaderIntegration()],
});
```

### Other Changes

- feat(browser): Add navigation `activationStart` timestamp to pageload span (#13658)
- feat(gatsby): Add optional `deleteSourcemapsAfterUpload` (#13610)
- feat(nextjs): Give app router prefetch requests a `http.server.prefetch` op (#13600)
- feat(nextjs): Improve Next.js serverside span data quality (#13652)
- feat(node): Add `disableInstrumentationWarnings` option (#13693)
- feat(nuxt): Adding `experimental_basicServerTracing` option to Nuxt module (#13643)
- feat(nuxt): Improve logs about adding Node option 'import' (#13726)
- feat(replay): Add `onError` callback + other small improvements to debugging (#13721)
- feat(replay): Add experimental option to allow for a checkout every 6 minutes (#13069)
- feat(wasm): Unconditionally parse instruction addresses (#13655)
- fix: Ensure all logs are wrapped with `consoleSandbox` (#13690)
- fix(browser): Try multiple options for `lazyLoadIntegration` script parent element lookup (#13717)
- fix(feedback): Actor color applies to feedback icon (#13702)
- fix(feedback): Fix form width on mobile devices (#13068)
- fix(nestjs): Preserve original function name on `SentryTraced` functions (#13684)
- fix(node): Don't overwrite local variables for re-thrown errors (#13644)
- fix(normalize): Treat Infinity as NaN both are non-serializable numbers (#13406)
- fix(nuxt): Use correct server output file path (#13725)
- fix(opentelemetry): Always use active span in `Propagator.inject` (#13381)
- fix(replay): Fixes potential out-of-order segments (#13609)

Work in this release was contributed by @KyGuy2002, @artzhookov, and @julianCast. Thank you for your contributions!

## 8.30.0

### Important Changes

- **feat(node): Add `kafkajs` integration (#13528)**

This release adds a new integration that instruments `kafkajs` library with spans and traces. This integration is
automatically enabled by default, but can be included with the `Sentry.kafkaIntegration()` import.

```js
Sentry.init({
  integrations: [Sentry.kafkaIntegration()],
});
```

### Other Changes

- feat(core): Allow adding measurements without global client (#13612)
- feat(deps): Bump @opentelemetry/instrumentation-undici from 0.5.0 to 0.6.0 (#13622)
- feat(deps): Bump @sentry/cli from 2.33.0 to 2.35.0 (#13624)
- feat(node): Use `@opentelemetry/instrumentation-undici` for fetch tracing (#13485)
- feat(nuxt): Add server config to root folder (#13583)
- feat(otel): Upgrade @opentelemetry/semantic-conventions to 1.26.0 (#13631)
- fix(browser): check supportedEntryTypes before caling the function (#13541)
- fix(browser): Ensure Standalone CLS span timestamps are correct (#13649)
- fix(nextjs): Widen removal of 404 transactions (#13628)
- fix(node): Remove ambiguity and race conditions when matching local variables to exceptions (#13501)
- fix(node): Update OpenTelemetry instrumentation package for solidstart and opentelemetry (#13640)
- fix(node): Update OpenTelemetry instrumentation package for solidstart and opentelemetry (#13642)
- fix(vue): Ensure Vue `trackComponents` list matches components with or without `<>` (#13543)
- ref(profiling): Conditionally shim cjs globals (#13267)

Work in this release was contributed by @Zen-cronic and @odanado. Thank you for your contributions!

## 8.29.0

### Important Changes

- **Beta releases of official Solid and SolidStart Sentry SDKs**

This release marks the beta releases of the `@sentry/solid` and `@sentry/solidstart` Sentry SDKs. For details on how to
use them, check out the
[Sentry Solid SDK README](https://github.com/getsentry/sentry-javascript/tree/develop/packages/solid) and the
[Sentry SolidStart SDK README](https://github.com/getsentry/sentry-javascript/tree/develop/packages/solidstart)
respectively. Please reach out on [GitHub](https://github.com/getsentry/sentry-javascript/issues/new/choose) if you have
any feedback or concerns.

- **feat(node): Option to only wrap instrumented modules (#13139)**

Adds the SDK option to only wrap ES modules with `import-in-the-middle` that specifically need to be instrumented.

```javascript
import * as Sentry from '@sentry/node';

Sentry.init({
  dsn: '__PUBLIC_DSN__',
  registerEsmLoaderHooks: { onlyIncludeInstrumentedModules: true },
});
```

- **feat(node): Update OpenTelemetry packages to instrumentation v0.53.0 (#13587)**

All internal OpenTelemetry instrumentation was updated to their latest version. This adds support for Mongoose v7 and v8
and fixes various bugs related to ESM mode.

### Other Changes

- feat(nextjs): Emit warning when using turbopack (#13566)
- feat(nextjs): Future-proof Next.js config options overriding (#13586)
- feat(node): Add `generic-pool` integration (#13465)
- feat(nuxt): Upload sourcemaps generated by Nitro (#13382)
- feat(solidstart): Add `browserTracingIntegration` by default (#13561)
- feat(solidstart): Add `sentrySolidStartVite` plugin to simplify source maps upload (#13493)
- feat(vue): Only start UI spans if parent is available (#13568)
- fix(cloudflare): Guard `context.waitUntil` call in request handler (#13549)
- fix(gatsby): Fix assets path for sourcemaps upload (#13592)
- fix(nextjs): Use posix paths for sourcemap uploads (#13603)
- fix(node-fetch): Use stringified origin url (#13581)
- fix(node): Replace dashes in `generic-pool` span origins with underscores (#13579)
- fix(replay): Fix types in WebVitalData (#13573)
- fix(replay): Improve replay web vital types (#13602)
- fix(utils): Keep logger on carrier (#13570)

Work in this release was contributed by @Zen-cronic. Thank you for your contribution!

## 8.28.0

### Important Changes

- **Beta release of official NestJS SDK**

This release contains the beta version of `@sentry/nestjs`! For details on how to use it, check out the
[README](https://github.com/getsentry/sentry-javascript/blob/master/packages/nestjs/README.md). Any feedback/bug reports
are greatly appreciated, please reach out on GitHub.

- **fix(browser): Remove faulty LCP, FCP and FP normalization logic (#13502)**

This release fixes a bug in the `@sentry/browser` package and all SDKs depending on this package (e.g. `@sentry/react`
or `@sentry/nextjs`) that caused the SDK to send incorrect web vital values for the LCP, FCP and FP vitals. The SDK
previously incorrectly processed the original values as they were reported from the browser. When updating your SDK to
this version, you might experience an increase in LCP, FCP and FP values, which potentially leads to a decrease in your
performance score in the Web Vitals Insights module in Sentry. This is because the previously reported values were
smaller than the actually measured values. We apologize for the inconvenience!

### Other Changes

- feat(nestjs): Add `SentryGlobalGraphQLFilter` (#13545)
- feat(nestjs): Automatic instrumentation of nestjs interceptors after route execution (#13264)
- feat(nextjs): Add `bundleSizeOptimizations` to build options (#13323)
- feat(nextjs): Stabilize `captureRequestError` (#13550)
- feat(nuxt): Wrap config in nuxt context (#13457)
- feat(profiling): Expose profiler as top level primitive (#13512)
- feat(replay): Add layout shift to CLS replay data (#13386)
- feat(replay): Upgrade rrweb packages to 2.26.0 (#13483)
- fix(cdn): Do not mangle \_metadata (#13426)
- fix(cdn): Fix SDK source for CDN bundles (#13475)
- fix(nestjs): Check arguments before instrumenting with `@Injectable` (#13544)
- fix(nestjs): Ensure exception and host are correctly passed on when using @WithSentry (#13564)
- fix(node): Suppress tracing for transport request execution rather than transport creation (#13491)
- fix(replay): Consider more things as DOM mutations for dead clicks (#13518)
- fix(vue): Correctly obtain component name (#13484)

Work in this release was contributed by @leopoldkristjansson, @mhuggins and @filips123. Thank you for your
contributions!

## 8.27.0

### Important Changes

- **fix(nestjs): Exception filters in main app module are not being executed (#13278)**

  With this release nestjs error monitoring is no longer automatically set up after adding the `SentryModule` to your
  application, which led to issues in certain scenarios. You will now have to either add the `SentryGlobalFilter` to
  your main module providers or decorate the `catch()` method in your existing global exception filters with the newly
  released `@WithSentry()` decorator. See the [docs](https://docs.sentry.io/platforms/javascript/guides/nestjs/) for
  more details.

### Other Changes

- feat: Add options for passing nonces to feedback integration (#13347)
- feat: Add support for SENTRY_SPOTLIGHT env var in Node (#13325)
- feat(deps): bump @prisma/instrumentation from 5.17.0 to 5.18.0 (#13327)
- feat(feedback): Improve error message for 403 errors (#13441)
- fix(deno): Don't rely on `Deno.permissions.querySync` (#13378)
- fix(replay): Ensure we publish replay CDN bundles (#13437)

Work in this release was contributed by @charpeni. Thank you for your contribution!

## 8.26.0

### Important Changes

- **feat(node): Add `fsInstrumentation` (#13291)**

  This release adds `fsIntegration`, an integration that instruments the `fs` API to the Sentry Node SDK. The
  integration creates spans with naming patterns of `fs.readFile`, `fs.unlink`, and so on.

  This integration is not enabled by default and needs to be registered in your `Sentry.init` call. You can configure
  via options whether to include path arguments or error messages as span attributes when an fs call fails:

  ```js
  Sentry.init({
    integrations: [
      Sentry.fsIntegration({
        recordFilePaths: true,
        recordErrorMessagesAsSpanAttributes: true,
      }),
    ],
  });
  ```

  **WARNING:** This integration may add significant overhead to your application. Especially in scenarios with a lot of
  file I/O, like for example when running a framework dev server, including this integration can massively slow down
  your application.

### Other Changes

- feat(browser): Add spotlightBrowser integration (#13263)
- feat(browser): Allow sentry in safari extension background page (#13209)
- feat(browser): Send CLS as standalone span (experimental) (#13056)
- feat(core): Add OpenTelemetry-specific `getTraceData` implementation (#13281)
- feat(nextjs): Always add `browserTracingIntegration` (#13324)
- feat(nextjs): Always transmit trace data to the client (#13337)
- feat(nextjs): export SentryBuildOptions (#13296)
- feat(nextjs): Update `experimental_captureRequestError` to reflect `RequestInfo.path` change in Next.js canary
  (#13344)

- feat(nuxt): Always add tracing meta tags (#13273)
- feat(nuxt): Set transaction name for server error (#13292)
- feat(replay): Add a replay-specific logger (#13256)
- feat(sveltekit): Add bundle size optimizations to plugin options (#13318)
- feat(sveltekit): Always add browserTracingIntegration (#13322)
- feat(tracing): Make long animation frames opt-out (#13255)
- fix(astro): Correctly extract request data (#13315)
- fix(astro): Only track access request headers in dynamic page requests (#13306)
- fix(nuxt): Add import line for disabled `autoImport` (#13342)
- fix(nuxt): Add vue to excludeEsmLoaderHooks array (#13346)
- fix(opentelemetry): Do not overwrite http span name if kind is internal (#13282)
- fix(remix): Ensure `origin` is correctly set for remix server spans (#13305)

Work in this release was contributed by @MonstraG, @undead-voron and @Zen-cronic. Thank you for your contributions!

## 8.25.0

### Important Changes

- **Alpha release of Official Solid Start SDK**

This release contains the alpha version of `@sentry/solidstart`, our SDK for [Solid Start](https://start.solidjs.com/)!
For details on how to use it, please see the [README](./packages/solidstart/README.md). Any feedback/bug reports are
greatly appreciated, please [reach out on GitHub](https://github.com/getsentry/sentry-javascript/issues/12538).

### Other Changes

- feat(astro): Add `bundleSizeOptimizations` vite options to integration (#13250)
- feat(astro): Always add BrowserTracing (#13244)
- feat(core): Add `getTraceMetaTags` function (#13201)
- feat(nestjs): Automatic instrumentation of nestjs exception filters (#13230)
- feat(node): Add `useOperationNameForRootSpan` to`graphqlIntegration` (#13248)
- feat(sveltekit): Add `wrapServerRouteWithSentry` wrapper (#13247)
- fix(aws-serverless): Extract sentry trace data from handler `context` over `event` (#13266)
- fix(browser): Initialize default integration if `defaultIntegrations: undefined` (#13261)
- fix(utils): Streamline IP capturing on incoming requests (#13272)

## 8.24.0

- feat(nestjs): Filter RPC exceptions (#13227)
- fix: Guard getReader function for other fetch implementations (#13246)
- fix(feedback): Ensure feedback can be lazy loaded in CDN bundles (#13241)

## 8.23.0

### Important Changes

- **feat(cloudflare): Add Cloudflare D1 instrumentation (#13142)**

This release includes support for Cloudflare D1, Cloudflare's serverless SQL database. To instrument your Cloudflare D1
database, use the `instrumentD1WithSentry` method as follows:

```ts
// env.DB is the D1 DB binding configured in your `wrangler.toml`
const db = instrumentD1WithSentry(env.DB);
// Now you can use the database as usual
await db.prepare('SELECT * FROM table WHERE id = ?').bind(1).run();
```

### Other Changes

- feat(cloudflare): Allow users to pass handler to sentryPagesPlugin (#13192)
- feat(cloudflare): Instrument scheduled handler (#13114)
- feat(core): Add `getTraceData` function (#13134)
- feat(nestjs): Automatic instrumentation of nestjs interceptors before route execution (#13153)
- feat(nestjs): Automatic instrumentation of nestjs pipes (#13137)
- feat(nuxt): Filter out Nuxt build assets (#13148)
- feat(profiling): Attach sdk info to chunks (#13145)
- feat(solidstart): Add sentry `onBeforeResponse` middleware to enable distributed tracing (#13221)
- feat(solidstart): Filter out low quality transactions for build assets (#13222)
- fix(browser): Avoid showing browser extension error message in non-`window` global scopes (#13156)
- fix(feedback): Call dialog.close() in dialog close callbacks in `\_loadAndRenderDialog` (#13203)
- fix(nestjs): Inline Observable type to resolve missing 'rxjs' dependency (#13166)
- fix(nuxt): Detect pageload by adding flag in Vue router (#13171)
- fix(utils): Handle when requests get aborted in fetch instrumentation (#13202)
- ref(browser): Improve browserMetrics collection (#13062)

Work in this release was contributed by @horochx. Thank you for your contribution!

## 8.22.0

### Important Changes

- **feat(cloudflare): Add plugin for cloudflare pages (#13123)**

This release adds support for Cloudflare Pages to `@sentry/cloudflare`, our SDK for the
[Cloudflare Workers JavaScript Runtime](https://developers.cloudflare.com/workers/)! For details on how to use it,
please see the [README](./packages/cloudflare/README.md). Any feedback/bug reports are greatly appreciated, please
[reach out on GitHub](https://github.com/getsentry/sentry-javascript/issues/12620).

```javascript
// functions/_middleware.js
import * as Sentry from '@sentry/cloudflare';

export const onRequest = Sentry.sentryPagesPlugin({
  dsn: __PUBLIC_DSN__,
  // Set tracesSampleRate to 1.0 to capture 100% of spans for tracing.
  tracesSampleRate: 1.0,
});
```

### Other Changes

- feat(meta-sdks): Remove runtime tags (#13105)
- feat(nestjs): Automatic instrumentation of nestjs guards (#13129)
- feat(nestjs): Filter all HttpExceptions (#13120)
- feat(replay): Capture exception when `internal_sdk_error` client report happens (#13072)
- fix: Use `globalThis` for code injection (#13132)

## 8.21.0

### Important Changes

- **Alpha release of Official Cloudflare SDK**
  - feat(cloudflare): Add `withSentry` method (#13025)
  - feat(cloudflare): Add cloudflare sdk scaffolding (#12953)
  - feat(cloudflare): Add basic cloudflare package and tests (#12861)

This release contains the alpha version of `@sentry/cloudflare`, our SDK for the
[Cloudflare Workers JavaScript Runtime](https://developers.cloudflare.com/workers/)! For details on how to use it,
please see the [README](./packages/cloudflare/README.md). Any feedback/bug reports are greatly appreciated, please
[reach out on GitHub](https://github.com/getsentry/sentry-javascript/issues/12620).

Please note that only Cloudflare Workers are tested and supported - official Cloudflare Pages support will come in an
upcoming release.

### Other Changes

- feat(feedback): Make cropped screenshot area draggable (#13071)
- feat(core): Adapt spans for client-side fetch to streaming responses (#12723)
- feat(core): Capture # of dropped spans through `beforeSendTransaction` (#13022)
- feat(deps): bump `@opentelemetry/instrumentation-aws-sdk` from 0.43.0 to 0.43.1 (#13089)
- feat(deps): bump `@opentelemetry/instrumentation-express` from 0.41.0 to 0.41.1 (#13090)
- feat(nestjs): Automatic instrumentation of nestjs middleware (#13065)
- feat(node): Upgrade `import-in-the-middle` to 1.11.0 (#13107)
- feat(nuxt): Add connected tracing meta tags (#13098)
- feat(nuxt): Add vue-router instrumentation (#13054)
- feat(solidstart): Add server action instrumentation helper (#13035)
- fix(feedback): Ensure pluggable feedback CDN bundle is correctly built (#13081)
- fix(nextjs): Only delete clientside bundle source maps with `sourcemaps.deleteFilesAfterUpload` (#13102)
- fix(node): Improve OTEL validation logic (#13079)

## 8.20.0

### Important Changes

- **feat(node): Allow to pass `registerEsmLoaderHooks` to preload (#12998)**

You can write your own custom preload script and configure this in the preload options. `registerEsmLoaderHooks` can be
passed as an option to `preloadOpenTelemetry`, which allows to exclude/include packages in the preload.

- **fix(node): Do not emit fetch spans when tracing is disabled (#13003)**

Sentry will not emit "fetch" spans if tracing is disabled. This is relevant for user who use their own sampler.

### Other Changes

- feat(feedback): Trigger button aria label configuration (#13008)
- feat(nestjs): Change nest sdk setup (#12920)
- feat(node): Extend ESM hooks options for iitm v1.10.0 (#13016)
- feat(node): Send client reports (#12951)
- feat(nuxt): Automatically add BrowserTracing (#13005)
- feat(nuxt): Setup source maps with vite config (#13018)
- feat(replay): Improve public Replay APIs (#13000)

## 8.19.0

- feat(core): Align Span interface with OTEL (#12898)
- fix(angular): Remove `afterSendEvent` listener once root injector is destroyed (#12786)
- fix(browser): Fix bug causing unintentional dropping of transactions (#12933)
- fix(feedback): Add a missing call of Actor.appendToDom method when DOMContentLoaded event is triggered (#12973)
- feat(vercel-edge): Add dedupe as default integration (#12957)
- fix(node): Pass inferred name & attributes to `tracesSampler` (#12945)
- feat(express): Allow to pass options to `setupExpressErrorHandler` (#12952)

Work in this release was contributed by @jaspreet57 and @arturovt. Thank you for your contribution!

## 8.18.0

### Important Changes

- **ref: Deprecate `enableTracing` (12897)**

The `enableTracing` option has been deprecated and will be removed in the next major version. We recommend removing it
in favor of the `tracesSampleRate` and `tracesSampler` options. If you want to enable performance monitoring, please set
the `tracesSampleRate` to a sample rate of your choice, or provide a sampling function as `tracesSampler` option
instead. If you want to disable performance monitoring, remove the `tracesSampler` and `tracesSampleRate` options.

### Other Changes

- feat(node): Expose `exclude` and `include` options for ESM loader (#12910)
- feat(browser): Add user agent to INP standalone span attributes (#12896)
- feat(nextjs): Add `experimental_captureRequestError` for `onRequestError` hook (#12885)
- feat(replay): Bump `rrweb` to 2.25.0 (#12478)
- feat(tracing): Add long animation frame tracing (#12646)
- fix: Cleanup hooks when they are not used anymore (#12852)
- fix(angular): Guard `ErrorEvent` check in ErrorHandler to avoid throwing in Node environments (#12892)
- fix(inp): Ensure INP spans have correct transaction (#12871)
- fix(nestjs): Do not make SentryTraced() decorated functions async (#12879)
- fix(nextjs): Support automatic instrumentation for app directory with custom page extensions (#12858)
- fix(node): Ensure correct URL is passed to `ignoreIncomingRequests` callback (#12929)
- fix(otel): Do not add `otel.kind: INTERNAL` attribute (#12841)
- fix(solidstart): Set proper sentry origin for solid router integration when used in solidstart sdk (#12919)
- fix(sveltekit): Add Vite peer dep for proper type resolution (#12926)
- fix(tracing): Ensure you can pass `null` as `parentSpan` in `startSpan*` (#12928)
- ref(core): Small bundle size improvement (#12830)

Work in this release was contributed by @GitSquared, @ziyadkhalil and @mcous. Thank you for your contributions!

## 8.17.0

- feat: Upgrade OTEL deps (#12809)
- fix(nuxt): Add module to build:transpile script (#12843)
- fix(browser): Allow SDK initialization in NW.js apps (#12846)

## 8.16.0

### Important Changes

- **feat(nextjs): Use spans generated by Next.js for App Router (#12729)**

Previously, the `@sentry/nextjs` SDK automatically recorded spans in the form of transactions for each of your top-level
server components (pages, layouts, ...). This approach had a few drawbacks, the main ones being that traces didn't have
a root span, and more importantly, if you had data stream to the client, its duration was not captured because the
server component spans had finished before the data could finish streaming.

With this release, we will capture the duration of App Router requests in their entirety as a single transaction with
server component spans being descendants of that transaction. This means you will get more data that is also more
accurate. Note that this does not apply to the Edge runtime. For the Edge runtime, the SDK will emit transactions as it
has before.

Generally speaking, this change means that you will see less _transactions_ and more _spans_ in Sentry. You will no
longer receive server component transactions like `Page Server Component (/path/to/route)` (unless using the Edge
runtime), and you will instead receive transactions for your App Router SSR requests that look like
`GET /path/to/route`.

If you are on Sentry SaaS, this may have an effect on your quota consumption: Less transactions, more spans.

- **- feat(nestjs): Add nest cron monitoring support (#12781)**

The `@sentry/nestjs` SDK now includes a `@SentryCron` decorator that can be used to augment the native NestJS `@Cron`
decorator to send check-ins to Sentry before and after each cron job run:

```typescript
import { Cron } from '@nestjs/schedule';
import { SentryCron, MonitorConfig } from '@sentry/nestjs';
import type { MonitorConfig } from '@sentry/types';

const monitorConfig: MonitorConfig = {
  schedule: {
    type: 'crontab',
    value: '* * * * *',
  },
  checkinMargin: 2, // In minutes. Optional.
  maxRuntime: 10, // In minutes. Optional.
  timezone: 'America/Los_Angeles', // Optional.
};

export class MyCronService {
  @Cron('* * * * *')
  @SentryCron('my-monitor-slug', monitorConfig)
  handleCron() {
    // Your cron job logic here
  }
}
```

### Other Changes

- feat(node): Allow to pass instrumentation config to `httpIntegration` (#12761)
- feat(nuxt): Add server error hook (#12796)
- feat(nuxt): Inject sentry config with Nuxt `addPluginTemplate` (#12760)
- fix: Apply stack frame metadata before event processors (#12799)
- fix(feedback): Add missing `h` import in `ScreenshotEditor` (#12784)
- fix(node): Ensure `autoSessionTracking` is enabled by default (#12790)
- ref(feedback): Let CropCorner inherit the existing h prop (#12814)
- ref(otel): Ensure we never swallow args for ContextManager (#12798)

## 8.15.0

- feat(core): allow unregistering callback through `on` (#11710)
- feat(nestjs): Add function-level span decorator to nestjs (#12721)
- feat(otel): Export & use `spanTimeInputToSeconds` for otel span exporter (#12699)
- fix(core): Pass origin as referrer for `lazyLoadIntegration` (#12766)
- fix(deno): Publish from build directory (#12773)
- fix(hapi): Specify error channel to filter boom errors (#12725)
- fix(react): Revert back to `jsxRuntime: 'classic'` to prevent breaking react 17 (#12775)
- fix(tracing): Report dropped spans for transactions (#12751)
- ref(scope): Delete unused public `getStack()` (#12737)

Work in this release was contributed by @arturovt and @jaulz. Thank you for your contributions!

## 8.14.0

### Important Changes

- **feat(nestjs): Filter 4xx errors (#12695)**

The `@sentry/nestjs` SDK no longer captures 4xx errors automatically.

### Other Changes

- chore(react): Remove private namespace `JSX` (#12691)
- feat(deps): bump @opentelemetry/propagator-aws-xray from 1.25.0 to 1.25.1 (#12719)
- feat(deps): bump @prisma/instrumentation from 5.16.0 to 5.16.1 (#12718)
- feat(node): Add `registerEsmLoaderHooks` option (#12684)
- feat(opentelemetry): Expose sampling helper (#12674)
- fix(browser): Make sure measure spans have valid start timestamps (#12648)
- fix(hapi): Widen type definitions (#12710)
- fix(nextjs): Attempt to ignore critical dependency warnings (#12694)
- fix(react): Fix React jsx runtime import for esm (#12740)
- fix(replay): Start replay in `afterAllSetup` instead of next tick (#12709)

Work in this release was contributed by @quisido. Thank you for your contribution!

## 8.13.0

### Important Changes

- **feat(nestjs): Add Nest SDK** This release adds a dedicated SDK for [NestJS](https://nestjs.com/) (`@sentry/nestjs`)
  in alpha state. The SDK is a drop-in replacement for the Sentry Node SDK (`@sentry/node`) supporting the same set of
  features. See the [docs](https://docs.sentry.io/platforms/javascript/guides/nestjs/) for how to use the SDK.

### Other Changes

- deps: Bump bundler plugins to `2.20.1` (#12641)
- deps(nextjs): Remove react peer dep and allow rc (#12670)
- feat: Update OTEL deps (#12635)
- feat(deps): bump @prisma/instrumentation from 5.15.0 to 5.15.1 (#12627)
- feat(node): Add context info for missing instrumentation (#12639)
- fix(feedback): Improve feedback error message (#12647)

## 8.12.0

### Important Changes

- **feat(solid): Remove need to pass router hooks to solid integration** (breaking)

This release introduces breaking changes to the `@sentry/solid` package (which is currently out in alpha).

We've made it easier to get started with the solid router integration by removing the need to pass **use\*** hooks
explicitly to `solidRouterBrowserTracingIntegration`. Import `solidRouterBrowserTracingIntegration` from
`@sentry/solid/solidrouter` and add it to `Sentry.init`

```js
import * as Sentry from '@sentry/solid';
import { solidRouterBrowserTracingIntegration, withSentryRouterRouting } from '@sentry/solid/solidrouter';
import { Router } from '@solidjs/router';

Sentry.init({
  dsn: '__PUBLIC_DSN__',
  integrations: [solidRouterBrowserTracingIntegration()],
  tracesSampleRate: 1.0, //  Capture 100% of the transactions
});

const SentryRouter = withSentryRouterRouting(Router);
```

- **feat(core): Return client from init method (#12585)**

`Sentry.init()` now returns a client directly, so you don't need to explicitly call `getClient()` anymore:

```js
const client = Sentry.init();
```

- **feat(nextjs): Add `deleteSourcemapsAfterUpload` option (#12457)**

This adds an easy way to delete sourcemaps immediately after uploading them:

```js
module.exports = withSentryConfig(nextConfig, {
  sourcemaps: {
    deleteSourcemapsAfterUpload: true,
  },
});
```

- **feat(node): Allow to configure `maxSpanWaitDuration` (#12610)**

Adds configuration option for the max. duration in seconds that the SDK will wait for parent spans to be finished before
discarding a span. The SDK will automatically clean up spans that have no finished parent after this duration. This is
necessary to prevent memory leaks in case of parent spans that are never finished or otherwise dropped/missing. However,
if you have very long-running spans in your application, a shorter duration might cause spans to be discarded too early.
In this case, you can increase this duration to a value that fits your expected data.

### Other Changes

- feat(feedback): Extra check for iPad in screenshot support (#12593)
- fix(bundle): Ensure CDN bundles do not overwrite `window.Sentry` (#12580)
- fix(feedback): Inject preact from feedbackModal into feedbackScreenshot integration (#12535)
- fix(node): Re-throw errors from koa middleware (#12609)
- fix(remix): Mark `isRemixV2` as optional in exposed types. (#12614)
- ref(node): Add error message to NodeFetch log (#12612)

Work in this release was contributed by @n4bb12. Thank you for your contribution!

## 8.11.0

### Important Changes

- **feat(core): Add `parentSpan` option to `startSpan*` APIs (#12567)**

We've made it easier to create a span as a child of a specific span via the startSpan\* APIs. This should allow you to
explicitly manage the parent-child relationship of your spans better.

```js
Sentry.startSpan({ name: 'root' }, parent => {
  const span = Sentry.startInactiveSpan({ name: 'xxx', parentSpan: parent });

  Sentry.startSpan({ name: 'xxx', parentSpan: parent }, () => {});

  Sentry.startSpanManual({ name: 'xxx', parentSpan: parent }, () => {});
});
```

### Other Changes

- feat(node): Detect release from more providers (#12529)
- fix(profiling-node): Use correct getGlobalScope import (#12564)
- fix(profiling-node) sample timestamps need to be in seconds (#12563)
- ref: Align `@sentry/node` exports from framework SDKs. (#12589)

## 8.10.0

### Important Changes

- **feat(remix): Migrate to `opentelemetry-instrumentation-remix`. (#12110)**

You can now simplify your remix instrumentation by opting-in like this:

```js
const Sentry = require('@sentry/remix');

Sentry.init({
  dsn: YOUR_DSN
  // opt-in to new auto instrumentation
  autoInstrumentRemix: true,
});
```

With this setup, you do not need to add e.g. `wrapExpressCreateRequestHandler` anymore. Additionally, the quality of the
captured data improves. The old way to use `@sentry/remix` continues to work, but it is encouraged to use the new setup.

### Other Changes

- feat(browser): Export `thirdPartyErrorFilterIntegration` from `@sentry/browser` (#12512)
- feat(feedback): Allow passing `tags` field to any feedback config param (#12197)
- feat(feedback): Improve screenshot quality for retina displays (#12487)
- feat(feedback): Screenshots don't resize after cropping (#12481)
- feat(node) add max lineno and colno limits (#12514)
- feat(profiling) add global profile context while profiler is running (#12394)
- feat(react): Add React version to events (#12390)
- feat(replay): Add url to replay hydration error breadcrumb type (#12521)
- fix(core): Ensure standalone spans respect sampled flag (#12533)
- fix(core): Use maxValueLength in extra error data integration (#12174)
- fix(feedback): Fix scrolling after feedback submission (#12499)
- fix(feedback): Send feedback rejects invalid responses (#12518)
- fix(nextjs): Update @rollup/plugin-commonjs (#12527)
- fix(node): Ensure status is correct for http server span errors (#12477)
- fix(node): Unify`getDynamicSamplingContextFromSpan` (#12522)
- fix(profiling): continuous profile chunks should be in seconds (#12532)
- fix(remix): Add nativeFetch support for accessing request headers (#12479)
- fix(remix): Export no-op as `captureRemixServerException` from client SDK (#12497)
- ref(node) refactor contextlines to use readline (#12221)

Work in this release was contributed by @AndreyKovanov and @kiliman. Thank you for your contributions!

## 8.9.2

- fix(profiling): Update exports so types generate properly (#12469)

## 8.9.1

### Important changes

- **feat(solid): Add Solid SDK**

  This release adds a dedicated SDK for [Solid JS](https://www.solidjs.com/) in alpha state with instrumentation for
  [Solid Router](https://docs.solidjs.com/solid-router) and a custom `ErrorBoundary`. See the
  [package README](https://github.com/getsentry/sentry-javascript/blob/develop/packages/solid/README.md) for how to use
  the SDK.

### Other changes

- feat(deps): bump @opentelemetry/instrumentation-express from 0.40.0 to 0.40.1 (#12438)
- feat(deps): bump @opentelemetry/instrumentation-mongodb from 0.44.0 to 0.45.0 (#12439)
- feat(deps): bump @opentelemetry/propagator-aws-xray from 1.24.1 to 1.25.0 (#12437)
- feat(nextjs): Allow for suppressing warning about missing global error handler file (#12369)
- feat(redis): Add cache logic for redis-4 (#12429)
- feat(replay): Replay Web Vital Breadcrumbs (#12296)
- fix: Fix types export order (#12404)
- fix(astro): Ensure server-side exports work correctly (#12453)
- fix(aws-serverless): Add `op` to Otel-generated lambda function root span (#12430)
- fix(aws-serverless): Only auto-patch handler in CJS when loading `awslambda-auto` (#12392)
- fix(aws-serverless): Only start root span in Sentry wrapper if Otel didn't wrap handler (#12407)
- fix(browser): Fix INP span creation & transaction tagging (#12372)
- fix(nextjs): correct types conditional export ordering (#12355)
- fix(replay): Fix guard for exception event (#12441)
- fix(vue): Handle span name assignment for nested routes in VueRouter (#12398)

Work in this release was contributed by @soch4n. Thank you for your contribution!

## 8.9.0

This release failed to publish correctly, please use `8.9.1` instead.

## 8.8.0

- **feat: Upgrade OTEL dependencies (#12388)**

This upgrades the OpenTelemetry dependencies to the latest versions and makes OTEL use `import-in-the-middle` `v1.8.0`.
This should fix numerous issues with using OTEL instrumentation with ESM.

High level issues fixed with OTEL + ESM:

- incompatibilities with using multiple loaders, commonly encountered while using `tsx` or similar libraries.
- incompatibilities with libraries that use duplicate namespace exports like `date-fns`.
- incompatibilities with libraries that use self-referencing namespace imports like `openai`.
- incompatibilities with dynamic export patterns like exports with function calls.
- `ENOENT: no such file or directory` bugs that libraries like [`discord.js`](https://github.com/discordjs/discord.js)
  surface.

If you are still encountering issues with OpenTelemetry instrumentation and ESM, please let us know.

- deps: Bump Sentry bundler plugins to version `2.18.0` (#12381)
- feat: Add `thirdPartyErrorFilterIntegration` (#12267)
- feat(core): Filter out error events with exception values and no stacktraces, values, or types (#12387)
- feat(core): Ignore additional common but inactionable errors (#12384)
- feat(deps): Bump @opentelemetry/propagator-aws-xray from 1.3.1 to 1.24.1 (#12333)
- feat(deps): Bump @sentry/cli from 2.31.2 to 2.32.1 (#12332)
- feat(redis): Support `mget` command in caching functionality (#12380)
- feat(vercel-edge): Export core integrations from Vercel edge SDK (#12308)
- fix(browser): Fix idle span ending (#12306)
- fix(browser): Fix parenthesis parsing logic for chromium (#12373)
- fix(browser): Fix types export path for CJS (#12305)
- fix(feedback): Override TriggerLabel Option (#12316)
- fix(feedback): Wait for document to be ready before doing autoinject (#12294)
- fix(nextjs): Fix memory leak (#12335)
- fix(nextjs): Fix version detection and option insertion logic for `clientTraceMetadata` option (#12323)
- fix(nextjs): Update argument name in log message about `sentry` property on Next.js config object (#12366)
- fix(node): Do not manually finish / update root Hapi spans. (#12287)
- fix(node): Fix virtual parent span ID handling & update create-next-app E2E test (#12368)
- fix(node): Skip capturing Hapi Boom responses v8. (#12288)
- fix(performance): Fix LCP not getting picked up on initial pageload transaction by setting reportAllChanges to true
  (#12360)
- fix(replay): Avoid infinite loop of logs (#12309)
- fix(replay): Ignore old events when manually starting replay (#12349)
- ref(browser): Ensure idle span ending is consistent (#12310)
- ref(profiling): unref timer (#12340)

Work in this release contributed by @dohooo, @mohd-akram, and @ykzts. Thank you for your contributions!

## 8.7.0

### Important Changes

- **feat(react): Add TanStack Router integration (#12095)**

  This release adds instrumentation for TanStack router with a new `tanstackRouterBrowserTracingIntegration` in the
  `@sentry/react` SDK:

  ```javascript
  import * as Sentry from '@sentry/react';
  import { createRouter } from '@tanstack/react-router';

  const router = createRouter({
    // Your router options...
  });

  Sentry.init({
    dsn: '___PUBLIC_DSN___',
    integrations: [Sentry.tanstackRouterBrowserTracingIntegration(router)],
    tracesSampleRate: 1.0,
  });
  ```

### Other Changes

- fix(nextjs): Do not hide `sourceMappingURL` comment on client when `nextConfig.productionBrowserSourceMaps: true` is
  set (#12278)

## 8.6.0

### Important Changes

- **feat(metrics): Add `timings` method to metrics (#12226)**

  This introduces a new method, `metrics.timing()`, which can be used in two ways:

  1. With a numeric value, to simplify creating a distribution metric. This will default to `second` as unit:

  ```js
  Sentry.metrics.timing('myMetric', 100);
  ```

  2. With a callback, which will wrap the duration of the callback. This can accept a sync or async callback. It will
     create an inactive span around the callback and at the end emit a metric with the duration of the span in seconds:

  ```js
  const returnValue = Sentry.metrics.timing('myMetric', measureThisFunction);
  ```

- **feat(react): Add `Sentry.reactErrorHandler` (#12147)**

  This PR introduces `Sentry.reactErrorHandler`, which you can use in React 19 as follows:

  ```js
  import * as Sentry from '@sentry/react';
  import { hydrateRoot } from 'react-dom/client';

  ReactDOM.hydrateRoot(
    document.getElementById('root'),
    <React.StrictMode>
      <App />
    </React.StrictMode>,
    {
      onUncaughtError: Sentry.reactErrorHandler(),
      onCaughtError: Sentry.reactErrorHandler((error, errorInfo) => {
        // optional callback if users want custom config.
      }),
    },
  );
  ```

  For more details, take a look at [the PR](https://github.com/getsentry/sentry-javascript/pull/12147). Our
  documentation will be updated soon!

### Other Changes

- feat(sveltekit): Add request data to server-side events (#12254)
- fix(core): Pass in cron monitor config correctly (#12248)
- fix(nextjs): Don't capture suspense errors in server components (#12261)
- fix(tracing): Ensure sent spans are limited to 1000 (#12252)
- ref(core): Use versioned carrier on global object (#12206)

## 8.5.0

### Important Changes

- **feat(react): Add React 19 to peer deps (#12207)**

This release adds support for React 19 in the `@sentry/react` SDK package.

- **feat(node): Add `@sentry/node/preload` hook (#12213)**

This release adds a new way to initialize `@sentry/node`, which allows you to use the SDK with performance
instrumentation even if you cannot call `Sentry.init()` at the very start of your app.

First, run the SDK like this:

```bash
node --require @sentry/node/preload ./app.js
```

Now, you can initialize and import the rest of the SDK later or asynchronously:

```js
const express = require('express');
const Sentry = require('@sentry/node');

const dsn = await getSentryDsn();
Sentry.init({ dsn });
```

For more details, head over to the
[PR Description of the new feature](https://github.com/getsentry/sentry-javascript/pull/12213). Our docs will be updated
soon with a new guide.

### Other Changes

- feat(browser): Do not include metrics in base CDN bundle (#12230)
- feat(core): Add `startNewTrace` API (#12138)
- feat(core): Allow to pass custom scope to `captureFeedback()` (#12216)
- feat(core): Only allow `SerializedSession` in session envelope items (#11979)
- feat(nextjs): Use Vercel's `waitUntil` to defer freezing of Vercel Lambdas (#12133)
- feat(node): Ensure manual OTEL setup works (#12214)
- fix(aws-serverless): Avoid minifying `Module._resolveFilename` in Lambda layer bundle (#12232)
- fix(aws-serverless): Ensure lambda layer uses default export from `ImportInTheMiddle` (#12233)
- fix(browser): Improve browser extension error message check (#12146)
- fix(browser): Remove optional chaining in INP code (#12196)
- fix(nextjs): Don't report React postpone errors (#12194)
- fix(nextjs): Use global scope for generic event filters (#12205)
- fix(node): Add origin to redis span (#12201)
- fix(node): Change import of `@prisma/instrumentation` to use default import (#12185)
- fix(node): Only import `inspector` asynchronously (#12231)
- fix(replay): Update matcher for hydration error detection to new React docs (#12209)
- ref(profiling-node): Add warning when using non-LTS node (#12211)

## 8.4.0

### Important Changes

- **feat(nextjs): Trace pageloads in App Router (#12157)**

If you are using Next.js version `14.3.0-canary.64` or above, the Sentry Next.js SDK will now trace clientside pageloads
with React Server Components. This means, that client-side errors like
`Error: An error occurred in the Server Components render.`, which previously didn't give you much information on how
that error was caused, can now be traced back to a specific error in a server component.

- **feat(angular): Add Support for Angular 18 (#12183)**

This release guarantees support for Angular 18 with `@sentry/angular`.

### Other Changes

- feat(deps): Bump @opentelemetry/instrumentation-aws-lambda from 0.41.0 to 0.41.1 (#12078)
- fix(metrics): Ensure string values are interpreted for metrics (#12165)

## 8.3.0

### Important Changes

- **Better Node Framework Span Data**

This release improves data quality of spans emitted by Express, Fastify, Connect, Koa, Nest.js and Hapi.

- feat(node): Ensure connect spans have better data (#12130)
- feat(node): Ensure express spans have better data (#12107)
- feat(node): Ensure fastify spans have better data (#12106)
- feat(node): Ensure hapi spans have better data (#12140)
- feat(node): Ensure koa spans have better data (#12108)
- feat(node): Ensure Nest.js spans have better data (#12139)
- feat(deps): Bump @opentelemetry/instrumentation-express from 0.38.0 to 0.39.0 (#12079)

- **feat(node): No-code init via `--import=@sentry/node/init` (#11999)**

When using Sentry in ESM mode, you can now use Sentry without manually calling init like this:

```bash
 SENTRY_DSN=https://examplePublicKey@o0.ingest.sentry.io/0 node --import=@sentry/node/init app.mjs
```

When using CommonJS, you can do:

```bash
 SENTRY_DSN=https://examplePublicKey@o0.ingest.sentry.io/0 node --require=@sentry/node/init app.js
```

### Other Changes

- chore: Align and update MIT license dates (#12143)
- chore: Resolve or postpone a random assortment of TODOs (#11977)
- doc(migration): Add entry for runWithAsyncContext (#12153)
- docs: Add migration docs to point out that default import does not work (#12100)
- docs(sveltekit): process.env.SENTRY_AUTH_TOKEN (#12118)
- feat(browser): Ensure `browserProfilingIntegration` is published to CDN (#12158)
- feat(google-cloud): Expose ESM build (#12149)
- feat(nextjs): Ignore Prisma critical dependency warnings (#12144)
- feat(node): Add app.free_memory info to events (#12150)
- feat(node): Do not create GraphQL resolver spans by default (#12097)
- feat(node): Use `node:` prefix for node built-ins (#11895)
- feat(replay): Use unwrapped `setTimeout` to avoid e.g. angular change detection (#11924)
- fix(core): Add dsn to span envelope header (#12096)
- fix(feedback): Improve feedback border color in dark-mode, and prevent auto-dark mode when a theme is picked (#12126)
- fix(feedback): Set optionOverrides to be optional in TS definition (#12125)
- fix(nextjs): Don't put `undefined` values in props (#12131)
- fix(nextjs): Fix legacy configuration method detection for emitting warning (#12136)
- fix(node): Ensure fetch/http breadcrumbs are created correctly (#12137)
- fix(node): Update `@prisma/instrumentation` from 5.13.0 to 5.14.0 (#12081)
- ref(node): Add log for running in ESM/CommonJS mode (#12134)
- ref(node): Handle failing hook registration gracefully (#12135)
- ref(node): Only show instrumentation warning when tracing is enabled (#12141)

Work in this release contributed by @pboling. Thank you for your contribution!

## 8.2.1

- fix(aws-serverless): Fix build of lambda layer (#12083)
- fix(nestjs): Broaden nest.js type (#12076)

## 8.2.0

- feat(redis-cache): Create cache-span with prefixed keys (get/set commands) (#12070)
- feat(core): Add `beforeSendSpan` hook (#11886)
- feat(browser): Improve idle span handling (#12065)
- fix(node): Set transactionName for unsampled spans in httpIntegration (#12071)
- fix(core): Export Scope interface as `Scope` (#12067)
- fix(core): Avoid looking up client for `hasTracingEnabled()` if possible (#12066)
- fix(browser): Use consistent timestamps (#12063)
- fix(node): Fix check for performance integrations (#12043)
- ref(sveltekit): Warn to delete source maps if Sentry plugin enabled source maps generation (#12072)

## 8.1.0

This release mainly fixes a couple of bugs from the initial [8.0.0 release](#800). In addition to the changes below, we
updated some initially missed points in our migration guides and documentation.

- feat(aws-serverless): Fix tree-shaking for aws-serverless package (#12017)
- feat(node): Bump opentelemetry instrumentation to latest version (#12028)
- feat(scope): Bring back `lastEventId` on isolation scope (#11951) (#12022)
- fix(aws-serverless): Export `awslambda-auto`
- fix(node): Do not warn for missing instrumentation if SDK is disabled (#12041)
- fix(react): Set dependency-injected functions as early as possible (#12019)
- fix(react): Warn and fall back gracefully if dependency injected functions are not available (#12026)
- ref(core): Streamline `parseSampleRate` utility function (#12024)
- ref(feedback): Make `eventId` optional and use `lastEventId` in report dialog (#12029)

## 8.0.0

The Sentry JS SDK team is proud to announce the release of version `8.0.0` of Sentry's JavaScript SDKs - it's been a
long time coming! Thanks to everyone for your patience and a special shout out to the brave souls testing preview builds
and reporting issues - we appreciate your support!

---

### How to Upgrade to Version 8:

We recommend reading the
[migration guide docs](https://docs.sentry.io/platforms/javascript/migration/v7-to-v8/#migration-codemod) to find out
how to address any breaking changes in your code for your specific platform or framework.

To automate upgrading to v8 as much as possible, use our migration codemod `@sentry/migr8`:

```sh
npx @sentry/migr8@latest
```

All deprecations from the v7 cycle, with the exception of `getCurrentHub()`, have been removed and can no longer be used
in v8. If you have an advanced Sentry SDK setup, we additionally recommend reading the
[in-depth migration guide](./MIGRATION.md) in our repo which highlights all changes with additional details and
information.

The rest of this changelog highlights the most important (breaking) changes and links to more detailed information.

### Version Support

With v8, we dropped support for several old runtimes and browsers

**Node SDKs:** The Sentry JavaScript SDK v8 now supports **Node.js 14.8.0 or higher**. This applies to `@sentry/node`
and all of our node-based server-side sdks (`@sentry/nextjs`, `@sentry/remix`, etc.). Furthermore, version 8 now ships
with full support for ESM-based node apps using **Node.js 18.19.0 or higher**.

**Browser SDKs:** The browser SDKs now require
[**ES2018+**](https://caniuse.com/?feats=mdn-javascript_builtins_regexp_dotall,js-regexp-lookbehind,mdn-javascript_builtins_regexp_named_capture_groups,mdn-javascript_builtins_regexp_property_escapes,mdn-javascript_builtins_symbol_asynciterator,mdn-javascript_functions_method_definitions_async_generator_methods,mdn-javascript_grammar_template_literals_template_literal_revision,mdn-javascript_operators_destructuring_rest_in_objects,mdn-javascript_operators_destructuring_rest_in_arrays,promise-finally)
compatible browsers. New minimum browser versions:

- Chrome 71
- Edge 79
- Safari 12.1, iOS Safari 12.2
- Firefox 65
- Opera 58
- Samsung Internet 10

For more details, please see the
[version support section in our migration guide](./MIGRATION.md#1-version-support-changes).

### Initializing Server-side SDKs (Node, Bun, Deno, Serverless):

In v8, we support a lot more node-based packages than before. In order to ensure auto-instrumentation works, the SDK now
needs to be imported and initialized before any other import in your code.

We recommend creating a new file (e.g. `instrumentation.js`) to import and initialize the SDK. Then, import the file on
top of your entry file or detailed instructions, check our updated SDK setup docs
[initializing the SDK in v8](https://docs.sentry.io/platforms/javascript/guides/node/).

### Performance Monitoring Changes

The API around performance monitoring and tracing has been streamlined, and we've added support for more integrations
out of the box.

- [Performance Monitoring API](./MIGRATION.md#performance-monitoring-api)
- [Performance Monitoring Integrations](./MIGRATION.md#performance-monitoring-integrations)

### Functional Integrations

Integrations are now simple functions instead of classes. Class-based integrations
[have been removed](./MIGRATION.md#removal-of-class-based-integrations):

```javascript
// old (v7)
Sentry.init({
  integrations: [new Sentry.BrowserTracing()],
});

// new (v8)
Sentry.init({
  integrations: [Sentry.browserTracingIntegration()],
});
```

### Package removal

The following packages have been removed or replaced and will no longer be published:

- [`@sentry/hub`](./MIGRATION.md#sentryhub)
- [`@sentry/tracing`](./MIGRATION.md#sentrytracing)
- [`@sentry/integrations`](./MIGRATION.md#sentryintegrations)
- [`@sentry/serverless`](./MIGRATION.md#sentryserverless)
- [`@sentry/replay`](./MIGRATION.md#sentryreplay)

### Changes since `8.0.0-rc.3`

- **feat(nextjs): Remove `transpileClientSDK` (#11978)**

  As we are dropping support for Internet Explorer 11 and other other older browser versions wih version `8.0.0`, we are
  also removing the `transpileClientSDK` option from the Next.js SDK. If you need to support these browser versions,
  please configure Webpack and Next.js to down-compile the SDK.

- **feat(serverless): Do not include performance integrations by default (#11998)**

  To keep Lambda bundle size reasonable, the SDK no longer ships with all performance (database) integrations by
  default. Add the Sentry integrations of the databases and other tools you're using manually to your `Sentry.init` call
  by following
  [this guide](https://docs.sentry.io/platforms/javascript/configuration/integrations/#modifying-default-integrations).
  Note that this change does not apply if you use the SDK with the Sentry AWS Lambda layer.

- feat(feedback): Simplify public css configuration for feedback (#11985)
- fix(feedback): Check for empty user (#11993)
- fix(replay): Fix type for `replayCanvasIntegration` (#11995)
- fix(replay): Fix user activity not being updated in `start()` (#12001)

## 8.0.0-rc.3

### Important Changes

- **feat(bun): Add Bun Global Unhandled Handlers (#11960)**

The Bun SDK will now capture global unhandled errors.

### Other Changes

- feat(node): Log process and thread info on initialisation (#11972)
- fix(aws-serverless): Include ESM artifacts in package (#11973)
- fix(browser): Only start `http.client` spans if there is an active parent span (#11974)
- fix(feedback): Improve CSS theme variable names and layout (#11964)
- fix(node): Ensure `execArgv` are not sent to worker threads (#11963)
- ref(feedback): Simplify feedback function params (#11957)

## 8.0.0-rc.2

### Important Changes

- **feat(node): Register ESM patching hooks in init for supported Node.js versions**

This release includes adds support for ESM when `Sentry.init()` is called within a module imported via the `--import`
Node.js flag:

```sh
node --import ./your-file-with-sentry-init.mjs your-app.mjs
```

Note that the SDK only supports ESM for node versions `18.19.0` and above, and `20.6.0` above.

### Other Changes

- deps(node): Bump `@opentelemetry/core` to `1.24.1` and `@opentelemetry/instrumentation` to `0.51.1` (#11941)
- feat(connect): Warn if connect is not instrumented (#11936)
- feat(express): Warn if express is not instrumented (#11930)
- feat(fastify): Warn if fastify is not instrumented (#11917)
- feat(hapi): Warn if hapi is not instrumented (#11937)
- feat(koa): Warn if koa is not instrumented (#11931)
- fix(browser): Continuously record CLS web vital (#11934)
- fix(feedback): Pick user from any scope (#11928)
- fix(node): Fix cron instrumentation and add tests (#11811)

## 8.0.0-rc.1

This release contains no changes and was done for technical purposes. This version is considered stable.

For the sake of completeness this changelog entry includes the changes from the previous release candidate:

We recommend to read the detailed [migration guide](https://docs.sentry.io/platforms/javascript/migration/v7-to-v8/) in
the docs.

### Important Changes

- **feat(node): Support hapi v21 & fix E2E test (#11906)**

We now support hapi v21 and added tests for it.

- **feat(node): Warn if ESM mode is detected (#11914)**

When running Sentry in ESM mode, we will now warn you that this is not supported as of now. We are working on ensuring
support with ESM builds.

### Other Changes

- feat(feedback): Iterate on css for better scrolling & resizing when browser is small (#11893)
- fix(node): Ensure prisma integration creates valid DB spans (#11908)
- fix(node): Include loader hook files in package.json (#11911)

## 8.0.0-rc.0

This is the first release candidate of Sentry JavaScript SDK v8.

We recommend to read the detailed [migration guide](https://docs.sentry.io/platforms/javascript/migration/v7-to-v8/) in
the docs.

### Important Changes

- **feat(node): Support hapi v21 & fix E2E test (#11906)**

We now support hapi v21 and added tests for it.

- **feat(node): Warn if ESM mode is detected (#11914)**

When running Sentry in ESM mode, we will now warn you that this is not supported as of now. We are working on ensuring
support with ESM builds.

### Other Changes

- feat(feedback): Iterate on css for better scrolling & resizing when browser is small (#11893)
- fix(node): Ensure prisma integration creates valid DB spans (#11908)
- fix(node): Include loader hook files in package.json (#11911)

## 8.0.0-beta.6

This beta release contains various bugfixes and improvements for the v8 beta cycle.

- feat: Add `tunnel` support to multiplexed transport (#11806)
- feat: Export `spanToBaggageHeader` utility (#11881)
- feat(browser): Disable standalone `http.client` spans (#11879)
- feat(ember): Update ember dependencies (#11753)
- feat(fedback): Convert CDN bundles to use async feedback for lower bundle sizes (#11791)
- feat(feedback): Add `captureFeedback` method (#11428)
- feat(feedback): Have screenshot by default (#11839)
- feat(integrations): Add zod integration (#11144)
- feat(ioredis): Add integration for `ioredis` (#11856)
- feat(nextjs): Add transaction name to scope of server component (#11850)
- feat(nextjs): Be smarter in warning about old ways of init configuration (#11882)
- feat(nextjs): Set transaction names on scope for route handlers and generation functions (#11869)
- feat(node): Support Node 22 (#11871)
- fix(angular): Run tracing calls outside Angular (#11748)
- fix(feedback): Be consistent about whether screenshot should and can render (#11859)
- fix(nestjs): Ensure Nest.js interceptor works with non-http context (#11880)
- fix(node): Fix nest.js error handler (#11874)
- fix(react): Fix react router v4/v5 instrumentation (#11855)
- ref: Add geo location types (#11847)

## 8.0.0-beta.5

This beta release contains various bugfixes and improvements for the v8 beta cycle.

### Important Changes

- **feat(svelte): Add Svelte 5 support (#11807)**

We now officially support Svelte 5.

- **feat(browser): Send standalone fetch and XHR spans if there's no active parent span (#11783)**

Starting with this version, spans for outgoing fetch/xhr requests will be captured even if no pageload/navigation span
is ongoing. This means that you will be able to have a more complete trace, especially for web applications that make a
lot of HTTP requests on longer lived pages.

### Other Changes

- feat(astro): Add `transactionName` to isolation scope for requests (#11786)
- feat(browser): Create standalone INP spans via `startInactiveSpan` (#11788)
- feat(core): Add `trace` envelope header to span envelope (#11699)
- feat(core): Add options to start standalone (segment) spans via `start*Span` APIs (#11696)
- feat(core): Set default scope for BaseClient methods (#11775)
- feat(core): Wrap cron `withMonitor` callback in `withIsolationScope` (#11797)
- feat(feedback): New feedback button design (#11641)
- feat(nextjs): Add `transactionName` to isolation scope for Next.js server side features (#11782)
- feat(nextjs): Mute webpack warnings about critical dependencies inside `@opentelemetry/instrumentation` (#11810)
- feat(node): Upgrade @prisma/instrumentation to 5.13.0 (#11779)
- feat(react): type error as unknown in ErrorBoundary (#11819)
- feat(remix): Add `wrapHandleErrorWithSentry` (#10370)
- feat(remix): Set `formData` as `action` span data. (#10836)
- feat(remix): Update scope `transactionName` for Remix server features (#11784)
- fix(angular): Call `showReportDialog` in root context (#11703)
- fix(core): Capture only failed console.assert calls (#11799)
- fix(ember): Ensure unnecessary spans are avoided (#11846)
- fix(feedback): Clarify the difference between createWidget and create Form in the feedback public api (#11838)
- fix(feedback): Fix feedback type (#11787)
- fix(feedback): Vendor preact into bundle (#11845)
- fix(remix): Rethrow `loader`, `action` and `documentRequest` errors (#11793)
- ref: Always return an immediately generated event ID from `captureException()`, `captureMessage()`, and
  `captureEvent()` (#11805)
- ref(core): Remove transaction name extraction from `requestDataIntegration` (#11513)
- ref(svelte): Use `onlyIfParent` for recording component update spans (#11809)

## 8.0.0-beta.4

### Important Changes

- **feat(browser): Add INP support for v8 (#11650)**

INP web vital support was now forward-ported to version 8. Recording of INP data is enabled by default.

- **feat(core): Increase default transport buffer size from 30 to 64 (#11764)**

The default limit of queued events to be sent was increased from 30 to 64 events. You may observe a higher memory
footprint of the SDK. You can override this limit by setting the `transportOptions.bufferSize` option in
`Sentry.init()`.

- **feat(replay): Add "maxCanvasSize" option for replay canvases (#11617)**

A `maxCanvasSize` option was added to the `replayCanvasIntegration` to disallow capturing of canvases larger than a
certain size. This value defaults to `1280` which will not capture canvases bigger than 1280x1280 pixels.

### Other Changes

- deps: Downgrade `@opentelemetry/instrumentation-http` to `0.48.0` (#11745)
- deps(nextjs): Remove unnecessary and faulty `@opentelemetry/api` dependency from Next.js package (#11717)
- feat(aws): Add OTEL based integrations (#11548)
- feat(core): Ensure trace context only includes relevant data (#11713)
- feat(deps): Bump @opentelemetry/instrumentation-fastify from 0.33.0 to 0.35.0 (#11690)
- feat(deps): Bump @opentelemetry/instrumentation-graphql from 0.37.0 to 0.39.0 (#11692)
- feat(deps): Bump @opentelemetry/instrumentation-http from 0.48.0 to 0.50.0 (#11725)
- feat(deps): Bump @opentelemetry/instrumentation-mongoose from 0.35.0 to 0.37.0 (#11693)
- feat(deps): Bump @opentelemetry/instrumentation-mysql2 from 0.35.0 to 0.37.0 (#11726)
- feat(deps): Bump @opentelemetry/instrumentation-nestjs-core from 0.34.0 to 0.36.0 (#11727)
- feat(deps): Bump @opentelemetry/sdk-metrics from 1.21.0 to 1.23.0 (#11695)
- feat(deps): Bump @prisma/instrumentation from 5.9.0 to 5.12.1 (#11724)
- feat(feedback): Create async bundles and code to resolve helper integrations (#11621)
- feat(nextjs): Sample out low-quality spans on older Next.js versions (#11722)
- feat(opentelemetry): Support new http method attribute (#11756)
- feat(opentelemetry): Use rest args for addOpenTelemetryInstrumentation (#11721)
- feat(replay): Upgrade rrweb packages to 2.15.0 (#11736)
- fix(browser): Ensure `lazyLoadIntegration` works in NPM mode (#11673)
- fix(browser): Set custom sentry source correctly (#11735)
- fix(ember): Do not create rendering spans without transaction (#11749)
- fix(serverless): Check if cloud event callback is a function (#9044) (#11701)
- ref(nextjs): Remove unnecessary logic to filter symbolification/sentry spans (#11714)

## 8.0.0-beta.3

### Important Changes

- **feat(opentelemetry): Add `addOpenTelemetryInstrumentation` (#11667)**

A utility function `addOpenTelemetryInstrumentation` was added that allows for the registration of instrumentations that
conform to the OpenTelemetry JS API without having to specify `@opentelemetry/instrumentation` as a dependency.

- **ref(core): Don't start transaction for trpc middleware (#11697)**

Going forward, the Sentry `trpcMiddleware` will only create spans. Previously it used to always create a transaction.
This change was made to integrate more nicely with the HTTP instrumentation added in earlier versions to avoid creating
unnecessary transactions.

### Other Changes

- feat(nextjs): Instrument outgoing http requests (#11685)
- feat(opentelemetry): Remove setupGlobalHub (#11668)
- fix: Missing ErrorEvent export are added to node, browser, bun, deno, vercel-edge sub-packages (#11649)
- fix(nextjs): Do not sample next spans if they have remote parent (#11680)
- fix(nextjs): Re-enable OTEL fetch instrumentation and disable Next.js fetch instrumentation (#11686)
- fix(node): Ensure DSC on envelope header uses root span (#11683)
- ref(browser): Streamline pageload span creation and scope handling (#11679)
- ref(core): Directly use endSession (#11669)

## 8.0.0-beta.2

### Important Changes

- **feat(browser): Update `propagationContext` on `spanEnd` to keep trace consistent**

To ensure consistency throughout a route's duration, we update the scope's propagation context when the initial page
load or navigation span ends. This keeps span-specific attributes like the sampled decision and dynamic sampling context
on the scope, even after the transaction has ended.

- **fix(browser): Don't assume window.document is available (#11602)**

We won't assume `window.dodument` is available in the browser SDKs anymore. This should prevent errors in environments
where `window.document` is not available (such as web workers).

### Other changes

- feat(core): Add `server.address` to browser `http.client` spans (#11634)
- feat(opentelemetry): Update OTEL packages & relax some version ranges (#11580)
- feat(deps): bump @opentelemetry/instrumentation-hapi from 0.34.0 to 0.36.0 (#11496)
- feat(deps): bump @opentelemetry/instrumentation-koa from 0.37.0 to 0.39.0 (#11495)
- feat(deps): bump @opentelemetry/instrumentation-pg from 0.38.0 to 0.40.0 (#11494)
- feat(nextjs): Skip OTEL root spans emitted by Next.js (#11623)
- feat(node): Collect Local Variables via a worker (#11586)
- fix(nextjs): Escape Next.js' OpenTelemetry instrumentation (#11625)
- fix(feedback): Fix timeout on feedback submission (#11619)
- fix(node): Allow use of `NodeClient` without calling `init` (#11585)
- fix(node): Ensure DSC is correctly set in envelope headers (#11628)

## 8.0.0-beta.1

This is the first beta release of Sentry JavaScript SDK v8. With this release, there are no more planned breaking
changes for the v8 cycle.

Read the [in-depth migration guide](./MIGRATION.md) to find out how to address any breaking changes in your code. All
deprecations from the v7 cycle, with the exception of `getCurrentHub()`, have been removed and can no longer be used in
v8.

### Version Support

The Sentry JavaScript SDK v8 now supports Node.js 14.8.0 or higher. This applies to `@sentry/node` and all of our
node-based server-side sdks (`@sentry/nextjs`, `@sentry/remix`, etc.).

The browser SDKs now require
[ES2018+](https://caniuse.com/?feats=mdn-javascript_builtins_regexp_dotall,js-regexp-lookbehind,mdn-javascript_builtins_regexp_named_capture_groups,mdn-javascript_builtins_regexp_property_escapes,mdn-javascript_builtins_symbol_asynciterator,mdn-javascript_functions_method_definitions_async_generator_methods,mdn-javascript_grammar_template_literals_template_literal_revision,mdn-javascript_operators_destructuring_rest_in_objects,mdn-javascript_operators_destructuring_rest_in_arrays,promise-finally)
compatible browsers. New minimum browser versions:

- Chrome 63
- Edge 79
- Safari/iOS Safari 12
- Firefox 58
- Opera 50
- Samsung Internet 8.2

For more details, please see the [version support section in migration guide](./MIGRATION.md#1-version-support-changes).

### Package removal

The following packages will no longer be published

- [@sentry/hub](./MIGRATION.md#sentryhub)
- [@sentry/tracing](./MIGRATION.md#sentrytracing)
- [@sentry/integrations](./MIGRATION.md#sentryintegrations)
- [@sentry/serverless](./MIGRATION.md#sentryserverless)
- [@sentry/replay](./MIGRATION.md#sentryreplay)

### Initializing Server-side SDKs (Node, Bun, Next.js, SvelteKit, Astro, Remix):

Initializing the SDKs on the server-side has been simplified. More details in our migration docs about
[initializing the SDK in v8](./MIGRATION.md/#initializing-the-node-sdk).

### Performance Monitoring Changes

The API around performance monitoring and tracing has been vastly improved, and we've added support for more
integrations out of the box.

- [Performance Monitoring API](./MIGRATION.md#performance-monitoring-api)
- [Performance Monitoring Integrations](./MIGRATION.md#performance-monitoring-integrations)

### Important Changes since v8.0.0-alpha.9

- **feat(browser): Create spans as children of root span by default (#10986)**

Because execution context isolation in browser environments does not work reliably, we deciced to keep a flat span
hierarchy by default in v8.

- **feat(core): Deprecate `addTracingExtensions` (#11579)**

Instead of calling `Sentry.addTracingExtensions()` if you want to use performance in a browser SDK without using
`browserTracingIntegration()`, you should now call `Sentry.registerSpanErrorInstrumentation()`.

- **feat(core): Implement `suppressTracing` (#11468)**

You can use the new `suppressTracing` API to ensure a given callback will not generate any spans:

```js
return Sentry.suppressTracing(() => {
  // Ensure this fetch call does not generate a span
  return fetch('/my-url');
});
```

- **feat: Rename ESM loader hooks to `import` and `loader` (#11498)**

We renamed the loader hooks for better clarity:

```sh
# For Node.js <= 18.18.2
node --loader=@sentry/node/loader app.js

# For Node.js >= 18.19.0
node --import=@sentry/node/import app.js
```

- **feat(node): Do not exit process by default when other `onUncaughtException` handlers are registered in
  `onUncaughtExceptionIntegration` (#11532)**

In v8, we will no longer exit the node process by default if other uncaught exception handlers have been registered by
the user.

- **Better handling of transaction name for errors**

We improved the way we keep the transaction name for error events, even when spans are not sampled or performance is
disabled.

- feat(fastify): Update scope `transactionName` when handling request (#11447)
- feat(hapi): Update scope `transactionName` when handling request (#11448)
- feat(koa): Update scope `transactionName` when creating router span (#11476)
- feat(sveltekit): Update scope transactionName when handling server-side request (#11511)
- feat(nestjs): Update scope transaction name with parameterized route (#11510)

### Removal/Refactoring of deprecated functionality

- feat(core): Remove `getCurrentHub` from `AsyncContextStrategy` (#11581)
- feat(core): Remove `getGlobalHub` export (#11565)
- feat(core): Remove `Hub` class export (#11560)
- feat(core): Remove most Hub class exports (#11536)
- feat(nextjs): Remove webpack 4 support (#11605)
- feat(vercel-edge): Stop using hub (#11539)

### Other Changes

- feat: Hoist `getCurrentHub` shim to core as `getCurrentHubShim` (#11537)
- feat(core): Add default behaviour for `rewriteFramesIntegration` in browser (#11535)
- feat(core): Ensure replay envelopes are sent in order when offline (#11413)
- feat(core): Extract errors from props in unkown inputs (#11526)
- feat(core): Update metric normalization (#11518)
- feat(feedback): Customize feedback placeholder text color (#11417)
- feat(feedback): Maintain v7 compat in the @sentry-internal/feedback package (#11461)
- feat(next): Handle existing root spans for isolation scope (#11479)
- feat(node): Ensure tracing without performance (TWP) works (#11564)
- feat(opentelemetry): Export `getRequestSpanData` (#11508)
- feat(opentelemetry): Remove otel.attributes in context (#11604)
- feat(ratelimit): Add metrics rate limit (#11538)
- feat(remix): Skip span creation for `OPTIONS` and `HEAD` requests. (#11149)
- feat(replay): Merge packages together & ensure bundles are built (#11552)
- feat(tracing): Adds span envelope and datacategory (#11534)
- fix(browser): Ensure pageload trace remains active after pageload span finished (#11600)
- fix(browser): Ensure tracing without performance (TWP) works (#11561)
- fix(nextjs): Fix `tunnelRoute` matching logic for hybrid cloud (#11576)
- fix(nextjs): Remove Http integration from Next.js (#11304)
- fix(node): Ensure isolation scope is correctly cloned for non-recording spans (#11503)
- fix(node): Make fastify types more broad (#11544)
- fix(node): Send ANR events without scope if event loop blocked indefinitely (#11578)
- fix(tracing): Fixes latest route name and source not updating correctly (#11533)
- ref(browser): Move browserTracing into browser pkg (#11484)
- ref(feedback): Configure font size (#11437)
- ref(feedback): Refactor Feedback types into @sentry/types and reduce the exported surface area (#11355)

## 8.0.0-beta.0

This release failed to publish correctly. Use 8.0.0-beta.1 instead.

## 8.0.0-alpha.9

This is the eighth alpha release of Sentry JavaScript SDK v8, which includes a variety of breaking changes.

Read the [in-depth migration guide](./MIGRATION.md) to find out how to address any breaking changes in your code.

### Important Changes

- **feat: Add @sentry-internal/browser-utils (#11381)**

A big part of the browser-runtime specific exports of the internal `@sentry/utils` package were moved into a new package
`@sentry-internal/browser-utils`. If you imported any API from `@sentry/utils` (which is generally not recommended but
necessary for some workarounds), please check that your import statements still point to existing exports after
upgrading.

- **feat: Add loader file to node-based SDKs to support ESM monkeypatching (#11338)**

When using ESM, it is necessary to use a "loader" to be able to instrument certain third-party packages and Node.js API.
The server-side SDKs now ship with a set of ESM loader hooks, that should be used when using ESM. Use them as follows:

```sh
# For Node.js <= 18.18.2
node --experimental-loader=@sentry/node/hook your-app.js

# For Node.js >= 18.19.0
node --import=@sentry/node/register your-app.js
```

Please note that due to an upstream bug, these loader hooks will currently crash or simply not work. We are planning to
fix this in upcoming versions of the SDK - definitely before a stable version 8 release.

- **feat(node): Add Koa error handler (#11403)**
- **feat(node): Add NestJS error handler (#11375)**

The Sentry SDK now exports integrations and error middlewares for Koa (`koaIntegration()`, `setupKoaErrorHandler()`) and
NestJS (`setupNestErrorHandler()`) that can be used to instrument your Koa and NestJS applications with error
monitoring.

### Removal/Refactoring of deprecated functionality

- feat(core): Remove hub check in isSentryRequestUrl (#11407)
- feat(opentelemetry): Remove top level startActiveSpan (#11380)
- feat(types): `beforeSend` and `beforeSendTransaction` breaking changes (#11354)
- feat(v8): Remove all class based integrations (#11345)
- feat(v8/core): Remove span.attributes top level field (#11378)
- ref: Remove convertIntegrationFnToClass (#11343)
- ref(node): Remove the old `node` package (#11322)
- ref(tracing): Remove `span.startChild()` (#11376)
- ref(v8): Remove `addRequestDataToTransaction` util (#11369)
- ref(v8): Remove `args` on `HandlerDataXhr` (#11373)
- ref(v8): Remove `getGlobalObject` utility method (#11372)
- ref(v8): Remove `metadata` on transaction (#11397)
- ref(v8): Remove `pushScope`, `popScope`, `isOlderThan`, `shouldSendDefaultPii` from hub (#11404)
- ref(v8): Remove `shouldCreateSpanForRequest` from vercel edge options (#11371)
- ref(v8): Remove deprecated `_reportAllChanges` option (#11393)
- ref(v8): Remove deprecated `scope.getTransaction()` (#11365)
- ref(v8): Remove deprecated methods on scope (#11366)
- ref(v8): Remove deprecated span & transaction properties (#11400)
- ref(v8): Remove Transaction concept (#11422)

### Other Changes

- feat: Add `trpcMiddleware` back to serverside SDKs (#11374)
- feat: Implement timed events & remove `transaction.measurements` (#11398)
- feat(browser): Bump web-vitals to 3.5.2 (#11391)
- feat(feedback): Add `getFeedback` utility to get typed feedback instance (#11331)
- feat(otel): Do not sample `options` and `head` requests (#11467)
- feat(remix): Update scope `transactionName` when resolving route (#11420)
- feat(replay): Bump `rrweb` to 2.12.0 (#11314)
- feat(replay): Use data sentry element as fallback for the component name (#11383)
- feat(sveltekit): Update scope `transactionName` when pageload route name is updated (#11406)
- feat(tracing-internal): Reset propagation context on navigation (#11401)
- feat(types): Add View Hierarchy types (#11409)
- feat(utils): Use `globalThis` (#11351)
- feat(vue): Update scope's `transactionName` when resolving a route (#11423)
- fix(core): unref timer to not block node exit (#11430)
- fix(node): Fix baggage propagation (#11363)
- fix(web-vitals): Check for undefined navigation entry (#11311)
- ref: Set preserveModules to true for browser packages (#11452)
- ref(core): Remove duplicate logic in scope.update (#11384)
- ref(feedback): Add font family style to actor (#11432)
- ref(feedback): Add font family to buttons (#11414)
- ref(gcp-serverless): Remove setting `.__sentry_transaction` (#11346)
- ref(nextjs): Replace multiplexer with conditional exports (#11442)

## 8.0.0-alpha.8

This is a partially broken release and was superseded by version `8.0.0-alpha.9`.

## 8.0.0-alpha.7

This is the seventh alpha release of Sentry JavaScript SDK v8, which includes a variety of breaking changes.

Read the [in-depth migration guide](./MIGRATION.md) to find out how to address any breaking changes in your code.

### Important Changes

- **feat(nextjs): Use OpenTelemetry for performance monitoring and tracing (#11016)**

We now use OpenTelemetry under the hood to power performance monitoring and tracing in the Next.js SDK.

- **feat(v8/gatsby): Update SDK initialization for gatsby (#11292)**

In v8, you cannot initialize the SDK anymore via Gatsby plugin options. Instead, you have to configure the SDK in a
`sentry.config.js` file.

We also removed the automatic initialization of `browserTracingIntegration`. You now have to add this integration
yourself.

### Removal/Refactoring of deprecated functionality

- feat(v8): Remove addGlobalEventProcessor (#11255)
- feat(v8): Remove deprecated span id fields (#11180)
- feat(v8): Remove makeMain export (#11278)
- feat(v8/core): Remove deprecated span.sampled (#11274)
- feat(v8/core): Remove getActiveTransaction (#11280)
- feat(v8/core): Remove spanMetadata field (#11271)
- feat(v8/ember): Remove deprecated StartTransactionFunction (#11270)
- feat(v8/replay): Remove deprecated replay options (#11268)
- feat(v8/svelte): Remove deprecated componentTrackingPreprocessor export (#11277)
- ref: Remove more usages of getCurrentHub in the codebase (#11281)
- ref(core): Remove `scope.setSpan()` and `scope.getSpan()` methods (#11051)
- ref(profiling-node): Remove usage of getCurrentHub (#11275)
- ref(v8): change integration.setupOnce signature (#11238)
- ref: remove node-experimental references (#11290)

### Other Changes

- feat(feedback): Make "required" text for input elements configurable (#11152) (#11153)
- feat(feedback): Update user feedback screenshot and cropping to align with designs (#11227)
- feat(nextjs): Remove `runtime` and `vercel` tags (#11291)
- feat(node): Add scope to ANR events (#11256)
- feat(node): Do not include `prismaIntegration` by default (#11265)
- feat(node): Ensure `tracePropagationTargets` are respected (#11285)
- feat(node): Simplify `SentrySpanProcessor` (#11273)
- feat(profiling): Use OTEL powered node package (#11239)
- feat(utils): Allow text encoder/decoder polyfill from global **SENTRY** (#11283)
- fix(nextjs): Show misconfiguration warning (no `instrumentation.ts`) (#11266)
- fix(node): Add logs when node-fetch cannot be instrumented (#11289)
- fix(node): Skip capturing Hapi Boom error responses. (#11151)
- fix(node): Use `suppressTracing` to avoid capturing otel spans (#11288)
- fix(opentelemetry): Do not stomp span status when `startSpan` callback throws (#11170)

## 8.0.0-alpha.6

This version did not publish correctly due to a configuration issue.

## 8.0.0-alpha.5

This is the fifth alpha release of Sentry JavaScript SDK v8, which includes a variety of breaking changes.

Read the [in-depth migration guide](./MIGRATION.md) to find out how to address any breaking changes in your code.

### Important Changes

- **feat(nextjs): Remove `client.(server|client).config.ts` functionality in favor of `instrumentation.ts` (#11059)**
  - feat(nextjs): Bump minimum required Next.js version to `13.2.0` (#11097)

With version 8 of the SDK we will no longer support the use of `sentry.server.config.ts` and `sentry.edge.config.ts`
files. Instead, please initialize the Sentry Next.js SDK for the serverside in a
[Next.js instrumentation hook](https://nextjs.org/docs/app/building-your-application/optimizing/instrumentation).
**`sentry.client.config.ts|js` is still supported and encouraged for initializing the clientside SDK.** Please see the
[Migration Guide](./MIGRATION.md#updated-the-recommended-way-of-calling-sentryinit) for more details.

In addition, the Next.js SDK now requires a minimum Next.js version of `13.2.0`.

- **feat(v8/angular): Merge angular and angular-ivy packages and start Angular support at v14 (#11091)**

The `@sentry/angular-ivy` package has been removed. The `@sentry/angular` package now supports Ivy by default and
requires at least Angular 14. See the [Migration Guide](./MIGRATION.md#removal-of-sentryangular-ivy-package) for more
details.

### Removal/Refactoring of deprecated functionality

- feat(aws-serverless): Remove deprecated `rethrowAfterCapture` option (#11126)
- feat(node): Remove deprecated/duplicate/unused definitions (#11120)
- feat(v8): Remove deprecated integration methods on client (#11134)
- feat(v8/browser): Remove class export for linked errors (#11129)
- feat(v8/browser): Remove deprecated wrap export (#11127)
- feat(v8/core): Remove deprecated client.setupIntegrations method (#11179)
- feat(v8/core): Remove deprecated integration classes (#11132)
- feat(v8/ember): Remove InitSentryForEmber export (#11202)
- feat(v8/nextjs): Remove usage of class integrations (#11182)
- feat(v8/replay): Delete deprecated types (#11177)
- feat(v8/utils): Remove deprecated util functions (#11143)
- ref(node): Remove class based export for local variable integration (#11128)

### Other Changes

- feat(browser): Make fetch the default transport for offline (#11209)
- feat(core): Filter out noisy GoogleTag error by default (#11208)
- feat(deps): Bump @sentry/cli from 2.30.0 to 2.30.2 (#11168)
- feat(nextjs): Prefix webpack plugin log messages with runtime (#11173)
- feat(node-profiling): Output ESM and remove Sentry deps from output (#11135)
- feat(node): Allow Anr worker to be stopped and restarted (#11214)
- feat(node): Support `tunnel` option for ANR (#11163)
- feat(opentelemetry): Do not capture exceptions for timed events (#11221)
- feat(serverless): Add Node.js 20 to compatible runtimes (#11103)
- feat(sveltekit): Switch to Otel-based `@sentry/node` package (#11075)
- fix(attachments): Add missing `view_hierarchy` attachment type (#11197)
- fix(build): Ensure tree shaking works properly for ESM output (#11122)
- fix(feedback): Only allow screenshots in secure contexts (#11188)
- fix(feedback): Reduce force layout in screenshots (#11181)
- fix(feedback): Smoother cropping experience and better UI (#11165)
- fix(feedback): Fix screenshot black bars in Safari (#11233)
- fix(metrics): use correct statsd data category (#11184)
- fix(metrics): use web-vitals ttfb calculation (#11185)
- fix(node): Export `initOpenTelemetry` (#11158)
- fix(node): Clear ANR timer on stop (#11229)
- fix(node): Time zone handling for `cron` (#11225)
- fix(node): Use unique variable for ANR context transfer (#11161)
- fix(opentelemetry): Do not stomp span error status (#11169)
- fix(types): Fix incorrect `sampled` type on `Transaction` (#11115)

## 8.0.0-alpha.4

This is the fourth Alpha release of the v8 cycle, which includes a variety of breaking changes.

Read the [in-depth migration guide](./MIGRATION.md) to find out how to address any breaking changes in your code.

### Important Changes

- **feat: Set required node version to >=14.18.0 for all packages (#10968)**

The minimum Node version required for the SDK is now `14.18.0`.

- **Serverless SDK Changes**
  - feat(google-cloud): Add @sentry/google-cloud package (#10993)
  - feat(v8): Add @sentry/aws-serverless package (#11052)
  - feat(v8): Rename gcp package to `@sentry/google-cloud-serverless` (#11065)

`@sentry/serverless` is no longer published, and is replaced by two new packages: `@sentry/google-cloud-serverless` and
`@sentry/aws-serverless`. These packages are now the recommended way to instrument serverless functions. See the
[migration guide](./MIGRATION.md#sentryserverless) for more details.

- **build(bundles): Use ES2017 for bundles (drop ES5 support) (#10911)**

The Browser SDK and CDN bundles now emits ES2017 compatible code and drops support for IE11. This also means that the
Browser SDKs (`@sentry/browser`, `@sentry/react`, `@sentry/vue`, etc.) requires the fetch API to be available in the
environment. If you need to support older browsers, please transpile your code to ES5 using babel or similar and add
required polyfills.

New minimum supported browsers:

- Chrome 58
- Edge 15
- Safari/iOS Safari 11
- Firefox 54
- Opera 45
- Samsung Internet 7.2

### Removal/Refactoring of deprecated functionality

- feat(browser): Remove IE parser from the default stack parsers (#11035)
- feat(bun/v8): Remove all deprecations from Bun SDK (#10971)
- feat(core): Remove `startTransaction` export (#11015)
- feat(v8/core): Move addTracingHeadersToFetchRequest and instrumentFetchRequest to core (#10918)
- feat(v8/deno): Remove deprecations from deno SDK (#10972)
- feat(v8/remix): Remove remixRouterInstrumentation (#10933)
- feat(v8/replay): Opt-in options for `unmask` and `unblock` (#11049)
- feat(v8/tracing): Delete BrowserTracing class (#10919)
- feat(v8/vercel-edge): Remove vercel-edge sdk deprecations (#10974)
- feat(replay/v8): Delete deprecated `replaySession` and `errorSampleRates` (#11045)
- feat(v8): Remove deprecated Replay, Feedback, ReplayCanvas exports (#10814)
- ref: Remove `spanRecorder` and all related code (#10977)
- ref: Remove deprecated `origin` field on span start options (#11058)
- ref: Remove deprecated properties from `startSpan` options (#11054)
- ref(core): Remove `startTransaction` & `finishTransaction` hooks (#11008)
- ref(nextjs): Remove `sentry` field in Next.js config as a means of configuration (#10839)
- ref(nextjs): Remove last internal deprecations (#11019)
- ref(react): Streamline browser tracing integrations & remove old code (#11012)
- ref(svelte): Remove `startChild` deprecations (#10956)
- ref(sveltekit): Update trace propagation & span options (#10838)
- ref(v8/angular): Remove instrumentAngularRouting and fix tests (#11021)

### Other Changes

- feat: Ensure `getRootSpan()` does not rely on transaction (#10979)
- feat: Export `getSpanDescendants()` everywhere (#10924)
- feat: Make ESM output valid Node ESM (#10928)
- feat: Remove tags from spans & transactions (#10809)
- feat(angular): Update scope `transactionName` when route is resolved (#11043)
- feat(angular/v8): Change decorator naming and add `name` parameter (#11057)
- feat(astro): Update `@sentry/astro` to use OpenTelemetry (#10960)
- feat(browser): Remove `HttpContext` integration class (#10987)
- feat(browser): Use idle span for browser tracing (#10957)
- feat(build): Allow passing Sucrase options for rollup (#10747)
- feat(build): Core packages into single output files (#11030)
- feat(core): Allow custom tracing implementations (#11003)
- feat(core): Allow metrics aggregator per client (#10949)
- feat(core): Decouple `scope.transactionName` from root spans (#10991)
- feat(core): Ensure trace APIs always return a span (#10942)
- feat(core): Implement `startIdleSpan` (#10934)
- feat(core): Move globals to `__SENTRY__` singleton (#11034)
- feat(core): Move more scope globals to `__SENTRY__` (#11074)
- feat(core): Undeprecate setTransactionName (#10966)
- feat(core): Update `continueTrace` to be callback-only (#11044)
- feat(core): Update `spanToJSON` to handle OTEL spans (#10922)
- feat(deps): bump @sentry/cli from 2.29.1 to 2.30.0 (#11024)
- feat(feedback): New feedback integration with screenshots (#10590)
- feat(nextjs): Bump Webpack Plugin to version 2 and rework config options (#10978)
- feat(nextjs): Support Hybrid Cloud DSNs with `tunnelRoute` option (#10959)
- feat(node): Add `setupFastifyErrorHandler` utility (#11061)
- feat(node): Rephrase wording in http integration JSDoc (#10947)
- feat(opentelemetry): Do not use SentrySpan & Transaction classes (#10982)
- feat(opentelemetry): Remove hub from context (#10983)
- feat(opentelemetry): Use core `getRootSpan` functionality (#11004)
- feat(profiling-node): Refactor deprecated methods & non-hook variant (#10984)
- feat(react): Update scope's `transactionName` in React Router instrumentations (#11048)
- feat(remix): Refactor to use new performance APIs (#10980)
- feat(remix): Update remix SDK to be OTEL-powered (#11031)
- feat(sveltekit): Export `unstable_sentryVitePluginOptions` for full Vite plugin customization (#10930)
- feat(v8/bun): Update @sentry/bun to use OTEL node (#10997)
- fix(ember): Ensure browser tracing is correctly lazy loaded (#11026)
- fix(nextjs): Use passthrough `createReduxEnhancer` on server (#11005)
- fix(node): Add missing core re-exports (#10931)
- fix(node): Correct SDK name (#10961)
- fix(node): Do not assert in vendored proxy code (#11011)
- fix(node): Export spotlightIntegration from OTEL node (#10973)
- fix(node): support undici headers as strings or arrays (#10938)
- fix(opentelemetry): Fix span & sampling propagation (#11092)
- fix(react): Passes the fallback function through React's createElement function (#10623)
- fix(react): Set `handled` value in ErrorBoundary depending on fallback (#10989)
- fix(types): Add `addScopeListener` to `Scope` interface (#10952)
- fix(types): Add `AttachmentType` and use for envelope `attachment_type` property (#10946)
- fix(types): Remove usage of `allowSyntheticDefaultImports` (#11073)
- fix(v8/utils): Stack parser skip frames (not lines of stack string) (#10560)
- ref(angular): Refactor usage of `startChild` (#11056)
- ref(browser): Store browser metrics as attributes instead of tags (#10823)
- ref(browser): Update `scope.transactionName` on pageload and navigation span creation (#10992)
- ref(browser): Update browser metrics to avoid deprecations (#10943)
- ref(browser): Update browser profiling to avoid deprecated APIs (#11007)
- ref(feedback): Move UserFeedback type into feedback.ts (#11032)
- ref(nextjs): Clean up browser tracing integration (#11022)
- ref(node-experimental): Refactor usage of `startChild()` (#11047)
- ref(node): Use new performance APIs in legacy `http` & `undici` (#11055)
- ref(opentelemetry): Remove parent span map (#11014)
- ref(opentelemetry): Remove span metadata handling (#11020)

Work in this release contributed by @MFoster and @jessezhang91. Thank you for your contributions!

## 8.0.0-alpha.3

This alpha was released in an incomplete state. We recommend skipping this release and using the `8.0.0-alpha.4` release
instead.

## 8.0.0-alpha.2

This alpha release fixes a build problem that prevented 8.0.0-alpha.1 from being properly released.

### Important Changes

- **feat: Remove `@sentry/opentelemetry-node` package (#10906)**

The `@sentry/opentelemetry-node` package has been removed. Instead, you can either use `@sentry/node` with built-in
OpenTelemetry support, or use `@sentry/opentelemetry` to manually connect Sentry with OpenTelemetry.

### Removal/Refactoring of deprecated functionality

- ref: Refactor some deprecated `startSpan` options (#10825)
- feat(v8/core): remove void from transport return (#10794)
- ref(integrations): Delete deprecated class integrations (#10887)

### Other Changes

- feat(core): Use serialized spans in transaction event (#10912)
- feat(deps): bump @sentry/cli from 2.28.6 to 2.29.1 (#10908)
- feat(node): Allow to configure `skipOpenTelemetrySetup` (#10907)
- feat(esm): Import rather than require `inspector` (#10910)
- fix(browser): Don't use chrome variable name (#10874)
- chore(sveltekit): Fix punctuation in a console.log (#10895)
- fix(opentelemetry): Ensure DSC propagation works correctly (#10904)
- feat(browser): Exclude span exports from non-performance CDN bundles (#10879)
- ref: Refactor span status handling to be OTEL compatible (#10871)
- feat(core): Fix span scope handling & transaction setting (#10886)
- ref(ember): Avoid namespace import to hopefully resolve minification issue (#10885)

Work in this release contributed by @harish-talview & @bfontaine. Thank you for your contributions!

## 8.0.0-alpha.1

This is the first Alpha release of the v8 cycle, which includes a variety of breaking changes.

Read the [in-depth migration guide](./MIGRATION.md) to find out how to address any breaking changes in your code.

### Important Changes

**- feat(node): Make `@sentry/node` powered by OpenTelemetry (#10762)**

The biggest change is the switch to use OpenTelemetry under the hood in `@sentry/node`. This brings with it a variety of
changes:

- There is now automated performance instrumentation for Express, Fastify, Nest.js and Koa. You can remove any
  performance and request isolation code you previously wrote manually for these frameworks.
- All performance instrumention is enabled by default, and will only take effect if the instrumented package is used.
  You don't need to use `autoDiscoverNodePerformanceMonitoringIntegrations()` anymore.
- You need to ensure to call `Sentry.init()` _before_ you import any other packages. Otherwise, the packages cannot be
  instrumented:

```js
const Sentry = require('@sentry/node');
Sentry.init({
  dsn: '...',
  // ... other config here
});
// now require other things below this!
const http = require('http');
const express = require('express');
// ....
```

- Currently, we only support CJS-based Node application out of the box. There is experimental ESM support, see
  [the instructions](./packages/node-experimental/README.md#esm-support).
- `startTransaction` and `span.startChild()` are no longer supported. This is due to the underlying change to
  OpenTelemetry powered performance instrumentation. See
  [docs on the new performance APIs](./docs/v8-new-performance-apis.md) for details.

Related changes:

- feat(node-experimental): Add missing re-exports (#10679)
- feat(node-experimental): Move `defaultStackParser` & `getSentryRelease` (#10722)
- feat(node-experimental): Move `errorHandler` (#10728)
- feat(node-experimental): Move cron code over (#10742)
- feat(node-experimental): Move integrations from node (#10743)
- feat(node-experimental): Properly set request & session on http requests (#10676)
- feat(opentelemetry): Support `forceTransaction` in OTEL (#10807)
- feat(opentelemetry): Align span options with core span options (#10761)
- feat(opentelemetry): Do not capture span events as breadcrumbs (#10612)
- feat(opentelemetry): Ensure DSC & attributes are correctly set (#10806)
- feat(opentelemetry): Fix & align isolation scope usage in node-experimental (#10570)
- feat(opentelemetry): Merge node-experimental changes into opentelemetry (#10689)
- ref(node-experimental): Cleanup re-exports (#10741)
- ref(node-experimental): Cleanup tracing intergations (#10730)
- ref(node-experimental): Copy transport & client to node-experimental (#10720)
- ref(node-experimental): Remove custom `isInitialized` (#10607)
- ref(node-experimental): Remove custom hub & scope (#10616)
- ref(node-experimental): Remove deprecated class integrations (#10675)
- ref(node-experimental): Rename `errorHandler` to `expressErrorHandler` (#10746)
- ref(node-integration-tests): Migrate to new Http integration (#10765)
- ref(node): Align semantic attribute handling (#10827)

**- feat: Remove `@sentry/integrations` package (#10799)**

This package is no longer published. You can instead import these pluggable integrations directly from your SDK package
(e.g. `@sentry/browser` or `@sentry/react`).

**- feat: Remove `@sentry/hub` package (#10783)**

This package is no longer published. You can instead import directly from your SDK package (e.g. `@sentry/react` or
`@sentry/node`).

**- feat(v8): Remove @sentry/tracing (#10625)**

This package is no longer published. You can instead import directly from your SDK package (e.g. `@sentry/react` or
`@sentry/node`).

**- feat: Set required node version to >=14.8.0 for all packages (#10834)**

The minimum required node version is now 14.8+. If you need support for older node versions, you can stay on the v7
branch.

**- Removed class-based integrations**

We have removed most of the deprecated class-based integrations. Instead, you can use the functional styles:

```js
import * as Sentry from '@sentry/browser';
// v7
Sentry.init({
  integrations: [new Sentry.BrowserTracing()],
});
// v8
Sentry.init({
  integrations: [new Sentry.browserTracingIntegration()],
});
```

- ref: Remove `BrowserTracing` (#10653)
- feat(v8/node): Remove LocalVariables class integration (#10558)
- feat(v8/react): Delete react router exports (#10532)
- feat(v8/vue): Remove all deprecated exports from vue (#10533)
- feat(v8/wasm): Remove deprecated exports (#10552)

**- feat(v8/browser): Remove XHR transport (#10703)**

We have removed the XHR transport, and are instead using the fetch-based transport now by default. This means that if
you are using Sentry in a browser environment without fetch, you'll need to either provide a fetch polyfill, or provide
a custom transport to Sentry.

**- feat(sveltekit): Update `@sentry/vite-plugin` to 2.x and adjust options API (#10813)**

We have updated `@sentry/sveltekit` to use the latest version of `@sentry/vite-plugin`, which lead to changes in
configuration options.

### Other Changes

- feat: Ensure `withActiveSpan` is exported everywhere (#10878)
- feat: Allow passing `null` to `withActiveSpan` (#10717)
- feat: Implement new Async Context Strategy (#10647)
- feat: Remove `hub` from global, `hub.run` & hub utilities (#10718)
- feat: Update default trace propagation targets logic in the browser (#10621)
- feat: Ignore ResizeObserver and undefined error (#10845)
- feat(browser): Export `getIsolationScope` and `getGlobalScope` (#10658)
- feat(browser): Prevent initialization in browser extensions (#10844)
- feat(core): Add metric summaries to spans (#10554)
- feat(core): Decouple metrics aggregation from client (#10628)
- feat(core): Lookup client on current scope, not hub (#10635)
- feat(core): Make `setXXX` methods set on isolation scope (#10678)
- feat(core): Make custom tracing methods return spans & set default op (#10633)
- feat(core): Make global `addBreadcrumb` write to the isolation scope instead of current scope (#10586)
- feat(core): Remove health check transaction filters (#10818)
- feat(core): Streamline custom hub creation for node-experimental (#10555)
- feat(core): Update `addEventProcessor` to add to isolation scope (#10606)
- feat(core): Update `Sentry.addBreadcrumb` to skip hub (#10601)
- feat(core): Use global `TextEncoder` and `TextDecoder` (#10701)
- feat(deps): bump @sentry/cli from 2.26.0 to 2.28.0 (#10496)
- feat(deps): bump @sentry/cli from 2.28.0 to 2.28.5 (#10620)
- feat(deps): bump @sentry/cli from 2.28.5 to 2.28.6 (#10727)
- feat(integrations): Capture error arguments as exception regardless of level in `captureConsoleIntegration` (#10744)
- feat(metrics): Remove metrics method from `BaseClient` (#10789)
- feat(node): Remove unnecessary URL imports (#10860)
- feat(react): Drop support for React 15 (#10115)
- feat(remix): Add Vite dev-mode support to Express instrumentation. (#10784)
- fix: Export session API (#10711)
- fix(angular-ivy): Add `exports` field to `package.json` (#10569)
- fix(angular): Ensure navigations always create a transaction (#10646)
- fix(core): Add lost scope tests & fix update case (#10738)
- fix(core): Fix scope capturing via `captureContext` function (#10735)
- fix(feedback): Replay breadcrumb for feedback events was incorrect (#10536)
- fix(nextjs): Remove `webpack://` prefix more broadly from source map `sources` field (#10642)
- fix(node): import `worker_threads` and fix node v14 types (#10791)
- fix(node): Record local variables with falsy values, `null` and `undefined` (#10821)
- fix(stacktrace): Always use `?` for anonymous function name (#10732)
- fix(sveltekit): Avoid capturing Http 4xx errors on the client (#10571)
- fix(sveltekit): Ensure navigations and redirects always create a new transaction (#10656)
- fix(sveltekit): Properly await sourcemaps flattening (#10602)
- fix(types): Improve attachment type (#10832)
- fx(node): Fix anr worker check (#10719)
- ref: Cleanup browser profiling integration (#10766)
- ref: Collect child spans references via non-enumerable on Span object (#10715)
- ref: Make scope setters on hub only write to isolation scope (#10572)
- ref: Store runtime on isolation scope (#10657)
- ref(astro): Put request as SDK processing metadata instead of span data (#10840)
- ref(core): Always use a (default) ACS (#10644)
- ref(core): Make `on` and `emit` required on client (#10603)
- ref(core): Make remaining client methods required (#10605)
- ref(core): Rename `Span` class to `SentrySpan` (#10687)
- ref(core): Restructure hub exports (#10639)
- ref(core): Skip hub in top level `captureXXX` methods (#10688)
- ref(core): Allow `number` as span `traceFlag` (#10855)
- ref(core): Remove `status` field from Span (#10856)
- ref(remix): Make `@remix-run/router` a dependency. (#10479)
- ref(replay): Use `beforeAddBreadcrumb` hook instead of scope listener (#10600)
- ref(sveltekit): Hard-pin Vite plugin version (#10843)

### Other Deprecation Removals/Changes

We have also removed or updated a variety of deprecated APIs.

- feat(v8): Remove `extractTraceparentData` export (#10559)
- feat(v8): Remove defaultIntegrations deprecated export (#10691)
- feat(v8): Remove deprecated `span.isSuccess` method (#10699)
- feat(v8): Remove deprecated `traceHeaders` method (#10776)
- feat(v8): Remove deprecated addInstrumentationHandler (#10693)
- feat(v8): Remove deprecated configureScope call (#10565)
- feat(v8): Remove deprecated runWithAsyncContext API (#10780)
- feat(v8): Remove deprecated spanStatusfromHttpCode export (#10563)
- feat(v8): Remove deprecated trace and startActiveSpan methods (#10593)
- feat(v8): Remove requestData deprecations (#10626)
- feat(v8): Remove Severity enum (#10551)
- feat(v8): Remove span.origin (#10753)
- feat(v8): Remove span.toTraceparent method (#10698)
- feat(v8): Remove usage of span.description and span.name (#10697)
- feat(v8): Update eventFromUnknownInput to only use client (#10692)
- feat(v8/astro): Remove deprecated exports from Astro SDK (#10611)
- feat(v8/browser): Remove `_eventFromIncompleteOnError` usage (#10553)
- feat(v8/browser): Remove XHR transport (#10703)
- feat(v8/browser): Rename TryCatch integration to `browserApiErrorsIntegration` (#10755)
- feat(v8/core): Remove deprecated setHttpStatus (#10774)
- feat(v8/core): Remove deprecated updateWithContext method (#10800)
- feat(v8/core): Remove getters for span.op (#10767)
- feat(v8/core): Remove span.finish call (#10773)
- feat(v8/core): Remove span.instrumenter and instrumenter option (#10769)
- feat(v8/ember): Remove deprecated exports (#10535)
- feat(v8/integrations): Remove deprecated exports (#10556)
- feat(v8/node): Remove deepReadDirSync export (#10564)
- feat(v8/node): Remove deprecated anr methods (#10562)
- feat(v8/node): Remove getModuleFromFilename export (#10754)
- feat(core): Remove deprecated props from `Span` interface (#10854)
- fix(v8): Remove deprecated tracing config (#10870)
- ref: Make `setupOnce` optional in integrations (#10729)
- ref: Migrate transaction source from metadata to attributes (#10674)
- ref: Refactor remaining `makeMain` usage (#10713)
- ref(astro): Remove deprecated Replay and BrowserTracing (#10768)
- feat(core): Remove deprecated `scope.applyToEvent()` method (#10842)
- ref(integrations): Remove offline integration (#9456)
- ref(nextjs): Remove all deprecated API (#10549)
- ref: Remove `lastEventId` (#10585)
- ref: Remove `reuseExisting` option for ACS (#10645)
- ref: Remove `tracingOrigins` options (#10614)
- ref: Remove deprecated `showReportDialog` APIs (#10609)
- ref: Remove usage of span tags (#10808)
- ref: Remove user segment (#10575)

## 7.x

A full list of changes in the `7.x` release of the SDK can be found in the [7.x Changelog](./docs/changelog/v7.md).

## 6.x

A full list of changes in the `6.x` release of the SDK can be found in the [6.x Changelog](./docs/changelog/v6.md).

## 5.x

A full list of changes in the `5.x` release of the SDK can be found in the [5.x Changelog](./docs/changelog/v5.md).

## 4.x

A full list of changes in the `4.x` release of the SDK can be found in the [4.x Changelog](./docs/changelog/v4.md).<|MERGE_RESOLUTION|>--- conflicted
+++ resolved
@@ -10,7 +10,6 @@
 
 - "You miss 100 percent of the chances you don't take. — Wayne Gretzky" — Michael Scott
 
-<<<<<<< HEAD
 - **feat(nuxt): Add Sentry Pinia plugin ([#14138](https://github.com/getsentry/sentry-javascript/pull/14138))**
 
 The Nuxt SDK now allows you to track Pinia state for captured errors. To enable the Pinia plugin, add the `piniaIntegration` to your client config:
@@ -28,29 +27,10 @@
 });
 ```
 
-=======
->>>>>>> d2a9826f
 ## 8.36.0
 
 ### Important Changes
 
-<<<<<<< HEAD
-- **feat(nuxt): Add Sentry Pinia plugin ([#14047](https://github.com/getsentry/sentry-javascript/pull/14047))**
-
-The Nuxt SDK now allows you to track Pinia state for captured errors. To enable the Pinia plugin, set the `trackPinia` option to `true` in your client config:
-
-```ts
-// sentry.client.config.ts
-
-Sentry.init({
-  trackPinia: true,
-});
-```
-
-Read more about the Pinia plugin in the [Sentry Pinia Documentation](https://docs.sentry.io/platforms/javascript/guides/nuxt/features/pinia/).
-
-=======
->>>>>>> d2a9826f
 - **feat(nextjs/vercel-edge/cloudflare): Switch to OTEL for performance monitoring ([#13889](https://github.com/getsentry/sentry-javascript/pull/13889))**
 
 With this release, the Sentry Next.js, and Cloudflare SDKs will now capture performance data based on OpenTelemetry.
