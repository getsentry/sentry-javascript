--- conflicted
+++ resolved
@@ -10,11 +10,7 @@
 
 - "You miss 100 percent of the chances you don't take. — Wayne Gretzky" — Michael Scott
 
-<<<<<<< HEAD
-Work in this release was contributed by @namoscato and @rileyg98. Thank you for your contributions!
-=======
-Work in this release was contributed by @msurdi-a8c and @namoscato. Thank you for your contributions!
->>>>>>> a4371a21
+Work in this release was contributed by @msurdi-a8c, @namoscato, @rileyg98. Thank you for your contributions!
 
 ## 9.4.0
 
