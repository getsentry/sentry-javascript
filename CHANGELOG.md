--- conflicted
+++ resolved
@@ -3,11 +3,8 @@
 ## Unreleased
 
 - [core] feat: Filter internal Sentry errors from transports/sdk
-<<<<<<< HEAD
 - [node] ref: Expose Parsers functions
-=======
 - [core] ref: Better fingerprint handling
->>>>>>> 137d7e0e
 
 ## 4.3.0
 
