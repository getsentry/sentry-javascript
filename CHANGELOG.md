# Changelog

## Unreleased

- "You miss 100 percent of the chances you don't take. — Wayne Gretzky" — Michael Scott

- [apm] fix: Use proper type name for op #2584
<<<<<<< HEAD
- [core] fix: sent_at for envelope headers to use same clock #2597
=======
- [apm] fix: Improve bundle size by moving span status to @sentry/apm #2589
>>>>>>> bb41fab7

## 5.16.0

- [core] feat: Send transactions in envelopes (#2553)
- [core] fix: Send event timestamp (#2575)
- [browser] fix: Call wrapped `RequestAnimationFrame` with correct context (#2570)
- [node] fix: Prevent reading the same source file multiple times (#2569)
- [integrations] feat: Vue performance monitoring (#2571)

## 5.15.5

- [browser/node] Add missing `BreadcrumbHint` and `EventHint` types exports (#2545)
- [utils] fix: Prevent `isMatchingPattern` from failing on invalid input (#2543)

## 5.15.4

- [node] fix: Path domain onto global extension method to not use require (#2527)

## 5.15.3

- [hub] fix: Restore dynamicRequire, but for `perf_hooks` only (#2524)

## 5.15.2

- [hub] fix: Remove dynamicRequire, Fix require call (#2521)

## 5.15.1

- [browser] fix: Prevent crash for react native instrumenting fetch (#2510)
- [node] fix: Remove the no longer required dynamicRequire hack to fix scope memory leak (#2515)
- [node] fix: Guard against invalid req.user input (#2512)
- [node] ref: Move node version to runtime context (#2507)
- [utils] fix: Make sure that SyncPromise handler is called only once (#2511)

## 5.15.0

- [apm] fix: Sampling of traces work now only depending on the client option `tracesSampleRate` (#2500)
- [apm] fix: Remove internal `forceNoChild` parameter from `hub.startSpan` (#2500)
- [apm] fix: Made constructor of `Span` internal, only use `hub.startSpan` (#2500)
- [apm] ref: Remove status from tags in transaction (#2497)
- [browser] fix: Respect breadcrumbs sentry:false option (#2499)
- [node] ref: Skip body parsing for GET/HEAD requests (#2504)

## 5.14.2

- [apm] fix: Use Performance API for timings when available, including Web Workers (#2492)
- [apm] fix: Remove Performance references (#2495)
- [apm] fix: Set `op` in node http.server transaction (#2496)

## 5.14.1

- [apm] fix: Check for performance.timing in webworkers (#2491)
- [apm] ref: Remove performance clear entry calls (#2490)

## 5.14.0

- [apm] feat: Add a simple heartbeat check, if activities don't change in 3 beats, finish the transaction (#2478)
- [apm] feat: Make use of the `performance` browser API to provide better instrumentation (#2474)
- [browser] ref: Move global error handler + unhandled promise rejection to instrument (#2475)
- [apm] ref: Always use monotonic clock for time calculations (#2485)
- [apm] fix: Add trace context to all events (#2486)

## 5.13.2

- [apm] feat: Add `discardBackgroundSpans` to discard background spans by default

## 5.13.1

- [node] fix: Restore engines back to `>= 6`

## 5.13.0

- [apm] feat: Add `options.autoPopAfter` parameter to `pushActivity` to prevent never-ending spans (#2459)
- [apm] fix: Use monotonic clock to compute durations (#2441)
- [core] ref: Remove unused `sentry_timestamp` header (#2458)
- [node] ref: Drop Node v6, add Node v12 to test matrix, move all scripts to Node v12 (#2455)
- [utils] ref: Prevent instantiating unnecessary Date objects in `timestampWithMs` (#2442)
- [browser] fix: Mark transactions as event.transaction in breadcrumbs correctly

## 5.12.5

- [browser] ref: Mark transactions as event.transaction in breadcrumbs (#2450)
- [node] fix: Dont overwrite servername in requestHandler (#2449)
- [utils] ref: Move creation of iframe into try/catch in fetch support check (#2447)

## 5.12.4

- [browser] ref: Rework XHR wrapping logic to make sure it always triggers (#2438)
- [browser] fix: Handle PromiseRejectionEvent-like CustomEvents (#2429)
- [core] ref: Notify user when event failed to deliver because of digestion pipeline issue (#2416)
- [node] fix: Improve incorrect `ParseRequest` typing (#2433)
- [apm] fix: Remove auto unknown_error transaction status (#2440)
- [apm] fix: Properly remove undefined keys from apm payload (#2414)

## 5.12.3

- [apm] fix: Remove undefined keys from trace.context (#2413)

## 5.12.2

- [apm] ref: Check if Tracing integration is enabled before dropping transaction

## 5.12.1

- [apm] ref: If `maxTransactionTimeout` = `0` there is no timeout (#2410)
- [apm] fix: Make sure that the `maxTransactionTimeout` is always enforced on transaction events (#2410)
- [browser] fix: Support for Hermes stacktraces (#2406)

## 5.12.0

- [core] feat: Provide `normalizeDepth` option and sensible default for scope methods (#2404)
- [browser] fix: Export `EventHint` type (#2407)

## 5.11.2

- [apm] fix: Add new option to `Tracing` `maxTransactionTimeout` determines the max length of a transaction (#2399)
- [hub] ref: Always also set transaction name on the top span in the scope
- [core] fix: Use `event_id` from hint given by top-level hub calls

## 5.11.1

- [apm] feat: Add build bundle including @sentry/browser + @sentry/apm
- [utils] ref: Extract adding source context incl. tests

## 5.11.0

- [apm] fix: Always attach `contexts.trace` to finished transaction (#2353)
- [integrations] fix: Make RewriteFrame integration process all exceptions (#2362)
- [node] ref: Update agent-base to 5.0 to remove http/s patching (#2355)
- [browser] feat: Set headers from options in XHR/fetch transport (#2363)

## 5.10.2

- [browser] fix: Always trigger default browser onerror handler (#2348)
- [browser] fix: Restore correct `functionToString` behavior for updated `fill` method (#2346)
- [integrations] ref: Allow for backslashes in unix paths (#2319)
- [integrations] feat: Support Windows-style path in RewriteFrame iteratee (#2319)

## 5.10.1

- [apm] fix: Sent correct span id with outgoing requests (#2341)
- [utils] fix: Make `fill` and `wrap` work nicely together to prevent double-triggering instrumentations (#2343)
- [node] ref: Require `https-proxy-agent` only when actually needed (#2334)

## 5.10.0

- [hub] feat: Update `span` implementation (#2161)
- [apm] feat: Add `@sentry/apm` package
- [integrations] feat: Change `Tracing` integration (#2161)
- [utils] feat: Introduce `instrument` util to allow for custom handlers
- [utils] Optimize `supportsNativeFetch` with a fast path that avoids DOM I/O (#2326)
- [utils] feat: Add `isInstanceOf` util for safety reasons

## 5.9.1

- [browser] ref: Fix regression with bundle size

## 5.9.0

- [node] feat: Added `mode` option for `OnUnhandledRejection` integration that changes how we log errors and what we do with the process itself
- [browser] ref: Both global handlers now always return `true` to call default implementations (error logging)

## 5.8.0

- [browser/node] feat: 429 http code handling in node/browser transports (#2300)
- [core] feat: Make sure that Debug integration is always setup as the last one (#2285)
- [browser] fix: Gracefuly handle incorrect input from onerror (#2302)
- [utils] fix: Safer normalizing for input with `domain` key (#2305)
- [utils] ref: Remove dom references from utils for old TS and env interop (#2303)

## 5.7.1

- [core] ref: Use the smallest possible interface for our needs - `PromiseLike` (#2273)
- [utils] fix: Add TS dom reference to make sure its in place for compilation (#2274)

## 5.7.0

- [core] ref: Use `Promise` as the interface, but `SyncPromise` as the implementation in all the places we need `thenable` API
- [browser] fix: Capture only failed `console.assert` calls
- [browser] ref: Major `TraceKit` and `GlobalHandlers` refactor
- [browser] ref: Remove _all_ required IE10-11 polyfills
- [browser] ref: Remove `Object.assign` method usage
- [browser] ref: Remove `Number.isNaN` method usage
- [browser] ref: Remove `includes` method usage
- [browser] ref: Improve usage of types in `addEventListener` breadcrumbs wrapper
- [browser] ci: Use Galaxy S9 Plus for Android 9
- [browser] ci: Increase timeouts and retries between Travis and BrowserStack
- [node] fix: Update https-proxy-agent to 3.0.0 for security reasons (#2262)
- [node] feat: Extract prototyped data in `extractUserData` (#2247)
- [node] ref: Use domain Hub detection only in Node environment
- [integrations] feat: Use `contexts` to handle ExtraErrorData (#2208)
- [integrations] ref: Remove `process.env.NODE_ENV` from Vue integration (#2263)
- [types] fix: Breadcrumb `data` needs to be an object
- [utils] ref: Make `Event` instances somewhat serializeable

## 5.6.3

- [browser] fix: Don't capture our own XHR events that somehow bubbled-up to global handler

## 5.6.2

- [browser] feat: Use framesToPop for InvaliantViolations in React errors (#2204)
- [browser] fix: Apply crossorigin attribute with setAttribute tag for userReport dialog (#2196)
- [browser] fix: Make sure that falsy values are captured in unhandledrejections (#2207)
- [loader] fix: Loader should also retrigger falsy values as errors (#2207)

## 5.6.1

- [core] fix: Correctly detect when client is enabled before installing integrations (#2193)
- [browser] ref: Loosen typings in `wrap` method

## 5.6.0

- [core] fix: When using enabled:false integrations shouldnt be installed (#2181)
- [browser] feat: Add support for custom schemes to Tracekit
- [browser] ref: Return function call result from `wrap` method
- [browser] ref: Better UnhandledRejection messages (#2185)
- [browser] test: Complete rewrite of Browser Integration Tests (#2176)
- [node] feat: Add cookies as an optional property in the request handler (#2167)
- [node] ref: Unify method name casing in breadcrumbs (#2183)
- [integrations] feat: Add logErrors option to Vue integration (#2182)

## 5.5.0

- [core] fix: Store processing state for each `flush` call separately (#2143)
- [scope] feat: Generate hint if not provided in the Hub calls (#2142)
- [browser] feat: Read `window.SENTRY_RELEASE` to set release by default (#2132)
- [browser] fix: Don't call `fn.handleEvent.bind` if `fn.handleEvent` does not exist (#2138)
- [browser] fix: Correctly handle events that utilize `handleEvent` object (#2149)
- [node] feat: Provide optional `shouldHandleError` option for node `errorHandler` (#2146)
- [node] fix: Remove unsafe `any` from `NodeOptions` type (#2111)
- [node] fix: Merge `transportOptions` correctly (#2151)
- [utils] fix: Add polyfill for `Object.setPrototypeOf` (#2127)
- [integrations] feat: `SessionDuration` integration (#2150)

## 5.4.3

- [core] feat: Expose `Span` class
- [node] fix: Don't overwrite transaction on event in express handler

## 5.4.2

- [core] fix: Allow Integration<T> constructor to have arguments
- [browser] fix: Vue breadcrumb recording missing in payload
- [node] fix: Force agent-base to be at version 4.3.0 to fix various issues. Fix #1762, fix #2085
- [integrations] fix: Tracing integration fetch headers bug where trace header is not attached if there are no options.
- [utils] fix: Better native `fetch` detection via iframes. Fix #1601

## 5.4.1

- [integrations] fix: Tracing integration fetch headers bug.

## 5.4.0

- [global] feat: Exposed new simplified scope API. `Sentry.setTag`, `Sentry.setTags`, `Sentry.setExtra`, `Sentry.setExtras`, `Sentry.setUser`, `Sentry.setContext`

## 5.3.1

- [integrations] fix: Tracing integration CDN build.

## 5.3.0

- [browser] fix: Remove `use_strict` from `@sentry/browser`
- [utils] fix: Guard string check in `truncate`
- [browser] fix: TraceKit fix for eval frames

## 5.2.1

- [browser] feat: Expose `wrap` function in `@sentry/browser`
- [browser] feat: Added `onLoad` callback to `showReportDialog`
- [browser] fix: Use 'native code' as a filename for some frames

## 5.2.0

- [opentracing] ref: Removed opentracing package
- [integrations] feat: Add tracing integration
- [hub] feat: Add tracing related function to scope and hub (`Scope.startSpan`, `Scope.setSpan`, `Hub.traceHeaders`)
- [hub] feat: Add new function to Scope `setContext`
- [hub] feat: Add new function to Scope `setTransaction`
- [integrations] fix: Update ember integration to include original error in `hint` in `beforeSend`
- [integrations] fix: Ember/Vue fix integration

## 5.1.3

- [browser] fix: GlobalHandler integration sometimes receives Event objects as message: Fix #1949

## 5.1.2

- [browser] fix: Fixed a bug if Sentry was initialized multiple times: Fix #2043
- [browser] ref: Mangle more stuff, reduce bundle size
- [browser] fix: Support for ram bundle frames
- [node] fix: Expose lastEventId method

## 5.1.1

- [browser] fix: Breadcrumb Integration: Fix #2034

## 5.1.0

- [hub] feat: Add `setContext` on the scope
- [browser] fix: Breacrumb integration ui clicks
- [node] feat: Add `flushTimeout` to `requestHandler` to auto flush requests

## 5.0.8

- [core] fix: Don't disable client before flushing
- [utils] fix: Remove node types
- [hub] fix: Make sure all breadcrumbs have a timestamp
- [hub] fix: Merge event with scope breadcrumbs instead of only using event breadcrumbs

## 5.0.7

- [utils] ref: Move `htmlTreeAsString` to `@sentry/browser`
- [utils] ref: Remove `Window` typehint `getGlobalObject`
- [core] fix: Make sure that flush/close works as advertised
- [integrations] feat: Added `CaptureConsole` integration

## 5.0.6

- [utils]: Change how we use `utils` and expose `esm` build
- [utils]: Remove `store` and `fs` classes -> moved to @sentry/electron where this is used
- [hub]: Allow to pass `null` to `setUser` to reset it

## 5.0.5

- [esm]: `module` in `package.json` now provides a `es5` build instead of `es2015`

## 5.0.4

- [integrations] fix: Not requiring angular types

## 5.0.3

- [hub] fix: Don't reset registry when there is no hub on the carrier #1969
- [integrations] fix: Export dedupe integration

## 5.0.2

- [browser] fix: Remove `browser` field from `package.json`

## 5.0.1

- [browser] fix: Add missing types

## 5.0.0

This major bump brings a lot of internal improvements. Also, we extracted some integrations out of the SDKs and put them
in their own package called `@sentry/integrations`. For a detailed guide how to upgrade from `4.x` to `5.x` refer to our
[migration guide](https://github.com/getsentry/sentry-javascript/blob/master/MIGRATION.md).

**Migration from v4**

If you were using the SDKs high level API, the way we describe it in the docs, you should be fine without any code
changes. This is a **breaking** release since we removed some methods from the public API and removed some classes from
the default export.

- **breaking** [node] fix: Events created from exception shouldn't have top-level message attribute
- [utils] ref: Update wrap method to hide internal sentry flags
- [utils] fix: Make internal Sentry flags non-enumerable in fill utils
- [utils] ref: Move `SentryError` + `PromiseBuffer` to utils
- **breaking** [core] ref: Use `SyncPromise` internally, this reduces memory pressure by a lot.
- ref: Move internal `ExtendedError` to a types package
- **breaking** [browser] ref: Removed `BrowserBackend` from default export.
- **breaking** [node] ref: Removed `BrowserBackend` from default export.
- **breaking** [core] feat: Disable client once flushed using `close` method
- **breaking** [core] ref: Pass `Event` to `sendEvent` instead of already stringified data
- [utils] feat: Introduce `isSyntheticEvent` util
- **breaking** [utils] ref: remove `isArray` util in favor of `Array.isArray`
- **breaking** [utils] ref: Remove `isNaN` util in favor of `Number.isNaN`
- **breaking** [utils] ref: Remove `isFunction` util in favor of `typeof === 'function'`
- **breaking** [utils] ref: Remove `isUndefined` util in favor of `=== void 0`
- **breaking** [utils] ref: Remove `assign` util in favor of `Object.assign`
- **breaking** [utils] ref: Remove `includes` util in favor of native `includes`
- **breaking** [utils] ref: Rename `serializeKeysToEventMessage` to `keysToEventMessage`
- **breaking** [utils] ref: Rename `limitObjectDepthToSize` to `normalizeToSize` and rewrite its internals
- **breaking** [utils] ref: Rename `safeNormalize` to `normalize` and rewrite its internals
- **breaking** [utils] ref: Remove `serialize`, `deserialize`, `clone` and `serializeObject` functions
- **breaking** [utils] ref: Rewrite normalization functions by removing most of them and leaving just `normalize` and
  `normalizeToSize`
- **breaking** [core] ref: Extract all pluggable integrations into a separate `@sentry/integrations` package
- **breaking** [core] ref: Move `extraErrorData` integration to `@sentry/integrations` package
- [core] feat: Add `maxValueLength` option to adjust max string length for values, default is 250.
- [hub] feat: Introduce `setExtras`, `setTags`, `clearBreadcrumbs`.
- **breaking** [all] feat: Move `Mechanism` to `Exception`
- [browser/node] feat: Add `synthetic` to `Mechanism` in exception.
- [browser/node] fix: Use `addExceptionTypeValue` in helpers
- [browser] ref: Remove unused TraceKit code
- **breaking** [all] build: Expose `module` in `package.json` as entry point for esm builds.
- **breaking** [all] build: Use `es6` target instead of esnext for ESM builds
- [all] feat: Prefix all private methods with `_`
- [all] build: Use terser instead of uglify
- [opentracing] feat: Introduce `@sentry/opentracing` providing functions to attach opentracing data to Sentry Events
- **breaking** [core] ref: `Dedupe` Integration is now optional, it is no longer enabled by default.
- **breaking** [core] ref: Removed default client fingerprinting for messages
- [node] ref: Remove stack-trace dependencies
- **breaking** [core] ref: Transport function `captureEvent` was renamed to `sendEvent`
- [node] fix: Check if buffer isReady before sending/creating Promise for request.
- [browser] fix: Remove beacon transport.
- [browser] fix: Don't mangle names starting with two `__`
- [utils] fix: Ensure only one logger instance
- [node] feat: Add esm build
- [integrations] feat: Fix build and prepare upload to cdn
- [integrations] fix: Bug in vue integration with `attachProps`
- **breaking** [core] ref: Remove SDK information integration
- **breaking** [core] ref: Remove `install` function on integration interface
- [node] feat: Add esm build
- [integrations] feat: Fix build and prepare upload to cdn
- [integrations] fix: Bug in vue integration with `attachProps`

## 5.0.0-rc.3

- [browser] fix: Don't mangle names starting with two `__`
- [utils] fix: Ensure only one logger instance

## 5.0.0-rc.2

- [browser] fix: Remove beacon transport.

## 5.0.0-rc.1

- [node] fix: Check if buffer isReady before sending/creating Promise for request.

## 5.0.0-rc.0

- Fix: Tag npm release with `next` to not make it latest

## 5.0.0-beta.2

- Fix: NPM release

## 5.0.0-beta1

**Migration from v4**

This major bump brings a lot of internal improvements. This is a **breaking** release since we removed some methods from
the public API and removed some classes from the default export.

- **breaking** [node] fix: Events created from exception shouldn't have top-level message attribute
- [utils] ref: Update wrap method to hide internal sentry flags
- [utils] fix: Make internal Sentry flags non-enumerable in fill utils
- [utils] ref: Move `SentryError` + `PromiseBuffer` to utils
- **breaking** [core] ref: Use `SyncPromise` internally, this reduces memory pressure by a lot.
- **breaking** [browser] ref: Removed `BrowserBackend` from default export.
- **breaking** [node] ref: Removed `BrowserBackend` from default export.
- **breaking** [core] feat: Disable client once flushed using `close` method
- ref: Move internal `ExtendedError` to a types package
- **breaking** [core] ref: Pass `Event` to `sendEvent` instead of already stringified data
- [utils] feat: Introduce `isSyntheticEvent` util
- **breaking** [utils] ref: remove `isArray` util in favor of `Array.isArray`
- **breaking** [utils] ref: Remove `isNaN` util in favor of `Number.isNaN`
- **breaking** [utils] ref: Remove `isFunction` util in favor of `typeof === 'function'`
- **breaking** [utils] ref: Remove `isUndefined` util in favor of `=== void 0`
- **breaking** [utils] ref: Remove `assign` util in favor of `Object.assign`
- **breaking** [utils] ref: Remove `includes` util in favor of native `includes`
- **breaking** [utils] ref: Rename `serializeKeysToEventMessage` to `keysToEventMessage`
- **breaking** [utils] ref: Rename `limitObjectDepthToSize` to `normalizeToSize` and rewrite its internals
- **breaking** [utils] ref: Rename `safeNormalize` to `normalize` and rewrite its internals
- **breaking** [utils] ref: Remove `serialize`, `deserialize`, `clone` and `serializeObject` functions
- **breaking** [utils] ref: Rewrite normalization functions by removing most of them and leaving just `normalize` and
  `normalizeToSize`
- **breaking** [core] ref: Extract all pluggable integrations into a separate `@sentry/integrations` package
- **breaking** [core] ref: Move `extraErrorData` integration to `@sentry/integrations` package
- [core] feat: Add `maxValueLength` option to adjust max string length for values, default is 250.
- [hub] feat: Introduce `setExtras`, `setTags`, `clearBreadcrumbs`.
- **breaking** [all] feat: Move `Mechanism` to `Exception`
- [browser/node] feat: Add `synthetic` to `Mechanism` in exception.
- [browser/node] fix: Use `addExceptionTypeValue` in helpers
- [browser] ref: Remove unused TraceKit code
- **breaking** [all] build: Expose `module` in `package.json` as entry point for esm builds.
- **breaking** [all] build: Use `es6` target instead of esnext for ESM builds
- [all] feat: Prefix all private methods with `_`
- [all] build: Use terser instead of uglify
- [opentracing] feat: Introduce `@sentry/opentracing` providing functions to attach opentracing data to Sentry Events
- **breaking** [core] ref: `Dedupe` Integration is now optional, it is no longer enabled by default.
- **breaking** [core] ref: Removed default client fingerprinting for messages
- [node] ref: Remove stack-trace dependencies
- **breaking** [core] ref: Transport function `captureEvent` was renamed to `sendEvent`

## 4.6.4

- [utils] fix: Prevent decycling from referencing original objects
- [utils] fix: Preserve correct name when wrapping
- [raven-node] test: Update raven-node tests for new node version

## 4.6.3

- [utils] fix: Normalize value before recursively walking down the tree
- [browser] ref: Check whether client is enabled for reportDialog and log instead of throw

## 4.6.2

- [utils] fix: Preserve function prototype when filling
- [utils] fix: use a static object as fallback of the global object
- [node] feat: Read from `SENTRY_RELEASE` and `SENTRY_ENVIRONMENT` if present

## 4.6.1

- [utils] fix: Patch `tslib_1__default` regression and add additional tests around it

## 4.6.0

- [loader] fix: Detect if `init` has been called in an onload callback
- [core] fix: Use correct frame for `inboundFilter` methods
- [core] ref: Multiple `init` calls have been changed to "latest wins" instead of "ignore all after first"
- [core] feat: Introduce `flush` method which currently is an alias for `close`
- [node] feat: If `options.dsn` is undefined when calling `init` we try to load it from `process.env.SENTRY_DSN`
- [node] feat: Expose `flush` and `close` on `Sentry.*`
- [node] feat: Add `sentry` to express error handler response which contains the `event_id` of the error

## 4.5.4

- [browser] fix: `DOMError` and `DOMException` should be error level events
- [browser] ref: Log error if Ember/Vue instances are not provided
- [utils] fix: Dont mutate original input in `decycle` util function
- [utils] fix: Skip non-enumerable properties in `decycle` util function
- [utils] ref: Update `wrap` method to hide internal Sentry flags
- [utils] fix: Make internal Sentry flags non-enumerable in `fill` util

## 4.5.3

- [browser]: fix: Fix UnhandledPromise: [object Object]
- [core]: fix: Error in extraErrorData integration where event would not be send in case of non assignable object
  property.
- [hub]: feat: Support non async event processors

## 4.5.2

- [utils] fix: Decycling for objects to no produce an endless loop
- [browser] fix: <unlabeled> event for unhandledRejection
- [loader] fix: Handle unhandledRejection the same way as it would be thrown

## 4.5.1

- [utils] fix: Don't npm ignore esm for utils

## 4.5.0

- [core] feat: Deprecate `captureEvent`, prefer `sendEvent` for transports. `sendEvent` now takes a string (body)
  instead of `Event` object.
- [core] feat: Use correct buffer for requests in transports
- [core] feat: (beta) provide esm build
- [core] ref: Change way how transports are initialized
- [core] ref: Rename `RequestBuffer` to `PromiseBuffer`, also introduce limit
- [core] ref: Make sure that captureMessage input is a primitive
- [core] fix: Check if value is error object in extraErrorData integration
- [browser] fix: Prevent empty exception values
- [browser] fix: Permission denied to access property name
- [node] feat: Add file cache for providing pre/post context in frames
- [node] feat: New option `frameContextLines`, if set to `0` we do not provide source code pre/post context, default is
  `7` lines pre/post
- [utils] fix: Use custom serializer inside `serialize` method to prevent circular references

## 4.4.2

- [node] Port memory-leak tests from raven-node
- [core] feat: ExtraErrorData integration
- [hub] ref: use safeNormalize on any data we store on Scope
- [utils] feat: Introduce safeNormalize util method to unify stored data
- [loader] Support multiple onLoad callbacks

## 4.4.1

- [core] Bump dependencies to remove flatmap-stream

## 4.4.0

- [node] HTTP(S) Proxy support
- [node] Expose lastEventId method
- [browser] Correctly detect and remove wrapped function frames

## 4.3.4

- [utils] fix: Broken tslib import - Fixes #1757

## 4.3.3

- [build] ref: Dont emit TypeScript helpers in every file separately
- [node] fix: Move stacktrace types from devDeps to deps as its exposed
- [browser] misc: Added browser examples page

## 4.3.2

- [browser] fix: Typings for npm package

## 4.3.1

- [browser] ref: Breadcrumbs will now be logged only to a max object depth of 2
- [core] feat: Filter internal Sentry errors from transports/sdk
- [core] ref: Better fingerprint handling
- [node] ref: Expose Parsers functions

## 4.3.0

- [browser]: Move `ReportingObserver` integration to "pluggable" making it an opt-in integration
- [utils]: Use node internal `path` / `fs` for `store.ts`

## 4.2.4

- [browser]: Use `withScope` in `Ember` integration instead of manual `pushPop/popScope` calls
- [browser] fix: rethrow errors in testing mode with `Ember` integration (#1696)
- [browser/node]: Fix `LinkedErrors` integration to send exceptions in correct order and take main exception into the
  `limit` count
- [browser/node] ref: Re-export `addGlobalEventProcessor`
- [core]: Fix `InboundFilters` integration so that it reads and merge configuration from the `init` call as well

## 4.2.3

- [utils]: `bundlerSafeRequire` renamed to `dynamicRequire` now takes two arguments, first is should be `module`, second
  `request` / `moduleName`.

## 4.2.2

- [core]: Several internal fixes regarding integration, exports and domain.
- [core]: "De-deprecate" name of `Integration` interface.
- [node]: Export `parseRequest` on `Handlers`.

## 4.2.1

- [core] Invert logger logic the explicitly enable it.
- [hub] Require `domain` in `getCurrentHub` in try/catch - Fixed #1670
- [hub] Removed exposed getter on the Scope.

## 4.2.0

- [browser] fix: Make `addBreadcrumb` sync internally, `beforeBreadcrumb` is now only sync
- [browser] fix: Remove internal `console` guard in `beforeBreadcrumb`
- [core] feat: Integrations now live on the `Client`. This means that when binding a new Client to the `Hub` the client
  itself can decide which integration should run.
- [node] ref: Simplify Node global handlers code

## 4.1.1

- [browser] fix: Use our own path utils instead of node built-ins
- [node] fix: Add colon to node base protocol to follow http module
- [utils] feat: Create internal path module

## 4.1.0

- [browser] feat: Better mechanism detection in TraceKit
- [browser] fix: Change loader to use getAttribute instead of dataset
- [browser] fix: Remove trailing commas from loader for IE10/11
- [browser] ref: Include md5 lib and transcript it to TypeScript
- [browser] ref: Remove all trailing commas from integration tests cuz IE10/11
- [browser] ref: Remove default transaction from browser
- [browser] ref: Remove redundant debug.ts file from browser integrations
- [browser] test: Fix all integration tests in IE10/11 and Android browsers
- [browser] test: Run integration tests on SauceLabs
- [browser] test: Stop running raven-js saucelabs tests in favour of @sentry/browser
- [browser] test: Store breadcrumbs in the global variable in integration tests
- [browser] test: Update polyfills for integration tests
- [build] ref: Use Mocha v4 instead of v5, as it's not supporting IE10
- [core] feat: Introduce stringify and debugger options in Debug integration
- [core] feat: RewriteFrames pluggable integration
- [core] feat: getRequestheaders should handle legacy DSNs
- [core] fix: correct sampleRate behaviour
- [core] misc: Warn user when beforeSend doesnt return an event or null
- [core] ref: Check for node-env first and return more accurate global object
- [core] ref: Remove Repo interface and repos attribute from Event
- [core] ref: Rewrite RequestBuffer using Array instead of Set for IE10/11
- [hub] fix: Scope level overwrites level on the event
- [hub] fix: Correctly store and retrieve Hub from domain when one is active
- [hub] fix: Copy over user data when cloning scope
- [node] feat: Allow requestHandler to be configured
- [node] feat: Allow pick any user attributes from requestHandler
- [node] feat: Make node transactions a pluggable integration with tests
- [node] feat: Transactions handling for RequestHandler in Express/Hapi
- [node] fix: Dont wrap native modules more than once to prevent leaks
- [node] fix: Add the same protocol as dsn to base transport option
- [node] fix: Use getCurrentHub to retrieve correct hub in requestHandler
- [utils] ref: implemented includes, assign and isNaN polyfills

## 4.0.6

- [browser] fix: Fallback to Error object when rejection `reason` is not available
- [browser] feat: Support Bluebird's `detail.reason` for promise rejections
- [types] fix: Use correct type for event's repos attribute

## 4.0.5

- [browser] ref: Expose `ReportDialogOptions`
- [browser] ref: Use better default message for ReportingObserver
- [browser] feat: Capture wrapped function arguments as extra
- [browser] ref: Unify integrations options and set proper defaults
- [browser] fix: Array.from is not available in old mobile browsers
- [browser] fix: Check for anonymous function before getting its name for mechanism
- [browser] test: Add loader + integration tests
- [core] ref: Move SDKInformation integration into core prepareEvent method
- [core] ref: Move debug initialization as the first step
- [node] fix: Make handlers types compatibile with Express
- [utils] fix: Dont break when non-string is passed to truncate
- [hub] feat: Add `run` function that makes `this` hub the current global one

## 4.0.4

- [browser] feat: Add `forceLoad` and `onLoad` function to be compatible with loader API

## 4.0.3

- [browser] feat: Better dedupe integration event description
- [core] ref: Move Dedupe, FunctionString, InboundFilters and SdkInformation integrations to the core package
- [core] feat: Provide correct platform and make a place to override event internals
- [browser] feat: UserAgent integration

## 4.0.2

- [browser] fix: Dont filter captured messages when they have no stacktraces

## 4.0.1

- [browser] feat: Show dropped event url in `blacklistUrl`/`whitelistUrl` debug mode
- [browser] feat: Use better event description instead of `event_id` for user-facing logs
- [core] ref: Create common integrations that are exposed on `@sentry/core` and reexposed through `browser`/`node`
- [core] feat: Debug integration
- [browser] ref: Port TraceKit to TypeScript and disable TraceKit's remote fetching for now

## 4.0.0

This is the release of our new SDKs, `@sentry/browser`, `@sentry/node`. While there are too many changes to list for
this release, we will keep a consistent changelog for upcoming new releases. `raven-js` (our legacy JavaScript/Browser
SDK) and `raven` (our legacy Node.js SDK) will still reside in this repo, but they will receive their own changelog.

We generally guide people to use our new SDKs from this point onward. The migration should be straightforward if you
were only using the basic features of our previous SDKs.

`raven-js` and `raven` will both still receive bugfixes but all the new features implemented will only work in the new
SDKs. The new SDKs are completely written in TypeScript, which means all functions, classes and properties are typed.

## Links

- [Official SDK Docs](https://docs.sentry.io/quickstart/)
- [TypeDoc](http://getsentry.github.io/sentry-javascript/)

### Migration

Here are some examples of how the new SDKs work. Please note that the API for all JavaScript SDKs is the same.

#### Installation

_Old_:

```js
Raven.config('___PUBLIC_DSN___', {
  release: '1.3.0',
}).install();
```

_New_:

```js
Sentry.init({
  dsn: '___PUBLIC_DSN___',
  release: '1.3.0',
});
```

#### Set a global tag

_Old_:

```js
Raven.setTagsContext({ key: 'value' });
```

_New_:

```js
Sentry.configureScope(scope => {
  scope.setTag('key', 'value');
});
```

#### Capture custom exception

_Old_:

```js
try {
  throwingFunction();
} catch (e) {
  Raven.captureException(e, { extra: { debug: false } });
}
```

_New_:

```js
try {
  throwingFunction();
} catch (e) {
  Sentry.withScope(scope => {
    scope.setExtra('debug', false);
    Sentry.captureException(e);
  });
}
```

#### Capture a message

_Old_:

```js
Raven.captureMessage('test', 'info', { extra: { debug: false } });
```

_New_:

```js
Sentry.withScope(scope => {
  scope.setExtra('debug', false);
  Sentry.captureMessage('test', 'info');
});
```

#### Breadcrumbs

_Old_:

```js
Raven.captureBreadcrumb({
  message: 'Item added to shopping cart',
  category: 'action',
  data: {
    isbn: '978-1617290541',
    cartSize: '3',
  },
});
```

_New_:

```js
Sentry.addBreadcrumb({
  message: 'Item added to shopping cart',
  category: 'action',
  data: {
    isbn: '978-1617290541',
    cartSize: '3',
  },
});
```<|MERGE_RESOLUTION|>--- conflicted
+++ resolved
@@ -5,11 +5,8 @@
 - "You miss 100 percent of the chances you don't take. — Wayne Gretzky" — Michael Scott
 
 - [apm] fix: Use proper type name for op #2584
-<<<<<<< HEAD
 - [core] fix: sent_at for envelope headers to use same clock #2597
-=======
 - [apm] fix: Improve bundle size by moving span status to @sentry/apm #2589
->>>>>>> bb41fab7
 
 ## 5.16.0
 
