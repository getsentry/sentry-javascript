--- conflicted
+++ resolved
@@ -4,11 +4,7 @@
 
 - "You miss 100 percent of the chances you don't take. — Wayne Gretzky" — Michael Scott
 
-<<<<<<< HEAD
-Work in this release was contributed by @alSergey. Thank you for your contribution!
-=======
-Work in this release was contributed by @0xbad0c0d3. Thank you for your contribution!
->>>>>>> 9c6852ab
+Work in this release was contributed by @0xbad0c0d3 and @alSergey. Thank you for your contributions!
 
 ## 9.34.0
 
