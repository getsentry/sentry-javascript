# Changelog

## Unreleased

- "You miss 100 percent of the chances you don't take. — Wayne Gretzky" — Michael Scott

<<<<<<< HEAD
Work in this release was contributed by @sebws. Thank you for your contribution!
=======
## 10.30.0

- feat(nextjs): Deprecate Webpack top-level options ([#18343](https://github.com/getsentry/sentry-javascript/pull/18343))
- feat(node): Capture scope when event loop blocked ([#18040](https://github.com/getsentry/sentry-javascript/pull/18040))
- fix(aws-serverless): Remove hyphens from AWS-lambda origins ([#18353](https://github.com/getsentry/sentry-javascript/pull/18353))
- fix(core): Parse method from Request object in fetch ([#18453](https://github.com/getsentry/sentry-javascript/pull/18453))
- fix(react): Add transaction name guards for rapid lazy-route navigations ([#18346](https://github.com/getsentry/sentry-javascript/pull/18346))

<details>
  <summary> <strong>Internal Changes</strong> </summary>

- chore(ci): Fix double issue creation for unreferenced PRs ([#18442](https://github.com/getsentry/sentry-javascript/pull/18442))
- chore(deps): bump next from 15.5.4 to 15.5.7 in /dev-packages/e2e-tests/test-applications/nextjs-15 ([#18411](https://github.com/getsentry/sentry-javascript/pull/18411))
- chore(deps): bump next from 15.5.4 to 15.5.7 in /dev-packages/e2e-tests/test-applications/nextjs-15-intl ([#18400](https://github.com/getsentry/sentry-javascript/pull/18400))
- chore(deps): bump next from 16.0.0 to 16.0.7 in /dev-packages/e2e-tests/test-applications/nextjs-16 ([#18399](https://github.com/getsentry/sentry-javascript/pull/18399))
- chore(deps): bump next from 16.0.0 to 16.0.7 in /dev-packages/e2e-tests/test-applications/nextjs-16-cacheComponents ([#18427](https://github.com/getsentry/sentry-javascript/pull/18427))
- chore(deps): bump next from 16.0.0 to 16.0.7 in /dev-packages/e2e-tests/test-applications/nextjs-16-tunnel ([#18439](https://github.com/getsentry/sentry-javascript/pull/18439))
- chore(publish): Fix publish order for `@sentry/types` ([#18429](https://github.com/getsentry/sentry-javascript/pull/18429))
- ci(deps): bump actions/create-github-app-token from 2.1.4 to 2.2.0 ([#18362](https://github.com/getsentry/sentry-javascript/pull/18362))

</details>
>>>>>>> 0617362f

## 10.29.0

### Important Changes

- **feat(solid|solidstart): Bump accepted @solidjs/router range ([#18395](https://github.com/getsentry/sentry-javascript/pull/18395))**

We expanded the supported version range for `@solidjs/router` to include `0.14.x` and `0.15.x` versions.

### Other Changes

- fix(logs): Add support for `msg` in pino integration ([#18389](https://github.com/getsentry/sentry-javascript/pull/18389))
- fix(node): Include system message in anthropic-ai messages span ([#18332](https://github.com/getsentry/sentry-javascript/pull/18332))
- fix(tracing): Add missing attributes in vercel-ai spans ([#18333](https://github.com/getsentry/sentry-javascript/pull/18333))

<details>
  <summary> <strong>Internal Changes</strong> </summary>

- chore(tanstackstart-react): clean up re-exported types ([#18393](https://github.com/getsentry/sentry-javascript/pull/18393))
- ref(core): Avoid looking up openai integration options ([#17695](https://github.com/getsentry/sentry-javascript/pull/17695))
- test(nuxt): Relax captured unhandled error assertion ([#18397](https://github.com/getsentry/sentry-javascript/pull/18397))
- test(tanstackstart-react): Set up E2E test application ([#18358](https://github.com/getsentry/sentry-javascript/pull/18358))

</details>

## 10.28.0

### Important Changes

- **feat(core): Make `matcher` parameter optional in `makeMultiplexedTransport` ([#10798](https://github.com/getsentry/sentry-javascript/pull/10798))**

The `matcher` parameter in `makeMultiplexedTransport` is now optional with a sensible default. This makes it much easier to use the multiplexed transport for sending events to multiple DSNs based on runtime configuration.

**Before:**

```javascript
import { makeFetchTransport, makeMultiplexedTransport } from '@sentry/browser';

const EXTRA_KEY = 'ROUTE_TO';

const transport = makeMultiplexedTransport(makeFetchTransport, args => {
  const event = args.getEvent();
  if (event?.extra?.[EXTRA_KEY] && Array.isArray(event.extra[EXTRA_KEY])) {
    return event.extra[EXTRA_KEY];
  }
  return [];
});

Sentry.init({
  transport,
  // ... other options
});

// Capture events with routing info
Sentry.captureException(error, {
  extra: {
    [EXTRA_KEY]: [
      { dsn: 'https://key1@sentry.io/project1', release: 'v1.0.0' },
      { dsn: 'https://key2@sentry.io/project2' },
    ],
  },
});
```

**After:**

```javascript
import { makeFetchTransport, makeMultiplexedTransport, MULTIPLEXED_TRANSPORT_EXTRA_KEY } from '@sentry/browser';

// Just pass the transport generator - the default matcher handles the rest!
Sentry.init({
  transport: makeMultiplexedTransport(makeFetchTransport),
  // ... other options
});

// Capture events with routing info using the exported constant
Sentry.captureException(error, {
  extra: {
    [MULTIPLEXED_TRANSPORT_EXTRA_KEY]: [
      { dsn: 'https://key1@sentry.io/project1', release: 'v1.0.0' },
      { dsn: 'https://key2@sentry.io/project2' },
    ],
  },
});
```

The default matcher looks for routing information in `event.extra[MULTIPLEXED_TRANSPORT_EXTRA_KEY]`. You can still provide a custom matcher function for advanced use cases.

- **feat(nextjs): Support cacheComponents on turbopack ([#18304](https://github.com/getsentry/sentry-javascript/pull/18304))**

This release adds support for `cacheComponents` on turbopack builds. We are working on adding support for this feature in webpack builds as well.

### Other Changes

- feat: Publish AWS Lambda Layer for Node 24 ([#18327](https://github.com/getsentry/sentry-javascript/pull/18327))
- feat(browser): Expose langchain instrumentation ([#18342](https://github.com/getsentry/sentry-javascript/pull/18342))
- feat(browser): Expose langgraph instrumentation ([#18345](https://github.com/getsentry/sentry-javascript/pull/18345))
- feat(cloudflare): Allow specifying a custom fetch in Cloudflare transport options ([#18335](https://github.com/getsentry/sentry-javascript/pull/18335))
- feat(core): Add `isolateTrace` option to `Sentry.withMonitor()` ([#18079](https://github.com/getsentry/sentry-javascript/pull/18079))
- feat(deps): bump @sentry/webpack-plugin from 4.3.0 to 4.6.1 ([#18272](https://github.com/getsentry/sentry-javascript/pull/18272))
- feat(nextjs): Add cloudflare `waitUntil` detection ([#18336](https://github.com/getsentry/sentry-javascript/pull/18336))
- feat(node): Add LangChain v1 support ([#18306](https://github.com/getsentry/sentry-javascript/pull/18306))
- feat(remix): Add parameterized transaction naming for routes ([#17951](https://github.com/getsentry/sentry-javascript/pull/17951))
- fix(cloudflare): Keep http root span alive until streaming responses are consumed ([#18087](https://github.com/getsentry/sentry-javascript/pull/18087))
- fix(cloudflare): Wait for async events to finish ([#18334](https://github.com/getsentry/sentry-javascript/pull/18334))
- fix(core): `continueTrace` doesn't propagate given trace ID if active span exists ([#18328](https://github.com/getsentry/sentry-javascript/pull/18328))
- fix(node-core): Handle custom scope in log messages without parameters ([#18322](https://github.com/getsentry/sentry-javascript/pull/18322))
- fix(opentelemetry): Ensure Sentry spans don't leak when tracing is disabled ([#18337](https://github.com/getsentry/sentry-javascript/pull/18337))
- fix(react-router): Use underscores in trace origin values ([#18351](https://github.com/getsentry/sentry-javascript/pull/18351))
- chore(tanstackstart-react): Export custom inits from tanstackstart-react ([#18369](https://github.com/getsentry/sentry-javascript/pull/18369))
- chore(tanstackstart-react)!: Remove empty placeholder implementations ([#18338](https://github.com/getsentry/sentry-javascript/pull/18338))

<details>
  <summary><strong>Internal Changes</strong></summary>

- chore: Allow URLs as issue ([#18372](https://github.com/getsentry/sentry-javascript/pull/18372))
- chore(changelog): Add entry for [#18304](https://github.com/getsentry/sentry-javascript/pull/18304) ([#18329](https://github.com/getsentry/sentry-javascript/pull/18329))
- chore(ci): Add action to track all PRs as issues ([#18363](https://github.com/getsentry/sentry-javascript/pull/18363))
- chore(github): Adjust `BUGBOT.md` rules to flag invalid op and origin values during review ([#18352](https://github.com/getsentry/sentry-javascript/pull/18352))
- ci: Add action to create issue on gitflow merge conflicts ([#18319](https://github.com/getsentry/sentry-javascript/pull/18319))
- ci(deps): bump actions/checkout from 5 to 6 ([#18268](https://github.com/getsentry/sentry-javascript/pull/18268))
- ci(deps): bump peter-evans/create-pull-request from 7.0.8 to 7.0.9 ([#18361](https://github.com/getsentry/sentry-javascript/pull/18361))
- test(cloudflare): Add typechecks for cloudflare-worker e2e test ([#18321](https://github.com/getsentry/sentry-javascript/pull/18321))

</details>

## 10.27.0

### Important Changes

- **feat(deps): Bump OpenTelemetry ([#18239](https://github.com/getsentry/sentry-javascript/pull/18239))**
  - Bump @opentelemetry/context-async-hooks from ^2.1.0 to ^2.2.0
  - Bump @opentelemetry/core from ^2.1.0 to ^2.2.0
  - Bump @opentelemetry/resources from ^2.1.0 to ^2.2.0
  - Bump @opentelemetry/sdk-trace-base from ^2.1.0 to ^2.2.0
  - Bump @opentelemetry/sdk-trace-node from ^2.1.0 to ^2.2.0
  - Bump @opentelemetry/instrumentation from 0.204.0 to 0.208.0
  - Bump @opentelemetry/instrumentation-amqplib from 0.51.0 to 0.55.0
  - Bump @opentelemetry/instrumentation-aws-sdk from 0.59.0 to 0.64.0
  - Bump @opentelemetry/instrumentation-connect from 0.48.0 to 0.52.0
  - Bump @opentelemetry/instrumentation-dataloader from 0.22.0 to 0.26.0
  - Bump @opentelemetry/instrumentation-express from 0.53.0 to 0.57.0
  - Bump @opentelemetry/instrumentation-fs from 0.24.0 to 0.28.0
  - Bump @opentelemetry/instrumentation-generic-pool from 0.48.0 to 0.52.0
  - Bump @opentelemetry/instrumentation-graphql from 0.52.0 to 0.56.0
  - Bump @opentelemetry/instrumentation-hapi from 0.51.0 to 0.55.0
  - Bump @opentelemetry/instrumentation-http from 0.204.0 to 0.208.0
  - Bump @opentelemetry/instrumentation-ioredis from 0.52.0 to 0.56.0
  - Bump @opentelemetry/instrumentation-kafkajs from 0.14.0 to 0.18.0
  - Bump @opentelemetry/instrumentation-knex from 0.49.0 to 0.53.0
  - Bump @opentelemetry/instrumentation-koa from 0.52.0 to 0.57.0
  - Bump @opentelemetry/instrumentation-lru-memoizer from 0.49.0 to 0.53.0
  - Bump @opentelemetry/instrumentation-mongodb from 0.57.0 to 0.61.0
  - Bump @opentelemetry/instrumentation-mongoose from 0.51.0 to 0.55.0
  - Bump @opentelemetry/instrumentation-mysql from 0.50.0 to 0.54.0
  - Bump @opentelemetry/instrumentation-mysql2 from 0.51.0 to 0.55.0
  - Bump @opentelemetry/instrumentation-nestjs-core from 0.50.0 to 0.55.0
  - Bump @opentelemetry/instrumentation-pg from 0.57.0 to 0.61.0
  - Bump @opentelemetry/instrumentation-redis from 0.53.0 to 0.57.0
  - Bump @opentelemetry/instrumentation-tedious from 0.23.0 to 0.27.0
  - Bump @opentelemetry/instrumentation-undici from 0.15.0 to 0.19.0
  - Bump @prisma/instrumentation from 6.15.0 to 6.19.0

- **feat(browserprofiling): Add `manual` mode and deprecate old profiling ([#18189](https://github.com/getsentry/sentry-javascript/pull/18189))**

  Adds the `manual` lifecycle mode for UI profiling (the default mode), allowing profiles to be captured manually with `Sentry.uiProfiler.startProfiler()` and `Sentry.uiProfiler.stopProfiler()`.
  The previous transaction-based profiling is with `profilesSampleRate` is now deprecated in favor of the new UI Profiling with `profileSessionSampleRate`.

### Other Changes

- feat(core): Add `gibibyte` and `pebibyte` to `InformationUnit` type ([#18241](https://github.com/getsentry/sentry-javascript/pull/18241))
- feat(core): Add scope attribute APIs ([#18165](https://github.com/getsentry/sentry-javascript/pull/18165))
- feat(core): Re-add `_experiments.enableLogs` option ([#18299](https://github.com/getsentry/sentry-javascript/pull/18299))
- feat(core): Use `maxValueLength` on error messages ([#18301](https://github.com/getsentry/sentry-javascript/pull/18301))
- feat(deps): bump @sentry/bundler-plugin-core from 4.3.0 to 4.6.1 ([#18273](https://github.com/getsentry/sentry-javascript/pull/18273))
- feat(deps): bump @sentry/cli from 2.56.0 to 2.58.2 ([#18271](https://github.com/getsentry/sentry-javascript/pull/18271))
- feat(node): Add tracing support for AzureOpenAI ([#18281](https://github.com/getsentry/sentry-javascript/pull/18281))
- feat(node): Fix local variables capturing for out-of-app frames ([#18245](https://github.com/getsentry/sentry-javascript/pull/18245))
- fix(core): Add a PromiseBuffer for incoming events on the client ([#18120](https://github.com/getsentry/sentry-javascript/pull/18120))
- fix(core): Always redact content of sensitive headers regardless of `sendDefaultPii` ([#18311](https://github.com/getsentry/sentry-javascript/pull/18311))
- fix(metrics): Update return type of `beforeSendMetric` ([#18261](https://github.com/getsentry/sentry-javascript/pull/18261))
- fix(nextjs): universal random tunnel path support ([#18257](https://github.com/getsentry/sentry-javascript/pull/18257))
- ref(react): Add more guarding against wildcards in lazy route transactions ([#18155](https://github.com/getsentry/sentry-javascript/pull/18155))
- chore(deps): bump glob from 11.0.1 to 11.1.0 in /packages/react-router ([#18243](https://github.com/getsentry/sentry-javascript/pull/18243))

<details>
  <summary> <strong>Internal Changes</strong> </summary>
    - build(deps): bump hono from 4.9.7 to 4.10.3 in /dev-packages/e2e-tests/test-applications/cloudflare-hono ([#18038](https://github.com/getsentry/sentry-javascript/pull/18038))
    - chore: Add `bump_otel_instrumentations` cursor command ([#18253](https://github.com/getsentry/sentry-javascript/pull/18253))
    - chore: Add external contributor to CHANGELOG.md ([#18297](https://github.com/getsentry/sentry-javascript/pull/18297))
    - chore: Add external contributor to CHANGELOG.md ([#18300](https://github.com/getsentry/sentry-javascript/pull/18300))
    - chore: Do not update opentelemetry ([#18254](https://github.com/getsentry/sentry-javascript/pull/18254))
    - chore(angular): Add Angular 21 Support ([#18274](https://github.com/getsentry/sentry-javascript/pull/18274))
    - chore(deps): bump astro from 4.16.18 to 5.15.9 in /dev-packages/e2e-tests/test-applications/cloudflare-astro ([#18259](https://github.com/getsentry/sentry-javascript/pull/18259))
    - chore(dev-deps): Update some dev dependencies ([#17816](https://github.com/getsentry/sentry-javascript/pull/17816))
    - ci(deps): Bump actions/create-github-app-token from 2.1.1 to 2.1.4 ([#17825](https://github.com/getsentry/sentry-javascript/pull/17825))
    - ci(deps): bump actions/setup-node from 4 to 6 ([#18077](https://github.com/getsentry/sentry-javascript/pull/18077))
    - ci(deps): bump actions/upload-artifact from 4 to 5 ([#18075](https://github.com/getsentry/sentry-javascript/pull/18075))
    - ci(deps): bump github/codeql-action from 3 to 4 ([#18076](https://github.com/getsentry/sentry-javascript/pull/18076))
    - doc(sveltekit): Update documentation link for SvelteKit guide ([#18298](https://github.com/getsentry/sentry-javascript/pull/18298))
    - test(e2e): Fix astro config in test app ([#18282](https://github.com/getsentry/sentry-javascript/pull/18282))
    - test(nextjs): Remove debug logs from e2e test ([#18250](https://github.com/getsentry/sentry-javascript/pull/18250))
</details>

Work in this release was contributed by @bignoncedric and @adam-kov. Thank you for your contributions!

## 10.26.0

### Important Changes

- **feat(core): Instrument LangGraph Agent ([#18114](https://github.com/getsentry/sentry-javascript/pull/18114))**

Adds support for instrumenting LangGraph StateGraph operations in Node. The LangGraph integration can be configured as follows:

```js
Sentry.init({
  dsn: '__DSN__',
  sendDefaultPii: false, // Even with PII disabled globally
  integrations: [
    Sentry.langGraphIntegration({
      recordInputs: true, // Force recording input messages
      recordOutputs: true, // Force recording response text
    }),
  ],
});
```

- **feat(cloudflare/vercel-edge): Add manual instrumentation for LangGraph ([#18112](https://github.com/getsentry/sentry-javascript/pull/18112))**

Instrumentation for LangGraph in Cloudflare Workers and Vercel Edge environments is supported by manually calling `instrumentLangGraph`:

```js
import * as Sentry from '@sentry/cloudflare'; // or '@sentry/vercel-edge'
import { StateGraph, START, END, MessagesAnnotation } from '@langchain/langgraph';

// Create and instrument the graph
const graph = new StateGraph(MessagesAnnotation)
  .addNode('agent', agentFn)
  .addEdge(START, 'agent')
  .addEdge('agent', END);

Sentry.instrumentLangGraph(graph, {
  recordInputs: true,
  recordOutputs: true,
});

const compiled = graph.compile({ name: 'weather_assistant' });

await compiled.invoke({
  messages: [{ role: 'user', content: 'What is the weather in SF?' }],
});
```

- **feat(node): Add OpenAI SDK v6 support ([#18244](https://github.com/getsentry/sentry-javascript/pull/18244))**

### Other Changes

- feat(core): Support OpenAI embeddings API ([#18224](https://github.com/getsentry/sentry-javascript/pull/18224))
- feat(browser-utils): bump web-vitals to 5.1.0 ([#18091](https://github.com/getsentry/sentry-javascript/pull/18091))
- feat(core): Support truncation for LangChain integration request messages ([#18157](https://github.com/getsentry/sentry-javascript/pull/18157))
- feat(metrics): Add default `server.address` attribute on server runtimes ([#18242](https://github.com/getsentry/sentry-javascript/pull/18242))
- feat(nextjs): Add URL to server-side transaction events ([#18230](https://github.com/getsentry/sentry-javascript/pull/18230))
- feat(node-core): Add mechanism to prevent wrapping ai providers multiple times([#17972](https://github.com/getsentry/sentry-javascript/pull/17972))
- feat(replay): Bump limit for minReplayDuration ([#18190](https://github.com/getsentry/sentry-javascript/pull/18190))
- fix(browser): Add `ok` status to successful `idleSpan`s ([#18139](https://github.com/getsentry/sentry-javascript/pull/18139))
- fix(core): Check `fetch` support with data URL ([#18225](https://github.com/getsentry/sentry-javascript/pull/18225))
- fix(core): Decrease number of Sentry stack frames for messages from `captureConsoleIntegration` ([#18096](https://github.com/getsentry/sentry-javascript/pull/18096))
- fix(core): Emit processed metric ([#18222](https://github.com/getsentry/sentry-javascript/pull/18222))
- fix(core): Ensure logs past `MAX_LOG_BUFFER_SIZE` are not swallowed ([#18207](https://github.com/getsentry/sentry-javascript/pull/18207))
- fix(core): Ensure metrics past `MAX_METRIC_BUFFER_SIZE` are not swallowed ([#18212](https://github.com/getsentry/sentry-javascript/pull/18212))
- fix(core): Fix logs and metrics flush timeout starvation with continuous logging ([#18211](https://github.com/getsentry/sentry-javascript/pull/18211))
- fix(core): Flatten gen_ai.request.available_tools in google-genai ([#18194](https://github.com/getsentry/sentry-javascript/pull/18194))
- fix(core): Stringify available tools sent from vercelai ([#18197](https://github.com/getsentry/sentry-javascript/pull/18197))
- fix(core/vue): Detect and skip normalizing Vue `VNode` objects with high `normalizeDepth` ([#18206](https://github.com/getsentry/sentry-javascript/pull/18206))
- fix(nextjs): Avoid wrapping middleware files when in standalone mode ([#18172](https://github.com/getsentry/sentry-javascript/pull/18172))
- fix(nextjs): Drop meta trace tags if rendered page is ISR ([#18192](https://github.com/getsentry/sentry-javascript/pull/18192))
- fix(nextjs): Respect PORT variable for dev error symbolication ([#18227](https://github.com/getsentry/sentry-javascript/pull/18227))
- fix(nextjs): use LRU map instead of map for ISR route cache ([#18234](https://github.com/getsentry/sentry-javascript/pull/18234))
- fix(node): `tracingChannel` export missing in older node versions ([#18191](https://github.com/getsentry/sentry-javascript/pull/18191))
- fix(node): Fix Spotlight configuration precedence to match specification ([#18195](https://github.com/getsentry/sentry-javascript/pull/18195))
- fix(react): Prevent navigation span leaks for consecutive navigations ([#18098](https://github.com/getsentry/sentry-javascript/pull/18098))
- ref(react-router): Deprecate ErrorBoundary exports ([#18208](https://github.com/getsentry/sentry-javascript/pull/18208))

<details>
  <summary> <strong>Internal Changes</strong> </summary>

- chore: Fix missing changelog quote we use for attribution placement ([#18237](https://github.com/getsentry/sentry-javascript/pull/18237))
- chore: move tip about prioritizing issues ([#18071](https://github.com/getsentry/sentry-javascript/pull/18071))
- chore(e2e): Pin `@embroider/addon-shim` to 1.10.0 for the e2e ember-embroider ([#18173](https://github.com/getsentry/sentry-javascript/pull/18173))
- chore(react-router): Fix casing on deprecation notices ([#18221](https://github.com/getsentry/sentry-javascript/pull/18221))
- chore(test): Use correct `testTimeout` field in bundler-tests vitest config
- chore(e2e): Bump zod in e2e tests ([#18251](https://github.com/getsentry/sentry-javascript/pull/18251))
- test(browser-integration): Fix incorrect tag value assertions ([#18162](https://github.com/getsentry/sentry-javascript/pull/18162))
- test(profiling): Add test utils to validate Profile Chunk envelope ([#18170](https://github.com/getsentry/sentry-javascript/pull/18170))
- ref(e2e-ember): Remove `@embroider/addon-shim` override ([#18180](https://github.com/getsentry/sentry-javascript/pull/18180))
- ref(browser): Move trace lifecycle listeners to class function ([#18231](https://github.com/getsentry/sentry-javascript/pull/18231))
- ref(browserprofiling): Move and rename profiler class to UIProfiler ([#18187](https://github.com/getsentry/sentry-javascript/pull/18187))
- ref(core): Move ai integrations from utils to tracing ([#18185](https://github.com/getsentry/sentry-javascript/pull/18185))
- ref(core): Optimize `Scope.setTag` bundle size and adjust test ([#18182](https://github.com/getsentry/sentry-javascript/pull/18182))

</details>

## 10.25.0

- feat(browser): Include Spotlight in development bundles ([#18078](https://github.com/getsentry/sentry-javascript/pull/18078))
- feat(cloudflare): Add metrics exports ([#18147](https://github.com/getsentry/sentry-javascript/pull/18147))
- feat(core): Truncate request string inputs in OpenAI integration ([#18136](https://github.com/getsentry/sentry-javascript/pull/18136))
- feat(metrics): Add missing metric node exports ([#18149](https://github.com/getsentry/sentry-javascript/pull/18149))
- feat(node): Add `maxCacheKeyLength` to Redis integration (remove truncation) ([#18045](https://github.com/getsentry/sentry-javascript/pull/18045))
- feat(vercel-edge): Add metrics export ([#18148](https://github.com/getsentry/sentry-javascript/pull/18148))
- fix(core): Only consider exception mechanism when updating session status from event with exceptions ([#18137](https://github.com/getsentry/sentry-javascript/pull/18137))
- ref(browser): Remove truncation when not needed ([#18051](https://github.com/getsentry/sentry-javascript/pull/18051))

<details>
  <summary> <strong>Internal Changes</strong> </summary>

- chore(build): Fix incorrect versions after merge ([#18154](https://github.com/getsentry/sentry-javascript/pull/18154))
</details>

## 10.24.0

### Important Changes

- **feat(metrics): Add top level option `enableMetrics` and `beforeSendMetric` ([#18088](https://github.com/getsentry/sentry-javascript/pull/18088))**

  This PR moves `enableMetrics` and `beforeSendMetric` out of the `_experiments` options.
  The metrics feature will now be **enabled by default** (none of our integrations will auto-emit metrics as of now), but you can disable sending metrics via `enableMetrics: false`.
  Metric options within `_experiments` got deprecated but will still work as of now, they will be removed with the next major version of our SDKs.

### Other Changes

- feat(aws): Add `SENTRY_LAYER_EXTENSION` to configure using the lambda layer extension via env variables ([#18101](https://github.com/getsentry/sentry-javascript/pull/18101))
- feat(core): Include all exception object keys instead of truncating ([#18044](https://github.com/getsentry/sentry-javascript/pull/18044))
- feat(metrics)!: Update types ([#17907](https://github.com/getsentry/sentry-javascript/pull/17907))
- feat(replay): ignore `background-image` when `blockAllMedia` is enabled ([#18019](https://github.com/getsentry/sentry-javascript/pull/18019))
- fix(nextjs): Delete css map files ([#18131](https://github.com/getsentry/sentry-javascript/pull/18131))
- fix(nextjs): Stop accessing sync props in template ([#18113](https://github.com/getsentry/sentry-javascript/pull/18113))

<details>
  <summary> <strong>Internal Changes</strong> </summary>

- chore: X handle update ([#18117](https://github.com/getsentry/sentry-javascript/pull/18117))
- chore(eslint): Add eslint-plugin-regexp rule (dev-packages) ([#18063](https://github.com/getsentry/sentry-javascript/pull/18063))
- test(next): fix flakey tests ([#18100](https://github.com/getsentry/sentry-javascript/pull/18100))
- test(node-core): Proof that withMonitor doesn't create a new trace ([#18057](https://github.com/getsentry/sentry-javascript/pull/18057))
</details>

## 10.23.0

- feat(core): Send `user-agent` header with envelope requests in server SDKs ([#17929](https://github.com/getsentry/sentry-javascript/pull/17929))
- feat(browser): Limit transport buffer size ([#18046](https://github.com/getsentry/sentry-javascript/pull/18046))
- feat(core): Remove default value of `maxValueLength: 250` ([#18043](https://github.com/getsentry/sentry-javascript/pull/18043))
- feat(react-router): Align options with shared build time options type ([#18014](https://github.com/getsentry/sentry-javascript/pull/18014))
- fix(browser-utils): cache element names for INP ([#18052](https://github.com/getsentry/sentry-javascript/pull/18052))
- fix(browser): Capture unhandled rejection errors for web worker integration ([#18054](https://github.com/getsentry/sentry-javascript/pull/18054))
- fix(cloudflare): Ensure types for cloudflare handlers ([#18064](https://github.com/getsentry/sentry-javascript/pull/18064))
- fix(nextjs): Update proxy template wrapping ([#18086](https://github.com/getsentry/sentry-javascript/pull/18086))
- fix(nuxt): Added top-level fallback exports ([#18083](https://github.com/getsentry/sentry-javascript/pull/18083))
- fix(nuxt): check for H3 error cause before re-capturing ([#18035](https://github.com/getsentry/sentry-javascript/pull/18035))
- fix(replay): Linked errors not resetting session id ([#17854](https://github.com/getsentry/sentry-javascript/pull/17854))
- fix(tracemetrics): Bump metrics buffer to 1k ([#18039](https://github.com/getsentry/sentry-javascript/pull/18039))
- fix(vue): Make `options` parameter optional on `attachErrorHandler` ([#18072](https://github.com/getsentry/sentry-javascript/pull/18072))
- ref(core): Set span status `internal_error` instead of `unknown_error` ([#17909](https://github.com/getsentry/sentry-javascript/pull/17909))

<details>
  <summary> <strong>Internal Changes</strong> </summary>

- fix(tests): un-override nitro dep version for nuxt-3 test ([#18056](https://github.com/getsentry/sentry-javascript/pull/18056))
- fix(e2e): Add p-map override to fix React Router 7 test builds ([#18068](https://github.com/getsentry/sentry-javascript/pull/18068))
- feat: Add a note to save changes before starting ([#17987](https://github.com/getsentry/sentry-javascript/pull/17987))
- test(browser): Add test for INP target name after navigation or DOM changes ([#18033](https://github.com/getsentry/sentry-javascript/pull/18033))
- chore: Add external contributor to CHANGELOG.md ([#18032](https://github.com/getsentry/sentry-javascript/pull/18032))
- chore(aws-serverless): Fix typo in timeout warning function name ([#18031](https://github.com/getsentry/sentry-javascript/pull/18031))
- chore(browser): upgrade fake-indexeddb to v6 ([#17975](https://github.com/getsentry/sentry-javascript/pull/17975))
- chore(tests): pass test flags through to the test command ([#18062](https://github.com/getsentry/sentry-javascript/pull/18062))

</details>

Work in this release was contributed by @hanseo0507. Thank you for your contribution!

## 10.22.0

### Important Changes

- **feat(node): Instrument cloud functions for firebase v2 ([#17952](https://github.com/getsentry/sentry-javascript/pull/17952))**

  We added instrumentation for Cloud Functions for Firebase v2, enabling automatic performance tracking and error monitoring. This will be added automatically if you have enabled tracing.

- **feat(core): Instrument LangChain AI ([#17955](https://github.com/getsentry/sentry-javascript/pull/17955))**

  Instrumentation was added for LangChain AI operations. You can configure what is recorded like this:

  ```ts
  Sentry.init({
    integrations: [
      Sentry.langChainIntegration({
        recordInputs: true, // Record prompts/messages
        recordOutputs: true, // Record responses
      }),
    ],
  });
  ```

### Other Changes

- feat(cloudflare,vercel-edge): Add support for LangChain instrumentation ([#17986](https://github.com/getsentry/sentry-javascript/pull/17986))
- feat: Align sentry origin with documentation ([#17998](https://github.com/getsentry/sentry-javascript/pull/17998))
- feat(core): Truncate request messages in AI integrations ([#17921](https://github.com/getsentry/sentry-javascript/pull/17921))
- feat(nextjs): Support node runtime on proxy files ([#17995](https://github.com/getsentry/sentry-javascript/pull/17995))
- feat(node): Pass requestHook and responseHook option to OTel ([#17996](https://github.com/getsentry/sentry-javascript/pull/17996))
- fix(core): Fix wrong async types when instrumenting anthropic's stream api ([#18007](https://github.com/getsentry/sentry-javascript/pull/18007))
- fix(nextjs): Remove usage of chalk to avoid runtime errors ([#18010](https://github.com/getsentry/sentry-javascript/pull/18010))
- fix(node): Pino capture serialized `err` ([#17999](https://github.com/getsentry/sentry-javascript/pull/17999))
- fix(node): Pino child loggers ([#17934](https://github.com/getsentry/sentry-javascript/pull/17934))
- fix(react): Don't trim index route `/` when getting pathname ([#17985](https://github.com/getsentry/sentry-javascript/pull/17985))
- fix(react): Patch `spanEnd` for potentially cancelled lazy-route transactions ([#17962](https://github.com/getsentry/sentry-javascript/pull/17962))

<details>
  <summary> <strong>Internal Changes</strong> </summary>

- chore: Add required size_check for GH Actions ([#18009](https://github.com/getsentry/sentry-javascript/pull/18009))
- chore: Upgrade madge to v8 ([#17957](https://github.com/getsentry/sentry-javascript/pull/17957))
- test(hono): Fix hono e2e tests ([#18000](https://github.com/getsentry/sentry-javascript/pull/18000))
- test(react-router): Fix `getMetaTagTransformer` tests for Vitest compatibility ([#18013](https://github.com/getsentry/sentry-javascript/pull/18013))
- test(react): Add parameterized route tests for `createHashRouter` ([#17789](https://github.com/getsentry/sentry-javascript/pull/17789))

</details>

## 10.21.0

### Important Changes

- **feat(browserProfiling): Add `trace` lifecycle mode for UI profiling ([#17619](https://github.com/getsentry/sentry-javascript/pull/17619))**

  Adds a new `trace` lifecycle mode for UI profiling, allowing profiles to be captured for the duration of a trace. A `manual` mode will be added in a future release.

- **feat(nuxt): Instrument Database ([#17899](https://github.com/getsentry/sentry-javascript/pull/17899))**

  Adds instrumentation for Nuxt database operations, enabling better performance tracking of database queries.

- **feat(nuxt): Instrument server cache API ([#17886](https://github.com/getsentry/sentry-javascript/pull/17886))**

  Adds instrumentation for Nuxt's server cache API, providing visibility into cache operations.

- **feat(nuxt): Instrument storage API ([#17858](https://github.com/getsentry/sentry-javascript/pull/17858))**

  Adds instrumentation for Nuxt's storage API, enabling tracking of storage operations.

### Other Changes

- feat(browser): Add `onRequestSpanEnd` hook to browser tracing integration ([#17884](https://github.com/getsentry/sentry-javascript/pull/17884))
- feat(nextjs): Support Next.js proxy files ([#17926](https://github.com/getsentry/sentry-javascript/pull/17926))
- feat(replay): Record outcome when event buffer size exceeded ([#17946](https://github.com/getsentry/sentry-javascript/pull/17946))
- fix(cloudflare): copy execution context in durable objects and handlers ([#17786](https://github.com/getsentry/sentry-javascript/pull/17786))
- fix(core): Fix and add missing cache attributes in Vercel AI ([#17982](https://github.com/getsentry/sentry-javascript/pull/17982))
- fix(core): Improve uuid performance ([#17938](https://github.com/getsentry/sentry-javascript/pull/17938))
- fix(ember): Use updated version for `clean-css` ([#17979](https://github.com/getsentry/sentry-javascript/pull/17979))
- fix(nextjs): Don't set experimental instrumentation hook flag for next 16 ([#17978](https://github.com/getsentry/sentry-javascript/pull/17978))
- fix(nextjs): Inconsistent transaction naming for i18n routing ([#17927](https://github.com/getsentry/sentry-javascript/pull/17927))
- fix(nextjs): Update bundler detection ([#17976](https://github.com/getsentry/sentry-javascript/pull/17976))

<details>
  <summary> <strong>Internal Changes</strong> </summary>

- build: Update to typescript 5.8.0 ([#17710](https://github.com/getsentry/sentry-javascript/pull/17710))
- chore: Add external contributor to CHANGELOG.md ([#17949](https://github.com/getsentry/sentry-javascript/pull/17949))
- chore(build): Upgrade nodemon to 3.1.10 ([#17956](https://github.com/getsentry/sentry-javascript/pull/17956))
- chore(ci): Fix external contributor action when multiple contributions existed ([#17950](https://github.com/getsentry/sentry-javascript/pull/17950))
- chore(solid): Remove unnecessary import from README ([#17947](https://github.com/getsentry/sentry-javascript/pull/17947))
- test(nextjs): Fix proxy/middleware test ([#17970](https://github.com/getsentry/sentry-javascript/pull/17970))

</details>

Work in this release was contributed by @0xbad0c0d3. Thank you for your contribution!

## 10.20.0

### Important Changes

- **feat(flags): Add Growthbook integration ([#17440](https://github.com/getsentry/sentry-javascript/pull/17440))**

  Adds a new Growthbook integration for feature flag support.

- **feat(solid): Add support for TanStack Router Solid ([#17735](https://github.com/getsentry/sentry-javascript/pull/17735))**

  Adds support for TanStack Router in the Solid SDK, enabling better routing instrumentation for Solid applications.

- **feat(nextjs): Support native debugIds in turbopack ([#17853](https://github.com/getsentry/sentry-javascript/pull/17853))**

  Adds support for native Debug IDs in Turbopack, improving source map resolution and error tracking for Next.js applications using Turbopack. Native Debug ID generation will be enabled automatically for compatible versions.

### Other Changes

- feat(nextjs): Prepare for next 16 bundler default ([#17868](https://github.com/getsentry/sentry-javascript/pull/17868))
- feat(node): Capture `pino` logger name ([#17930](https://github.com/getsentry/sentry-javascript/pull/17930))
- fix(browser): Ignore React 19.2+ component render measure entries ([#17905](https://github.com/getsentry/sentry-javascript/pull/17905))
- fix(nextjs): Fix createRouteManifest with basePath ([#17838](https://github.com/getsentry/sentry-javascript/pull/17838))
- fix(react): Add `POP` guard for long-running `pageload` spans ([#17867](https://github.com/getsentry/sentry-javascript/pull/17867))
- fix(tracemetrics): Send boolean for internal replay attribute ([#17908](https://github.com/getsentry/sentry-javascript/pull/17908))
- ref(core): Add weight tracking logic to browser logs/metrics ([#17901](https://github.com/getsentry/sentry-javascript/pull/17901))

<details>
  <summary> <strong>Internal Changes</strong> </summary>
- chore(nextjs): Add Next.js 16 peer dependency ([#17925](https://github.com/getsentry/sentry-javascript/pull/17925))
- chore(ci): Update Next.js canary testing ([#17939](https://github.com/getsentry/sentry-javascript/pull/17939))
- chore: Bump size limit ([#17941](https://github.com/getsentry/sentry-javascript/pull/17941))
- test(nextjs): Add next@16 e2e test ([#17922](https://github.com/getsentry/sentry-javascript/pull/17922))
- test(nextjs): Update next 15 tests ([#17919](https://github.com/getsentry/sentry-javascript/pull/17919))
- chore: Add external contributor to CHANGELOG.md ([#17915](https://github.com/getsentry/sentry-javascript/pull/17915))
- chore: Add external contributor to CHANGELOG.md ([#17928](https://github.com/getsentry/sentry-javascript/pull/17928))
- chore: Add external contributor to CHANGELOG.md ([#17940](https://github.com/getsentry/sentry-javascript/pull/17940))
</details>

Work in this release was contributed by @seoyeon9888, @madhuchavva and @thedanchez. Thank you for your contributions!

## 10.19.0

- feat(tracemetrics): Add trace metrics behind an experiments flag ([#17883](https://github.com/getsentry/sentry-javascript/pull/17883))

<details>
  <summary> <strong>Internal Changes</strong> </summary>

- chore: add info latest release for the cursor release command ([#17876](https://github.com/getsentry/sentry-javascript/pull/17876))

</details>

## 10.18.0

### Important Changes

- **feat(node): `pino` integration ([#17584](https://github.com/getsentry/sentry-javascript/pull/17584))**

  This release adds a new `pino` integration for Node.js, enabling Sentry to capture logs from the Pino logging library.

- **feat: Remove @sentry/pino-transport package ([#17851](https://github.com/getsentry/sentry-javascript/pull/17851))**

  The `@sentry/pino-transport` package has been removed. Please use the new `pino` integration in `@sentry/node` instead.

- **feat(node-core): Extend onnhandledrejection with ignore errors option ([#17736](https://github.com/getsentry/sentry-javascript/pull/17736))**

  Added support for selectively suppressing specific errors with configurable logging control in onnhandledrejection integration.

### Other Changes

- feat(core): Rename vercelai.schema to gen_ai.request.schema ([#17850](https://github.com/getsentry/sentry-javascript/pull/17850))
- feat(core): Support stream responses and tool calls for Google GenAI ([#17664](https://github.com/getsentry/sentry-javascript/pull/17664))
- feat(nextjs): Attach headers using client hook ([#17831](https://github.com/getsentry/sentry-javascript/pull/17831))
- fix(core): Keep all property values in baggage header ([#17847](https://github.com/getsentry/sentry-javascript/pull/17847))
- fix(nestjs): Add support for Symbol as event name ([#17785](https://github.com/getsentry/sentry-javascript/pull/17785))
- fix(nuxt): include `sentry.client.config.ts` in nuxt app types ([#17830](https://github.com/getsentry/sentry-javascript/pull/17830))
- fix(react-router): Fix type for `OriginalHandleRequest` with middleware ([#17870](https://github.com/getsentry/sentry-javascript/pull/17870))

<details>
  <summary> <strong>Internal Changes</strong> </summary>

- chore: Add external contributor to CHANGELOG.md ([#17866](https://github.com/getsentry/sentry-javascript/pull/17866))
- chore(deps): Bump @sentry/cli from 2.53.0 to 2.56.0 ([#17819](https://github.com/getsentry/sentry-javascript/pull/17819))
- chore(deps): Bump axios in browser integration tests ([#17839](https://github.com/getsentry/sentry-javascript/pull/17839))
- chore(deps): Bump nestjs in integration tests ([#17840](https://github.com/getsentry/sentry-javascript/pull/17840))

</details>

Work in this release was contributed by @stefanvanderwolf. Thank you for your contribution!

## 10.17.0

### Important Changes

- **feat(nuxt): Implement server middleware instrumentation ([#17796](https://github.com/getsentry/sentry-javascript/pull/17796))**

  This release introduces instrumentation for Nuxt middleware, ensuring that all middleware handlers are automatically wrapped with tracing and error reporting functionality.

- **fix(aws-serverless): Take `http_proxy` into account when choosing
  `useLayerExtension` default ([#17817](https://github.com/getsentry/sentry-javascript/pull/17817))**

  The default setting for `useLayerExtension` now considers the `http_proxy` environment variable.
  When `http_proxy` is set, `useLayerExtension` will be off by default.
  If you use a `http_proxy` but would still like to make use of the Sentry Lambda extension, exempt `localhost` in a `no_proxy` environment variable.

### Other Changes

- feat(node): Split up http integration into composable parts ([#17524](https://github.com/getsentry/sentry-javascript/pull/17524))
- fix(core): Remove check and always respect ai.telemetry.functionId for Vercel AI gen spans ([#17811](https://github.com/getsentry/sentry-javascript/pull/17811))
- doc(core): Fix outdated JSDoc in `beforeSendSpan` ([#17815](https://github.com/getsentry/sentry-javascript/pull/17815))

<details>
  <summary> <strong>Internal Changes</strong> </summary>

- ci: Do not run dependabot on e2e test applications ([#17813](https://github.com/getsentry/sentry-javascript/pull/17813))
- docs: Reword changelog for google gen ai integration ([#17805](https://github.com/getsentry/sentry-javascript/pull/17805))

</details>

## 10.16.0

- feat(logs): Add internal `replay_is_buffering` flag ([#17752](https://github.com/getsentry/sentry-javascript/pull/17752))
- feat(react-router): Update loadContext type to be compatible with middleware ([#17758](https://github.com/getsentry/sentry-javascript/pull/17758))
- feat(replay/logs): Only attach sampled replay Ids to logs ([#17750](https://github.com/getsentry/sentry-javascript/pull/17750))
- fix(browser): Use current start timestamp for CLS span when CLS is 0 ([#17800](https://github.com/getsentry/sentry-javascript/pull/17800))
- fix(core): Prevent `instrumentAnthropicAiClient` breaking MessageStream api ([#17754](https://github.com/getsentry/sentry-javascript/pull/17754))
- fix(nextjs): Don't use chalk in turbopack config file ([#17806](https://github.com/getsentry/sentry-javascript/pull/17806))
- fix(react): Do not send additional navigation span on pageload ([#17799](https://github.com/getsentry/sentry-javascript/pull/17799))

<details>
  <summary> <strong>Internal Changes</strong> </summary>

- build(aws): Ensure AWS build cache does not keep old files ([#17776](https://github.com/getsentry/sentry-javascript/pull/17776))
- chore: Add `publish_release` command ([#17797](https://github.com/getsentry/sentry-javascript/pull/17797))
- ref(aws-serverless): Add resolution for `import-in-the-middle` when building the Lambda layer ([#17780](https://github.com/getsentry/sentry-javascript/pull/17780))
- ref(aws-serverless): Improve README with better examples ([#17787](https://github.com/getsentry/sentry-javascript/pull/17787))
- ref(core): Improve promise buffer ([#17788](https://github.com/getsentry/sentry-javascript/pull/17788))
- Revert "test(e2e): Pin `import-in-the-middle@1.14.2` due to `@vercel/nft` incompatibility ([#17777](https://github.com/getsentry/sentry-javascript/pull/17777))" (#17784)
- test(e2e): Pin `import-in-the-middle@1.14.2` due to `@vercel/nft` incompatibility ([#17777](https://github.com/getsentry/sentry-javascript/pull/17777))
- test(nextjs): Add route handler tests for turbopack ([#17515](https://github.com/getsentry/sentry-javascript/pull/17515))
- test(react-router): Test v8 middleware ([#17783](https://github.com/getsentry/sentry-javascript/pull/17783))

</details>

## 10.15.0

### Important Changes

- **feat(cloudflare): Add honoIntegration with error-filtering function ([#17743](https://github.com/getsentry/sentry-javascript/pull/17743))**

  This release adds a `honoIntegration` to `@sentry/cloudflare`, which exposes a `shouldHandleError` function that lets you define which errors in `onError` should be captured.
  By default, Sentry captures exceptions with `error.status >= 500 || error.status <= 299`.

  The integration is added by default, and it's possible to modify this behavior like this:

  ```js
   integrations: [
     honoIntegration({
      shouldHandleError: (err) => true; // always capture exceptions in onError
     })
   ]
  ```

- **feat(node): Add instrumentation for hono handler ([#17428](https://github.com/getsentry/sentry-javascript/pull/17428))**

This PR enhances the Hono integration by adding comprehensive handler instrumentation, error handling capabilities.

- **feat(aws): Enable Lambda extension by default when using the Lamba layer ([#17684](https://github.com/getsentry/sentry-javascript/pull/17684))**

- **feat(browser): Add `setActiveSpanInBrowser` to set an active span in the browser ([#17714](https://github.com/getsentry/sentry-javascript/pull/17714))**

This PR adds a feature to the browser SDKs only: Making an inactive span active. We do this to enable use cases where having a span only being active in the callback is not practical.

### Other Changes

- fix(browser): Improve handling of `0` and `undefined` resource timing values ([#17751](https://github.com/getsentry/sentry-javascript/pull/17751))
- ref(nextjs): Display build compatibility warning for webpack ([#17746](https://github.com/getsentry/sentry-javascript/pull/17746))

<details>
  <summary> <strong>Internal Changes</strong> </summary>

- docs: Reword changelog for google gen ai instrumentation ([#17753](https://github.com/getsentry/sentry-javascript/pull/17753))
- build: Add `@typescript-eslint/no-unnecessary-type-assertion` rule ([#17728](https://github.com/getsentry/sentry-javascript/pull/17728))
- build: Update TS target to `es2020` everywhere ([#17709](https://github.com/getsentry/sentry-javascript/pull/17709))
- chore: Add external contributor to CHANGELOG.md ([#17745](https://github.com/getsentry/sentry-javascript/pull/17745))

</details>

Work in this release was contributed by @Karibash. Thank you for your contribution!

## 10.14.0

### Important Changes

- **feat(cloudflare,vercel-edge): Add support for Google Gen AI instrumentation ([#17723](https://github.com/getsentry/sentry-javascript/pull/17723))**

  The SDK now supports manually instrumenting Google's Gen AI operations in Cloudflare Workers and Vercel Edge Runtime environments, providing insights into your AI operations. You can use `const wrappedClient = Sentry.instrumentGoogleGenAIClient(genAiClient)` to get an instrumented client.

### Other Changes

- fix(nextjs): Display updated turbopack warnings ([#17737](https://github.com/getsentry/sentry-javascript/pull/17737))
- ref(core): Wrap isolationscope in `WeakRef` when storing it on spans ([#17712](https://github.com/getsentry/sentry-javascript/pull/17712))

<details>
  <summary> <strong>Internal Changes</strong> </summary>

- test(node): Avoid using specific port for node-integration-tests ([#17729](https://github.com/getsentry/sentry-javascript/pull/17729))
- test(nuxt): Update Nuxt version and add Nitro $fetch test ([#17713](https://github.com/getsentry/sentry-javascript/pull/17713))

</details>

## 10.13.0

### Important Changes

- **feat(browser): Add option to explicitly end pageload span via `reportPageLoaded()` ([#17697](https://github.com/getsentry/sentry-javascript/pull/17697))**

  With this release you can take manual control of ending the pageload span. Usually this span is ended automatically by the SDK, based on a period of inactivity after the initial page was loaded in the browser. If you want full control over the pageload duration, you can tell Sentry, when your page was fully loaded:

  ```js
  Sentry.init({
    //...
    integrations: [
      // 1. Enable manual pageload reporting
      Sentry.browserTracingIntegration({ enableReportPageLoaded: true }),
    ],
  });

  // 2. Whenever you decide the page is loaded, call:
  Sentry.reportPageLoaded();
  ```

  Note that if `Sentry.reportPageLoaded()` is not called within 30 seconds of the initial pageload (or whatever value the `finalTimeout` option is set to), the pageload span will be ended automatically.

- **feat(core,node): Add instrumentation for `GoogleGenAI` ([#17625](https://github.com/getsentry/sentry-javascript/pull/17625))**

  The SDK now automatically instruments the `@google/genai` package to provide insights into your AI operations.

- **feat(nextjs): Promote `useRunAfterProductionCompileHook` to non-experimental build option ([#17721](https://github.com/getsentry/sentry-javascript/pull/17721))**

  The `useRunAfterProductionCompileHook` option is no longer experimental and is now a stable build option for Next.js projects.

- **feat(nextjs): Use `afterProductionCompile` hook for webpack builds ([#17655](https://github.com/getsentry/sentry-javascript/pull/17655))**

  Next.js projects using webpack can opt-in to use the `useRunAfterProductionCompileHook` hook for source map uploads.

- **feat(nextjs): Flip default value for `useRunAfterProductionCompileHook` for Turbopack builds ([#17722](https://github.com/getsentry/sentry-javascript/pull/17722))**

  The `useRunAfterProductionCompileHook` option is now enabled by default for Turbopack builds, enabling automated source map uploads.

- **feat(node): Do not drop 300 and 304 status codes by default ([#17686](https://github.com/getsentry/sentry-javascript/pull/17686))**

  HTTP transactions with 300 and 304 status codes are now captured by default, providing better visibility into redirect and caching behavior.

### Other Changes

- feat(core): Add logger to core and allow scope to be passed log methods ([#17698](https://github.com/getsentry/sentry-javascript/pull/17698))
- feat(core): Allow to pass `onSuccess` to `handleCallbackErrors` ([#17679](https://github.com/getsentry/sentry-javascript/pull/17679))
- feat(core): Create template attributes in `consoleLoggingIntegration` ([#17703](https://github.com/getsentry/sentry-javascript/pull/17703))
- feat(deps): bump @sentry/cli from 2.52.0 to 2.53.0 ([#17652](https://github.com/getsentry/sentry-javascript/pull/17652))
- feat(node): Add extra platforms to `os` context ([#17720](https://github.com/getsentry/sentry-javascript/pull/17720))
- fix(browser): Ensure idle span duration is adjusted when child spans are ignored ([#17700](https://github.com/getsentry/sentry-javascript/pull/17700))
- fix(core): Ensure builtin stack frames don't affect `thirdPartyErrorFilterIntegration` ([#17693](https://github.com/getsentry/sentry-javascript/pull/17693))
- fix(core): Fix client hook edge cases around multiple callbacks ([#17706](https://github.com/getsentry/sentry-javascript/pull/17706))
- fix(nextjs): Enable fetch span when OTel setup is skipped ([#17699](https://github.com/getsentry/sentry-javascript/pull/17699))
- fix(node): Fix `this` context for vercel AI instrumentation ([#17681](https://github.com/getsentry/sentry-javascript/pull/17681))

<details>
  <summary> <strong>Internal Changes</strong> </summary>

- chore: Add external contributor to CHANGELOG.md ([#17725](https://github.com/getsentry/sentry-javascript/pull/17725))
- chore: Add link to build and test icon in readme ([#17719](https://github.com/getsentry/sentry-javascript/pull/17719))
- chore(nuxt): Bump Vite and Rollup plugins ([#17671](https://github.com/getsentry/sentry-javascript/pull/17671))
- chore(repo): Add changelog entry for `reportPageLoaded` ([#17724](https://github.com/getsentry/sentry-javascript/pull/17724))
- ci: Fix lookup of changed E2E test apps ([#17707](https://github.com/getsentry/sentry-javascript/pull/17707))
- ci(test-matrix): Add logs for `getTestMatrix` ([#17673](https://github.com/getsentry/sentry-javascript/pull/17673))
- ref: Avoid some usage of `SyncPromise` where not needed ([#17641](https://github.com/getsentry/sentry-javascript/pull/17641))
- ref(core): Add debug log when dropping a span via `ignoreSpans` ([#17692](https://github.com/getsentry/sentry-javascript/pull/17692))
- ref(core): Avoid looking up anthropic-ai integration options ([#17694](https://github.com/getsentry/sentry-javascript/pull/17694))
- ref(core): Streamline `module_metadata` assignment and cleanup functions ([#17696](https://github.com/getsentry/sentry-javascript/pull/17696))
- ref(remix): Avoid unnecessary error wrapping `HandleDocumentRequestFunction` ([#17680](https://github.com/getsentry/sentry-javascript/pull/17680))
- Revert "[Gitflow] Merge master into develop"

</details>

Work in this release was contributed by @Olexandr88. Thank you for your contribution!

## 10.12.0

### Important Changes

- **ref: Add and Adjust error event `mechanism` values**

  This release includes a variety of changes aimed at setting the `mechanism` field on errors captured automatically by the Sentry SDKs. [The intention](https://github.com/getsentry/sentry-javascript/issues/17212) is to clearly mark which instrumentation captured an error. In addition, some instrumentations previously did not yet annotate the error as handled or unhandled which this series of PRs corrects as well.

  <details>
  <summary> Relevant PRs </summary>

  <br/>

  Released in `10.12.0`:
  - ref(angular): Adjust ErrorHandler event mechanism ([#17608](https://github.com/getsentry/sentry-javascript/pull/17608))
  - ref(astro): Adjust `mechanism` on error events captured by astro middleware ([#17613](https://github.com/getsentry/sentry-javascript/pull/17613))
  - ref(aws-severless): Slightly adjust aws-serverless mechanism type ([#17614](https://github.com/getsentry/sentry-javascript/pull/17614))
  - ref(bun): Adjust `mechanism` of errors captured in Bun.serve ([#17616](https://github.com/getsentry/sentry-javascript/pull/17616))
  - ref(cloudflare): Adjust event `mechanisms` and durable object origin ([#17618](https://github.com/getsentry/sentry-javascript/pull/17618))
  - ref(core): Adjust `mechanism` in `captureConsoleIntegration` ([#17633](https://github.com/getsentry/sentry-javascript/pull/17633))
  - ref(core): Adjust MCP server error event `mechanism` ([#17622](https://github.com/getsentry/sentry-javascript/pull/17622))
  - ref(core): Simplify `linkedErrors` mechanism logic ([#17600](https://github.com/getsentry/sentry-javascript/pull/17600))
  - ref(deno): Adjust `mechanism` of errors caught by `globalHandlersIntegration` ([#17635](https://github.com/getsentry/sentry-javascript/pull/17635))
  - ref(nextjs): Set more specific event `mechanism`s ([#17543](https://github.com/getsentry/sentry-javascript/pull/17543))
  - ref(node): Adjust mechanism of express, hapi and fastify error handlers ([#17623](https://github.com/getsentry/sentry-javascript/pull/17623))
  - ref(node-core): Add `mechanism` to cron instrumentations ([#17544](https://github.com/getsentry/sentry-javascript/pull/17544))
  - ref(node-core): Add more specific `mechanism.type` to worker thread errors from `childProcessIntegration` ([#17578](https://github.com/getsentry/sentry-javascript/pull/17578))
  - ref(node-core): Adjust `mechanism` of `onUnhandledRejection` and `onUnhandledException` integrations ([#17636](https://github.com/getsentry/sentry-javascript/pull/17636))
  - ref(node): Add mechanism to errors captured via connect and koa integrations ([#17579](https://github.com/getsentry/sentry-javascript/pull/17579))
  - ref(nuxt): Add and adjust `mechanism.type` in error events ([#17599](https://github.com/getsentry/sentry-javascript/pull/17599))
  - ref(react): Add mechanism to `reactErrorHandler` and adjust mechanism in `ErrorBoundary` ([#17602](https://github.com/getsentry/sentry-javascript/pull/17602))
  - ref(remix): Adjust event mechanism of `captureRemixServerException` ([#17629](https://github.com/getsentry/sentry-javascript/pull/17629))
  - ref(replay-internal): Add mechanism to error caught by `replayIntegration` in debug mode ([#17606](https://github.com/getsentry/sentry-javascript/pull/17606))
  - ref(solid): Add `mechanism` to error captured by `withSentryErrorBoundary` ([#17607](https://github.com/getsentry/sentry-javascript/pull/17607))
  - ref(solidstart): Adjust event mechanism in withServerActionInstrumentation ([#17637](https://github.com/getsentry/sentry-javascript/pull/17637))
  - ref(sveltekit): Adjust `mechanism` of error events ([#17646](https://github.com/getsentry/sentry-javascript/pull/17646))
  - ref(vue): Adjust mechanism in Vue error handler ([#17647](https://github.com/getsentry/sentry-javascript/pull/17647))

  <br/>

  Released in `10.11.0`:
  - ref(browser): Add more specific `mechanism.type` to errors captured by `httpClientIntegration` ([#17254](https://github.com/getsentry/sentry-javascript/pull/17254))
  - ref(browser): Set more descriptive `mechanism.type` in `browserApiErrorsIntergation` ([#17251](https://github.com/getsentry/sentry-javascript/pull/17251))
  - ref(core): Add `mechanism.type` to `trpcMiddleware` errors ([#17287](https://github.com/getsentry/sentry-javascript/pull/17287))
  - ref(core): Add more specific event `mechanism`s and span origins to `openAiIntegration` ([#17288](https://github.com/getsentry/sentry-javascript/pull/17288))
  - ref(nestjs): Add `mechanism` to captured errors ([#17312](https://github.com/getsentry/sentry-javascript/pull/17312))

</details>

- **feat(node) Ensure `prismaIntegration` works with Prisma 5 ([#17595](https://github.com/getsentry/sentry-javascript/pull/17595))**

We used to require to pass in the v5 version of `@prisma/instrumentation` into `prismaIntegration({ prismaInstrumentation: new PrismaInstrumentation() })`, if you wanted to get full instrumentation for Prisma v5. However, it turns out this does not work on v10 of the SDK anymore, because `@prisma/instrumentation@5` requires OTEL v1.

With this release, we dropped the requirement to configure anything to get v5 support of Prisma. You do not need to configure anything in the integration anymore, and can remove the dependency on `@prisma/instrumentation@5` if you had it in your application. You only need to configure the `tracing` preview feature [according to our docs](https://docs.sentry.io/platforms/javascript/guides/node/configuration/integrations/prisma/).

- **feat(deps): Update OpenTelemetry dependencies ([#17558](https://github.com/getsentry/sentry-javascript/pull/17558))**
  - @opentelemetry/core bumped to ^2.1.0
  - @opentelemetry/context-async-hooks bumped to ^2.1.0
  - @opentelemetry/resources bumped to ^2.1.0
  - @opentelemetry/sdk-trace-base bumped to ^2.1.0
  - @opentelemetry/semantic-conventions bumped to ^1.37.0
  - @opentelemetry/instrumentation bumped to ^0.204.0
  - @opentelemetry/instrumentation-http bumped to ^0.204.0
  - @opentelemetry/instrumentation-amqplib bumped to ^0.51.0
  - @opentelemetry/instrumentation-aws-sdk bumped to ^0.59.0
  - @opentelemetry/instrumentation-connect bumped to ^0.48.0
  - @opentelemetry/instrumentation-dataloader bumped to ^0.22.0
  - @opentelemetry/instrumentation-express bumped to ^0.53.0
  - @opentelemetry/instrumentation-fs bumped from to ^0.24.0
  - @opentelemetry/instrumentation-generic-pool bumped to ^0.48.0
  - @opentelemetry/instrumentation-graphql bumped to ^0.52.0
  - @opentelemetry/instrumentation-hapi bumped to ^0.51.0
  - @opentelemetry/instrumentation-ioredis bumped to ^0.52.0
  - @opentelemetry/instrumentation-kafkajs bumped to ^0.14.0
  - @opentelemetry/instrumentation-knex bumped to ^0.49.0
  - @opentelemetry/instrumentation-koa bumped to ^0.52.0
  - @opentelemetry/instrumentation-lru-memoizer bumped to ^0.49.0
  - @opentelemetry/instrumentation-mongodb bumped from to ^0.57.0
  - @opentelemetry/instrumentation-mongoose bumped from to ^0.51.0
  - @opentelemetry/instrumentation-mysql bumped to ^0.50.0
  - @opentelemetry/instrumentation-mysql2 bumped to ^0.51.0
  - @opentelemetry/instrumentation-nestjs-core bumped to ^0.50.0
  - @opentelemetry/instrumentation-pg bumped to ^0.57.0
  - @opentelemetry/instrumentation-redis bumped to ^0.53.0
  - @opentelemetry/instrumentation-undici bumped to ^0.15.0
  - @prisma/instrumentation bumped to 6.15.0

### Other Changes

- feat(browser): Add timing and status atttributes to resource spans ([#17562](https://github.com/getsentry/sentry-javascript/pull/17562))
- feat(cloudflare,vercel-edge): Add support for Anthropic AI instrumentation ([#17571](https://github.com/getsentry/sentry-javascript/pull/17571))
- feat(core): Add Consola integration ([#17435](https://github.com/getsentry/sentry-javascript/pull/17435))
- feat(deps): Update OpenTelemetry dependencies ([#17569](https://github.com/getsentry/sentry-javascript/pull/17569))
- feat(core): Export `TracesSamplerSamplingContext` type ([#17523](https://github.com/getsentry/sentry-javascript/pull/17523))
- feat(deno): Add OpenTelemetry support and vercelAI integration ([#17445](https://github.com/getsentry/sentry-javascript/pull/17445))
- feat(node-core): Remove experimental note from winston api ([#17626](https://github.com/getsentry/sentry-javascript/pull/17626))
- feat(node): Ensure `prismaIntegration` works with Prisma v5 ([#17595](https://github.com/getsentry/sentry-javascript/pull/17595))
- feat(node): Tidy existing ESM loader hook ([#17566](https://github.com/getsentry/sentry-javascript/pull/17566))
- feat(sveltekit): Align build time options with shared type ([#17413](https://github.com/getsentry/sentry-javascript/pull/17413))
- fix(core): Fix error handling when sending envelopes ([#17662](https://github.com/getsentry/sentry-javascript/pull/17662))
- fix(browser): Always start navigation as root span ([#17648](https://github.com/getsentry/sentry-javascript/pull/17648))
- fix(browser): Ensure propagated `parentSpanId` stays consistent during trace in TwP mode ([#17526](https://github.com/getsentry/sentry-javascript/pull/17526))
- fix(cloudflare): Initialize once per workflow run and preserve scope for `step.do` ([#17582](https://github.com/getsentry/sentry-javascript/pull/17582))
- fix(nextjs): Add edge polyfills for nextjs-13 in dev mode ([#17488](https://github.com/getsentry/sentry-javascript/pull/17488))
- fix(nitro): Support nested `_platform` properties in Nitro 2.11.7+ ([#17596](https://github.com/getsentry/sentry-javascript/pull/17596))
- fix(node): Preserve synchronous return behavior for streamText and other methods for AI ([#17580](https://github.com/getsentry/sentry-javascript/pull/17580))
- ref(node): Inline types imported from `shimmer` ([#17597](https://github.com/getsentry/sentry-javascript/pull/17597)) - ref(nuxt): Add and adjust `mechanism.type` in error events ([#17599](https://github.com/getsentry/sentry-javascript/pull/17599))
- ref(browser): Improve `fetchTransport` error handling ([#17661](https://github.com/getsentry/sentry-javascript/pull/17661))

<details>
  <summary> <strong>Internal Changes</strong> </summary>

- chore: Add changelog note about mechanism changes ([#17632](https://github.com/getsentry/sentry-javascript/pull/17632))
- chore(aws): Update README.md ([#17601](https://github.com/getsentry/sentry-javascript/pull/17601))
- chore(deps): bump hono from 4.7.10 to 4.9.7 in /dev-packages/e2e-tests/test-applications/cloudflare-hono ([#17630](https://github.com/getsentry/sentry-javascript/pull/17630))
- chore(deps): bump next from 14.2.25 to 14.2.32 in /dev-packages/e2e-tests/test-applications/nextjs-app-dir ([#17627](https://github.com/getsentry/sentry-javascript/pull/17627))
- chore(deps): bump next from 14.2.25 to 14.2.32 in /dev-packages/e2e-tests/test-applications/nextjs-pages-dir ([#17620](https://github.com/getsentry/sentry-javascript/pull/17620))
- chore(deps): bump next from 14.2.29 to 14.2.32 in /dev-packages/e2e-tests/test-applications/nextjs-orpc ([#17494](https://github.com/getsentry/sentry-javascript/pull/17494))
- chore(deps): bump next from 14.2.30 to 14.2.32 in /dev-packages/e2e-tests/test-applications/nextjs-14 ([#17628](https://github.com/getsentry/sentry-javascript/pull/17628))
- chore(repo): Rename `.claude/settings.local.json` to `.claude/settings.json` ([#17591](https://github.com/getsentry/sentry-javascript/pull/17591))
- docs(issue-template): Add note about prioritization ([#17590](https://github.com/getsentry/sentry-javascript/pull/17590))
- ref(core): Streamline event processor handling ([#17634](https://github.com/getsentry/sentry-javascript/pull/17634))
- test(angular): Bump TS version to 5.9.0 in Angular 20 e2e test ([#17605](https://github.com/getsentry/sentry-javascript/pull/17605))
- test(nextjs): Remove Next 13 and pin Next 14 canary and latest tests ([#17577](https://github.com/getsentry/sentry-javascript/pull/17577))
- test(react-router): Unflake `flushIfServerless` test ([#17610](https://github.com/getsentry/sentry-javascript/pull/17610))

</details>

## 10.11.0

### Important Changes

- **feat(aws): Add experimental AWS Lambda extension for tunnelling events ([#17525](https://github.com/getsentry/sentry-javascript/pull/17525))**

  This release adds an experimental Sentry Lambda extension to the existing Sentry Lambda layer. Sentry events are now tunneled through the extension and then forwarded to Sentry. This has the benefit of reducing the request processing time.

  To enable it, set `_experiments.enableLambdaExtension` in your Sentry config like this:

  ```javascript
  Sentry.init({
    dsn: '<YOUR_DSN>',
    _experiments: {
      enableLambdaExtension: true,
    },
  });
  ```

### Other Changes

- feat(core): Add replay id to logs ([#17563](https://github.com/getsentry/sentry-javascript/pull/17563))
- feat(core): Improve error handling for Anthropic AI instrumentation ([#17535](https://github.com/getsentry/sentry-javascript/pull/17535))
- feat(deps): bump @opentelemetry/instrumentation-ioredis from 0.51.0 to 0.52.0 ([#17557](https://github.com/getsentry/sentry-javascript/pull/17557))
- feat(node): Add incoming request headers as OTel span attributes ([#17475](https://github.com/getsentry/sentry-javascript/pull/17475))
- fix(astro): Ensure traces are correctly propagated for static routes ([#17536](https://github.com/getsentry/sentry-javascript/pull/17536))
- fix(react): Remove `handleExistingNavigation` ([#17534](https://github.com/getsentry/sentry-javascript/pull/17534))
- ref(browser): Add more specific `mechanism.type` to errors captured by `httpClientIntegration` ([#17254](https://github.com/getsentry/sentry-javascript/pull/17254))
- ref(browser): Set more descriptive `mechanism.type` in `browserApiErrorsIntergation` ([#17251](https://github.com/getsentry/sentry-javascript/pull/17251))
- ref(core): Add `mechanism.type` to `trpcMiddleware` errors ([#17287](https://github.com/getsentry/sentry-javascript/pull/17287))
- ref(core): Add more specific event `mechanism`s and span origins to `openAiIntegration` ([#17288](https://github.com/getsentry/sentry-javascript/pull/17288))
- ref(nestjs): Add `mechanism` to captured errors ([#17312](https://github.com/getsentry/sentry-javascript/pull/17312))

<details>
  <summary> <strong>Internal Changes</strong> </summary>

- chore: Use proper `test-utils` dependency in workspace ([#17538](https://github.com/getsentry/sentry-javascript/pull/17538))
- chore(test): Remove `geist` font ([#17541](https://github.com/getsentry/sentry-javascript/pull/17541))
- ci: Check for stable lockfile ([#17552](https://github.com/getsentry/sentry-javascript/pull/17552))
- ci: Fix running of only changed E2E tests ([#17551](https://github.com/getsentry/sentry-javascript/pull/17551))
- ci: Remove project automation workflow ([#17508](https://github.com/getsentry/sentry-javascript/pull/17508))
- test(node-integration-tests): pin ai@5.0.30 to fix test fails ([#17542](https://github.com/getsentry/sentry-javascript/pull/17542))

</details>

## 10.10.0

### Important Changes

- **feat(browser): Add support for `propagateTraceparent` SDK option ([#17509](https://github.com/getsentry/sentry-javascript/pull/17509))**

Adds support for a new browser SDK init option, `propagateTraceparent` for attaching a W3C compliant traceparent header to outgoing fetch and XHR requests, in addition to sentry-trace and baggage headers. More details can be found [here](https://develop.sentry.dev/sdk/telemetry/traces/#propagatetraceparent).

- **feat(core): Add tool calls attributes for Anthropic AI ([#17478](https://github.com/getsentry/sentry-javascript/pull/17478))**

Adds missing tool call attributes, we add gen_ai.response.tool_calls attribute for Anthropic AI, supporting both streaming and non-streaming requests.

- **feat(nextjs): Use compiler hook for uploading turbopack sourcemaps ([#17352](https://github.com/getsentry/sentry-javascript/pull/17352))**

Adds a new _experimental_ flag `_experimental.useRunAfterProductionCompileHook` to `withSentryConfig` for automatic source maps uploads when building a Next.js app with `next build --turbopack`.
When set we:

- Automatically enable source map generation for turbopack client files (if not explicitly disabled)
- Upload generated source maps to Sentry at the end of the build by leveraging [a Next.js compiler hook](https://nextjs.org/docs/architecture/nextjs-compiler#runafterproductioncompile).

### Other Changes

- feat(feedback): Add more labels so people can configure Highlight and Hide labels ([#17513](https://github.com/getsentry/sentry-javascript/pull/17513))
- fix(node): Add `origin` for OpenAI spans & test auto instrumentation ([#17519](https://github.com/getsentry/sentry-javascript/pull/17519))

## 10.9.0

### Important Changes

- **feat(node): Update `httpIntegration` handling of incoming requests ([#17371](https://github.com/getsentry/sentry-javascript/pull/17371))**

This version updates the handling of the Node SDK of incoming requests. Instead of relying on @opentelemetry/instrumentation-http, we now handle incoming request instrumentation internally, ensuring that we can optimize performance as much as possible and avoid interop problems.

This change should not affect you, unless you're relying on very in-depth implementation details. Importantly, this also drops the `_experimentalConfig` option of the integration - this will no longer do anything.
Finally, you can still pass `instrumentation.{requestHook,responseHook,applyCustomAttributesOnSpan}` options, but they are deprecated and will be removed in v11. Instead, you can use the new `incomingRequestSpanHook` configuration option if you want to adjust the incoming request span.

### Other Changes

- feat(browser): Add replay.feedback CDN bundle ([#17496](https://github.com/getsentry/sentry-javascript/pull/17496))
- feat(browser): Export `sendFeedback` from CDN bundles ([#17495](https://github.com/getsentry/sentry-javascript/pull/17495))
- fix(astro): Ensure span name from `beforeStartSpan` isn't overwritten ([#17500](https://github.com/getsentry/sentry-javascript/pull/17500))
- fix(browser): Ensure source is set correctly when updating span name in-place in `beforeStartSpan` ([#17501](https://github.com/getsentry/sentry-javascript/pull/17501))
- fix(core): Only set template attributes on logs if parameters exist ([#17480](https://github.com/getsentry/sentry-javascript/pull/17480))
- fix(nextjs): Fix parameterization for root catchall routes ([#17489](https://github.com/getsentry/sentry-javascript/pull/17489))
- fix(node-core): Shut down OTel TraceProvider when calling `Sentry.close()` ([#17499](https://github.com/getsentry/sentry-javascript/pull/17499))

<details>
  <summary> <strong>Internal Changes</strong> </summary>

- chore: Add `changelog` script back to package.json ([#17517](https://github.com/getsentry/sentry-javascript/pull/17517))
- chore: Ensure prettier is run on all files ([#17497](https://github.com/getsentry/sentry-javascript/pull/17497))
- chore: Ignore prettier commit for git blame ([#17498](https://github.com/getsentry/sentry-javascript/pull/17498))
- chore: Remove experimental from Nuxt SDK package description ([#17483](https://github.com/getsentry/sentry-javascript/pull/17483))
- ci: Capture overhead in node app ([#17420](https://github.com/getsentry/sentry-javascript/pull/17420))
- ci: Ensure we fail on cancelled jobs ([#17506](https://github.com/getsentry/sentry-javascript/pull/17506))
- ci(deps): bump actions/checkout from 4 to 5 ([#17505](https://github.com/getsentry/sentry-javascript/pull/17505))
- ci(deps): bump actions/create-github-app-token from 2.0.6 to 2.1.1 ([#17504](https://github.com/getsentry/sentry-javascript/pull/17504))
- test(aws): Improve reliability on CI ([#17502](https://github.com/getsentry/sentry-javascript/pull/17502))

</details>

## 10.8.0

### Important Changes

- **feat(sveltekit): Add Compatibility for builtin SvelteKit Tracing ([#17423](https://github.com/getsentry/sentry-javascript/pull/17423))**

  This release makes the `@sentry/sveltekit` SDK compatible with SvelteKit's native [observability support](https://svelte.dev/docs/kit/observability) introduced in SvelteKit version `2.31.0`.
  If you enable both, instrumentation and tracing, the SDK will now initialize early enough to set up additional instrumentation like database queries and it will pick up spans emitted from SvelteKit.

  We will follow up with docs how to set up the SDK soon.
  For now, If you're on SvelteKit version `2.31.0` or newer, you can easily opt into the new feature:
  1. Enable [experimental tracing and instrumentation support](https://svelte.dev/docs/kit/observability) in `svelte.config.js`:
  2. Move your `Sentry.init()` call from `src/hooks.server.(js|ts)` to the new `instrumentation.server.(js|ts)` file:

     ```ts
     // instrumentation.server.ts
     import * as Sentry from '@sentry/sveltekit';

     Sentry.init({
       dsn: '...',
       // rest of your config
     });
     ```

     The rest of your Sentry config in `hooks.server.ts` (`sentryHandle` and `handleErrorWithSentry`) should stay the same.

  If you prefer to stay on the hooks-file based config for now, the SDK will continue to work as previously.

  Thanks to the Svelte team and @elliott-with-the-longest-name-on-github for implementing observability support and for reviewing our PR!

### Other Changes

- fix(react): Avoid multiple name updates on navigation spans ([#17438](https://github.com/getsentry/sentry-javascript/pull/17438))

<details>
  <summary> <strong>Internal Changes</strong> </summary>

- test(profiling): Add tests for current state of profiling ([#17470](https://github.com/getsentry/sentry-javascript/pull/17470))

</details>

## 10.7.0

### Important Changes

- **feat(cloudflare): Add `instrumentPrototypeMethods` option to instrument RPC methods for DurableObjects ([#17424](https://github.com/getsentry/sentry-javascript/pull/17424))**

By default, `Sentry.instrumentDurableObjectWithSentry` will not wrap any RPC methods on the prototype. To enable wrapping for RPC methods, set `instrumentPrototypeMethods` to `true` or, if performance is a concern, a list of only the methods you want to instrument:

```js
class MyDurableObjectBase extends DurableObject<Env> {
  method1() {
    // ...
  }

  method2() {
    // ...
  }

  method3() {
    // ...
  }
}
// Export your named class as defined in your wrangler config
export const MyDurableObject = Sentry.instrumentDurableObjectWithSentry(
  (env: Env) => ({
    dsn: "https://ac49b7af3017c458bd12dab9b3328bfc@o4508482761982032.ingest.de.sentry.io/4508482780987481",
    tracesSampleRate: 1.0,
    instrumentPrototypeMethods: ['method1', 'method3'],
  }),
  MyDurableObjectBase,
);
```

## Other Changes

- feat(aws): Add support for streaming handlers ([#17463](https://github.com/getsentry/sentry-javascript/pull/17463))
- feat(core): Stream responses Anthropic AI ([#17460](https://github.com/getsentry/sentry-javascript/pull/17460))
- feat(deps): bump @opentelemetry/instrumentation-aws-sdk from 0.56.0 to 0.57.0 ([#17455](https://github.com/getsentry/sentry-javascript/pull/17455))
- feat(deps): bump @opentelemetry/instrumentation-dataloader from 0.21.0 to 0.21.1 ([#17457](https://github.com/getsentry/sentry-javascript/pull/17457))
- feat(deps): bump @opentelemetry/instrumentation-kafkajs from 0.12.0 to 0.13.0 ([#17469](https://github.com/getsentry/sentry-javascript/pull/17469))
- feat(deps): bump @opentelemetry/instrumentation-mysql2 from 0.49.0 to 0.50.0 ([#17459](https://github.com/getsentry/sentry-javascript/pull/17459))
- feat(deps): bump @prisma/instrumentation from 6.13.0 to 6.14.0 ([#17466](https://github.com/getsentry/sentry-javascript/pull/17466))
- feat(deps): bump @sentry/cli from 2.51.1 to 2.52.0 ([#17458](https://github.com/getsentry/sentry-javascript/pull/17458))
- feat(deps): bump @sentry/rollup-plugin from 4.1.0 to 4.1.1 ([#17456](https://github.com/getsentry/sentry-javascript/pull/17456))
- feat(deps): bump @sentry/webpack-plugin from 4.1.0 to 4.1.1 ([#17467](https://github.com/getsentry/sentry-javascript/pull/17467))
- feat(replay): Add option to skip `requestAnimationFrame` for canvas snapshots ([#17380](https://github.com/getsentry/sentry-javascript/pull/17380))

<details>
  <summary> <strong>Internal Changes</strong> </summary>

- test(aws): Run E2E tests in all supported Node versions ([#17446](https://github.com/getsentry/sentry-javascript/pull/17446))

</details>

## 10.6.0

### Important Changes

- **feat(node): Add Anthropic AI integration ([#17348](https://github.com/getsentry/sentry-javascript/pull/17348))**

This release adds support for automatically tracing Anthropic AI SDK requests, providing better observability for AI-powered applications.

- **fix(core): Instrument invoke_agent root span, and support Vercel `ai` v5 ([#17395](https://github.com/getsentry/sentry-javascript/pull/17395))**

This release makes the Sentry `vercelAiIntegration` compatible with version 5 of Vercel `ai`.

- **docs(nuxt): Remove beta notice ([#17400](https://github.com/getsentry/sentry-javascript/pull/17400))**

The Sentry Nuxt SDK is now considered stable and no longer in beta!

### Other Changes

- feat(astro): Align options with shared build time options type ([#17396](https://github.com/getsentry/sentry-javascript/pull/17396))
- feat(aws): Add support for automatic wrapping in ESM ([#17407](https://github.com/getsentry/sentry-javascript/pull/17407))
- feat(node): Add an instrumentation interface for Hono ([#17366](https://github.com/getsentry/sentry-javascript/pull/17366))
- fix(browser): Use `DedicatedWorkerGlobalScope` global object type in `registerWebWorker` ([#17447](https://github.com/getsentry/sentry-javascript/pull/17447))
- fix(core): Only consider ingest endpoint requests when checking `isSentryRequestUrl` ([#17393](https://github.com/getsentry/sentry-javascript/pull/17393))
- fix(node): Fix preloading of instrumentation ([#17403](https://github.com/getsentry/sentry-javascript/pull/17403))

<details>
  <summary> <strong>Internal Changes</strong> </summary>

- chore: Add external contributor to CHANGELOG.md ([#17449](https://github.com/getsentry/sentry-javascript/pull/17449))
- chore(deps): bump astro from 4.16.18 to 4.16.19 in /dev-packages/e2e-tests/test-applications/astro-4 ([#17434](https://github.com/getsentry/sentry-javascript/pull/17434))
- test(e2e/firebase): Fix firebase e2e test failing due to outdated rules file ([#17448](https://github.com/getsentry/sentry-javascript/pull/17448))
- test(nextjs): Fix canary tests ([#17416](https://github.com/getsentry/sentry-javascript/pull/17416))
- test(nuxt): Don't rely on flushing for lowQualityTransactionFilter ([#17406](https://github.com/getsentry/sentry-javascript/pull/17406))
- test(solidstart): Don't rely on flushing for lowQualityTransactionFilter ([#17408](https://github.com/getsentry/sentry-javascript/pull/17408))

</details>

## 10.5.0

- feat(core): better cause data extraction ([#17375](https://github.com/getsentry/sentry-javascript/pull/17375))
- feat(deps): Bump @sentry/cli from 2.50.2 to 2.51.1 ([#17382](https://github.com/getsentry/sentry-javascript/pull/17382))
- feat(deps): Bump @sentry/rollup-plugin and @sentry/vite-plugin from 4.0.2 to 4.1.0 ([#17383](https://github.com/getsentry/sentry-javascript/pull/17383))
- feat(deps): Bump @sentry/webpack-plugin from 4.0.2 to 4.1.0 ([#17381](https://github.com/getsentry/sentry-javascript/pull/17381))
- feat(node): Capture `SystemError` context and remove paths from message ([#17331](https://github.com/getsentry/sentry-javascript/pull/17331))
- fix(nextjs): Inject Next.js version for dev symbolication ([#17379](https://github.com/getsentry/sentry-javascript/pull/17379))
- fix(mcp-server): Add defensive patches for Transport edge cases ([#17291](https://github.com/getsentry/sentry-javascript/pull/17291))

<details>
  <summary> <strong>Internal Changes</strong> </summary>

- chore(repo): Adjust "Publishing a Release" document to include internal changes section in changelog ([#17374](https://github.com/getsentry/sentry-javascript/pull/17374))
- test(aws): Run E2E tests with AWS SAM ([#17367](https://github.com/getsentry/sentry-javascript/pull/17367))
- test(node): Add tests for full http.server span attribute coverage ([#17373](https://github.com/getsentry/sentry-javascript/pull/17373))

</details>

Work in this release was contributed by @ha1fstack. Thank you for your contribution!

## 10.4.0

### Important Changes

- **fix(browser): Ensure IP address is only inferred by Relay if `sendDefaultPii` is `true`**

This release includes a fix for a [behaviour change](https://docs.sentry.io/platforms/javascript/migration/v8-to-v9/#behavior-changes)
that was originally introduced with v9 of the SDK: User IP Addresses should only be added to Sentry events automatically,
if `sendDefaultPii` was set to `true`.

However, the change in v9 required further internal adjustment, which should have been included in v10 of the SDK.
Unfortunately, the change did not make it into the initial v10 version but is now applied with `10.4.0`.
There is _no API_ breakage involved and hence it is safe to update.
However, after updating the SDK, events (errors, traces, replays, etc.) sent from the browser, will only include
user IP addresses, if you set `sendDefaultPii: true` in your `Sentry.init` options.

We apologize for any inconvenience caused!

- **feat(node): Add `ignoreStaticAssets` ([#17370](https://github.com/getsentry/sentry-javascript/pull/17370))**

This release adds a new option to `httpIntegration` to ignore requests for static assets (e.g. `favicon.xml` or `robots.txt`). The option defaults to `true`, meaning that going forward, such requests will not be traced by default. You can still enable tracing for these requests by setting the option to `false`:

```js
Sentry.init({
  integrations: [
    Sentry.httpIntegration({
      // defaults to true, set to false to enable traces for static assets
      ignoreStaticAssets: false,
    }),
  ],
});
```

### Other Changes

- fix(nuxt): Do not drop parametrized routes ([#17357](https://github.com/getsentry/sentry-javascript/pull/17357))

<details>
  <summary> <strong>Internal Changes</strong> </summary>

- ref(node): Split up incoming & outgoing http handling ([#17358](https://github.com/getsentry/sentry-javascript/pull/17358))
- test(node): Enable additionalDependencies in integration runner ([#17361](https://github.com/getsentry/sentry-javascript/pull/17361))

</details>

## 10.3.0

- feat(core): MCP Server - Capture prompt results from prompt function calls (#17284)
- feat(bun): Export `skipOpenTelemetrySetup` option ([#17349](https://github.com/getsentry/sentry-javascript/pull/17349))
- feat(sveltekit): Streamline build logs ([#17306](https://github.com/getsentry/sentry-javascript/pull/17306))
- fix(browser): Handle data urls in errors caught by `globalHandlersIntegration` ([#17216](https://github.com/getsentry/sentry-javascript/pull/17216))
- fix(browser): Improve navigation vs. redirect detection ([#17275](https://github.com/getsentry/sentry-javascript/pull/17275))
- fix(react-router): Ensure source map upload fails silently if Sentry CLI fails ([#17081](https://github.com/getsentry/sentry-javascript/pull/17081))
- fix(react): Add support for React Router sub-routes from `handle` ([#17277](https://github.com/getsentry/sentry-javascript/pull/17277))

## 10.2.0

### Important Changes

- **feat(core): Add `ignoreSpans` option ([#17078](https://github.com/getsentry/sentry-javascript/pull/17078))**

This release adds a new top-level `Sentry.init` option, `ignoreSpans`, that can be used as follows:

```js
Sentry.init({
  ignoreSpans: [
    'partial match', // string matching on the span name
    /regex/, // regex matching on the span name
    {
      name: 'span name',
      op: /http.client/,
    },
  ],
});
```

Spans matching the filter criteria will not be recorded. Potential child spans of filtered spans will be re-parented, if possible.

- **feat(cloudflare,vercel-edge): Add support for OpenAI instrumentation ([#17338](https://github.com/getsentry/sentry-javascript/pull/17338))**

Adds support for OpenAI manual instrumentation in `@sentry/cloudflare` and `@sentry/vercel-edge`.

To instrument the OpenAI client, wrap it with `Sentry.instrumentOpenAiClient` and set recording settings.

```js
import * as Sentry from '@sentry/cloudflare';
import OpenAI from 'openai';

const openai = new OpenAI();
const client = Sentry.instrumentOpenAiClient(openai, { recordInputs: true, recordOutputs: true });

// use the wrapped client
```

- **ref(aws): Remove manual span creation ([#17310](https://github.com/getsentry/sentry-javascript/pull/17310))**

The `startTrace` option is deprecated and will be removed in a future major version. If you want to disable tracing, set `SENTRY_TRACES_SAMPLE_RATE` to `0.0`. instead. As of today, the flag does not affect traces anymore.

### Other Changes

- feat(astro): Streamline build logs ([#17301](https://github.com/getsentry/sentry-javascript/pull/17301))
- feat(browser): Handles data URIs in chrome stack frames ([#17292](https://github.com/getsentry/sentry-javascript/pull/17292))
- feat(core): Accumulate tokens for `gen_ai.invoke_agent` spans from child LLM calls ([#17281](https://github.com/getsentry/sentry-javascript/pull/17281))
- feat(deps): Bump @prisma/instrumentation from 6.12.0 to 6.13.0 ([#17315](https://github.com/getsentry/sentry-javascript/pull/17315))
- feat(deps): Bump @sentry/cli from 2.50.0 to 2.50.2 ([#17316](https://github.com/getsentry/sentry-javascript/pull/17316))
- feat(deps): Bump @sentry/rollup-plugin from 4.0.0 to 4.0.2 ([#17317](https://github.com/getsentry/sentry-javascript/pull/17317))
- feat(deps): Bump @sentry/webpack-plugin from 4.0.0 to 4.0.2 ([#17314](https://github.com/getsentry/sentry-javascript/pull/17314))
- feat(nuxt): Do not inject trace meta-tags on cached HTML pages ([#17305](https://github.com/getsentry/sentry-javascript/pull/17305))
- feat(nuxt): Streamline build logs ([#17308](https://github.com/getsentry/sentry-javascript/pull/17308))
- feat(react-router): Add support for Hydrogen with RR7 ([#17145](https://github.com/getsentry/sentry-javascript/pull/17145))
- feat(react-router): Streamline build logs ([#17303](https://github.com/getsentry/sentry-javascript/pull/17303))
- feat(solidstart): Streamline build logs ([#17304](https://github.com/getsentry/sentry-javascript/pull/17304))
- fix(nestjs): Add missing `sentry.origin` span attribute to `SentryTraced` decorator ([#17318](https://github.com/getsentry/sentry-javascript/pull/17318))
- fix(node): Assign default export of `openai` to the instrumented fn ([#17320](https://github.com/getsentry/sentry-javascript/pull/17320))
- fix(replay): Call `sendBufferedReplayOrFlush` when opening/sending feedback ([#17236](https://github.com/getsentry/sentry-javascript/pull/17236))

## 10.1.0

- feat(nuxt): Align build-time options to follow bundler plugins structure ([#17255](https://github.com/getsentry/sentry-javascript/pull/17255))
- fix(browser-utils): Ensure web vital client hooks unsubscribe correctly ([#17272](https://github.com/getsentry/sentry-javascript/pull/17272))
- fix(browser): Ensure request from `diagnoseSdkConnectivity` doesn't create span ([#17280](https://github.com/getsentry/sentry-javascript/pull/17280))

## 10.0.0

Version `10.0.0` marks a release of the Sentry JavaScript SDKs that contains breaking changes. The goal of this release is to primarily upgrade the underlying OpenTelemetry dependencies to v2 with minimal breaking changes.

### How To Upgrade

Please carefully read through the migration guide in the Sentry docs on how to upgrade from version 9 to version 10. Make sure to select your specific platform/framework in the top left corner: https://docs.sentry.io/platforms/javascript/migration/v9-to-v10/

A comprehensive migration guide outlining all changes can be found within the Sentry JavaScript SDK Repository: https://github.com/getsentry/sentry-javascript/blob/develop/MIGRATION.md

### Breaking Changes

- feat!: Bump to OpenTelemetry v2 ([#16872](https://github.com/getsentry/sentry-javascript/pull/16872))
- feat(browser)!: Remove FID web vital collection ([#17076](https://github.com/getsentry/sentry-javascript/pull/17076))
- feat(core)!: Remove `BaseClient` ([#17071](https://github.com/getsentry/sentry-javascript/pull/17071))
- feat(core)!: Remove `enableLogs` and `beforeSendLog` experimental options ([#17063](https://github.com/getsentry/sentry-javascript/pull/17063))
- feat(core)!: Remove `hasTracingEnabled` ([#17072](https://github.com/getsentry/sentry-javascript/pull/17072))
- feat(core)!: Remove deprecated logger ([#17061](https://github.com/getsentry/sentry-javascript/pull/17061))
- feat(replay)!: Promote `_experiments.autoFlushOnFeedback` option as default ([#17220](https://github.com/getsentry/sentry-javascript/pull/17220))
- chore(deps)!: Bump bundler plugins to v4 ([#17089](https://github.com/getsentry/sentry-javascript/pull/17089))

### Other Changes

- feat(astro): Implement Request Route Parametrization for Astro 5 ([#17105](https://github.com/getsentry/sentry-javascript/pull/17105))
- feat(astro): Parametrize routes on client-side ([#17133](https://github.com/getsentry/sentry-javascript/pull/17133))
- feat(aws): Add `SentryNodeServerlessSDKv10` v10 AWS Lambda Layer ([#17069](https://github.com/getsentry/sentry-javascript/pull/17069))
- feat(aws): Create unified lambda layer for ESM and CJS ([#17012](https://github.com/getsentry/sentry-javascript/pull/17012))
- feat(aws): Detect SDK source for AWS Lambda layer ([#17128](https://github.com/getsentry/sentry-javascript/pull/17128))
- feat(core): Add missing openai tool calls attributes ([#17226](https://github.com/getsentry/sentry-javascript/pull/17226))
- feat(core): Add shared `flushIfServerless` function ([#17177](https://github.com/getsentry/sentry-javascript/pull/17177))
- feat(core): Implement `strictTraceContinuation` ([#16313](https://github.com/getsentry/sentry-javascript/pull/16313))
- feat(core): MCP server instrumentation without breaking Miniflare ([#16817](https://github.com/getsentry/sentry-javascript/pull/16817))
- feat(deps): bump @prisma/instrumentation from 6.11.1 to 6.12.0 ([#17117](https://github.com/getsentry/sentry-javascript/pull/17117))
- feat(meta): Unify detection of serverless environments and add Cloud Run ([#17168](https://github.com/getsentry/sentry-javascript/pull/17168))
- feat(nestjs): Switch to OTel core instrumentation ([#17068](https://github.com/getsentry/sentry-javascript/pull/17068))
- feat(node-native): Upgrade `@sentry-internal/node-native-stacktrace` to `0.2.2` ([#17207](https://github.com/getsentry/sentry-javascript/pull/17207))
- feat(node): Add `shouldHandleError` option to `fastifyIntegration` ([#16845](https://github.com/getsentry/sentry-javascript/pull/16845))
- feat(node): Add firebase integration ([#16719](https://github.com/getsentry/sentry-javascript/pull/16719))
- feat(node): Instrument stream responses for openai ([#17110](https://github.com/getsentry/sentry-javascript/pull/17110))
- feat(react-router): Add `createSentryHandleError` ([#17235](https://github.com/getsentry/sentry-javascript/pull/17235))
- feat(react-router): Automatically flush on serverless for loaders/actions ([#17234](https://github.com/getsentry/sentry-javascript/pull/17234))
- feat(react-router): Automatically flush on Vercel for request handlers ([#17232](https://github.com/getsentry/sentry-javascript/pull/17232))
- fix(astro): Construct parametrized route during runtime ([#17190](https://github.com/getsentry/sentry-javascript/pull/17190))
- fix(aws): Add layer build output to nx cache ([#17148](https://github.com/getsentry/sentry-javascript/pull/17148))
- fix(aws): Fix path to packages directory ([#17112](https://github.com/getsentry/sentry-javascript/pull/17112))
- fix(aws): Resolve all Sentry packages to local versions in layer build ([#17106](https://github.com/getsentry/sentry-javascript/pull/17106))
- fix(aws): Use file link in dependency version ([#17111](https://github.com/getsentry/sentry-javascript/pull/17111))
- fix(cloudflare): Allow non uuid workflow instance IDs ([#17121](https://github.com/getsentry/sentry-javascript/pull/17121))
- fix(cloudflare): Avoid turning DurableObject sync methods into async ([#17184](https://github.com/getsentry/sentry-javascript/pull/17184))
- fix(core): Fix OpenAI SDK private field access by binding non-instrumented fns ([#17163](https://github.com/getsentry/sentry-javascript/pull/17163))
- fix(core): Fix operation name for openai responses API ([#17206](https://github.com/getsentry/sentry-javascript/pull/17206))
- fix(core): Update ai.response.object to gen_ai.response.object ([#17153](https://github.com/getsentry/sentry-javascript/pull/17153))
- fix(nextjs): Flush in route handlers ([#17223](https://github.com/getsentry/sentry-javascript/pull/17223))
- fix(nextjs): Handle async params in url extraction ([#17162](https://github.com/getsentry/sentry-javascript/pull/17162))
- fix(nextjs): Update stackframe calls for next v15.5 ([#17156](https://github.com/getsentry/sentry-javascript/pull/17156))
- fix(node): Add mechanism to `fastifyIntegration` error handler ([#17208](https://github.com/getsentry/sentry-javascript/pull/17208))
- fix(node): Ensure tool errors for `vercelAiIntegration` have correct trace connected ([#17132](https://github.com/getsentry/sentry-javascript/pull/17132))
- fix(node): Fix exports for openai instrumentation ([#17238](https://github.com/getsentry/sentry-javascript/pull/17238))
- fix(node): Handle stack traces with data URI filenames ([#17218](https://github.com/getsentry/sentry-javascript/pull/17218))
- fix(react): Memoize wrapped component to prevent rerenders ([#17230](https://github.com/getsentry/sentry-javascript/pull/17230))
- fix(remix): Ensure source maps upload fails silently if Sentry CLI fails ([#17082](https://github.com/getsentry/sentry-javascript/pull/17082))
- fix(replay): Fix re-sampled sessions after a click ([#17008](https://github.com/getsentry/sentry-javascript/pull/17008))
- fix(svelte): Do not insert preprocess code in script module in Svelte 5 ([#17114](https://github.com/getsentry/sentry-javascript/pull/17114))
- fix(sveltekit): Align error status filtering and mechanism in `handleErrorWithSentry` ([#17157](https://github.com/getsentry/sentry-javascript/pull/17157))

Work in this release was contributed by @richardjelinek-fastest. Thank you for your contribution!

## 9.44.2

This release is publishing the AWS Lambda Layer under `SentryNodeServerlessSDKv9`. The previous release `9.44.1` accidentally published the layer under `SentryNodeServerlessSDKv10`.

## 9.44.1

- fix(replay/v9): Call sendBufferedReplayOrFlush when opening/sending feedback ([#17270](https://github.com/getsentry/sentry-javascript/pull/17270))

## 9.44.0

- feat(replay/v9): Deprecate `_experiments.autoFlushOnFeedback` ([#17219](https://github.com/getsentry/sentry-javascript/pull/17219))
- feat(v9/core): Add shared `flushIfServerless` function ([#17239](https://github.com/getsentry/sentry-javascript/pull/17239))
- feat(v9/node-native): Upgrade `@sentry-internal/node-native-stacktrace` to `0.2.2` ([#17256](https://github.com/getsentry/sentry-javascript/pull/17256))
- feat(v9/react-router): Add `createSentryHandleError` ([#17244](https://github.com/getsentry/sentry-javascript/pull/17244))
- feat(v9/react-router): Automatically flush on serverless for loaders/actions ([#17243](https://github.com/getsentry/sentry-javascript/pull/17243))
- feat(v9/react-router): Automatically flush on serverless for request handler ([#17242](https://github.com/getsentry/sentry-javascript/pull/17242))
- fix(v9/astro): Construct parametrized route during runtime ([#17227](https://github.com/getsentry/sentry-javascript/pull/17227))
- fix(v9/nextjs): Flush in route handlers ([#17245](https://github.com/getsentry/sentry-javascript/pull/17245))
- fix(v9/node): Fix exports for openai instrumentation ([#17238](https://github.com/getsentry/sentry-javascript/pull/17238)) (#17241)

## 9.43.0

- feat(v9/core): add MCP server instrumentation ([#17196](https://github.com/getsentry/sentry-javascript/pull/17196))
- feat(v9/meta): Unify detection of serverless environments and add Cloud Run ([#17204](https://github.com/getsentry/sentry-javascript/pull/17204))
- fix(v9/node): Add mechanism to `fastifyIntegration` error handler ([#17211](https://github.com/getsentry/sentry-javascript/pull/17211))
- fix(v9/replay): Fix re-sampled sessions after a click ([#17195](https://github.com/getsentry/sentry-javascript/pull/17195))

## 9.42.1

- fix(v9/astro): Revert Astro v5 storing route data to `globalThis` ([#17185](https://github.com/getsentry/sentry-javascript/pull/17185))
- fix(v9/cloudflare): Avoid turning DurableObject sync methods into async ([#17187](https://github.com/getsentry/sentry-javascript/pull/17187))
- fix(v9/nextjs): Handle async params in url extraction ([#17176](https://github.com/getsentry/sentry-javascript/pull/17176))
- fix(v9/sveltekit): Align error status filtering and mechanism in `handleErrorWithSentry` ([#17174](https://github.com/getsentry/sentry-javascript/pull/17174))

## 9.42.0

- feat(v9/aws): Detect SDK source for AWS Lambda layer ([#17150](https://github.com/getsentry/sentry-javascript/pull/17150))
- fix(v9/core): Fix OpenAI SDK private field access by binding non-instrumented fns ([#17167](https://github.com/getsentry/sentry-javascript/pull/17167))
- fix(v9/core): Update ai.response.object to gen_ai.response.object ([#17155](https://github.com/getsentry/sentry-javascript/pull/17155))
- fix(v9/nextjs): Update stackframe calls for next v15.5 ([#17161](https://github.com/getsentry/sentry-javascript/pull/17161))

## 9.41.0

### Important Changes

- **feat(v9/core): Deprecate experimental `enableLogs` and `beforeSendLog` option ([#17092](https://github.com/getsentry/sentry-javascript/pull/17092))**

Sentry now has support for [structured logging](https://docs.sentry.io/product/explore/logs/getting-started/). Previously to enable structured logging, you had to use the `_experiments.enableLogs` and `_experiments.beforeSendLog` options. These options have been deprecated in favor of the top-level `enableLogs` and `beforeSendLog` options.

```js
// before
Sentry.init({
  _experiments: {
    enableLogs: true,
    beforeSendLog: log => {
      return log;
    },
  },
});

// after
Sentry.init({
  enableLogs: true,
  beforeSendLog: log => {
    return log;
  },
});
```

- **feat(astro): Implement parameterized routes**
  - feat(v9/astro): Parametrize dynamic server routes ([#17141](https://github.com/getsentry/sentry-javascript/pull/17141))
  - feat(v9/astro): Parametrize routes on client-side ([#17143](https://github.com/getsentry/sentry-javascript/pull/17143))

Server-side and client-side parameterized routes are now supported in the Astro SDK. No configuration changes are required.

### Other Changes

- feat(v9/node): Add shouldHandleError option to fastifyIntegration ([#17123](https://github.com/getsentry/sentry-javascript/pull/17123))
- fix(v9/cloudflare) Allow non UUID workflow instance IDs ([#17135](https://github.com/getsentry/sentry-javascript/pull/17135))
- fix(v9/node): Ensure tool errors for `vercelAiIntegration` have correct trace ([#17142](https://github.com/getsentry/sentry-javascript/pull/17142))
- fix(v9/remix): Ensure source maps upload fails silently if Sentry CLI fails ([#17095](https://github.com/getsentry/sentry-javascript/pull/17095))
- fix(v9/svelte): Do not insert preprocess code in script module in Svelte 5 ([#17124](https://github.com/getsentry/sentry-javascript/pull/17124))

Work in this release was contributed by @richardjelinek-fastest. Thank you for your contribution!

## 9.40.0

### Important Changes

- **feat(browser): Add debugId sync APIs between web worker and main thread ([#16981](https://github.com/getsentry/sentry-javascript/pull/16981))**

This release adds two Browser SDK APIs to let the main thread know about debugIds of worker files:

- `webWorkerIntegration({worker})` to be used in the main thread
- `registerWebWorker({self})` to be used in the web worker

```js
// main.js
Sentry.init({...})

const worker = new MyWorker(...);

Sentry.addIntegration(Sentry.webWorkerIntegration({ worker }));

worker.addEventListener('message', e => {...});
```

```js
// worker.js
Sentry.registerWebWorker({ self });

self.postMessage(...);
```

- **feat(core): Deprecate logger in favor of debug ([#17040](https://github.com/getsentry/sentry-javascript/pull/17040))**

The internal SDK `logger` export from `@sentry/core` has been deprecated in favor of the `debug` export. `debug` only exposes `log`, `warn`, and `error` methods but is otherwise identical to `logger`. Note that this deprecation does not affect the `logger` export from other packages (like `@sentry/browser` or `@sentry/node`) which is used for Sentry Logging.

```js
import { logger, debug } from '@sentry/core';

// before
logger.info('This is an info message');

// after
debug.log('This is an info message');
```

- **feat(node): Add OpenAI integration ([#17022](https://github.com/getsentry/sentry-javascript/pull/17022))**

This release adds official support for instrumenting OpenAI SDK calls in with Sentry tracing, following OpenTelemetry semantic conventions for Generative AI. It instruments:

- `client.chat.completions.create()` - For chat-based completions
- `client.responses.create()` - For the responses API

```js
// The integration respects your `sendDefaultPii` option, but you can override the behavior in the integration options

Sentry.init({
  dsn: '__DSN__',
  integrations: [
    Sentry.openAIIntegration({
      recordInputs: true, // Force recording prompts
      recordOutputs: true, // Force recording responses
    }),
  ],
});
```

### Other Changes

- feat(node-core): Expand `@opentelemetry/instrumentation` range to cover `0.203.0` ([#17043](https://github.com/getsentry/sentry-javascript/pull/17043))
- fix(cloudflare): Ensure errors get captured from durable objects ([#16838](https://github.com/getsentry/sentry-javascript/pull/16838))
- fix(sveltekit): Ensure server errors from streamed responses are sent ([#17044](https://github.com/getsentry/sentry-javascript/pull/17044))

Work in this release was contributed by @0xbad0c0d3 and @tommy-gilligan. Thank you for your contributions!

## 9.39.0

### Important Changes

- **feat(browser): Add `afterStartPageloadSpan` hook to improve spanId assignment on web vital spans ([#16893](https://github.com/getsentry/sentry-javascript/pull/16893))**

This PR adds a new afterStartPageloadSpan lifecycle hook to more robustly assign the correct pageload span ID to web vital spans, replacing the previous unreliable "wait for a tick" approach with a direct callback that fires when the pageload span becomes available.

- **feat(nextjs): Client-side parameterized routes ([#16934](https://github.com/getsentry/sentry-javascript/pull/16934))**

This PR implements client-side parameterized routes for Next.js by leveraging an injected manifest within the existing app-router instrumentation to automatically parameterize all client-side transactions (e.g. `users/123` and `users/456` now become become `users/:id`).

- **feat(node): Drop 401-404 and 3xx status code spans by default ([#16972](https://github.com/getsentry/sentry-javascript/pull/16972))**

This PR changes the default behavior in the Node SDK to drop HTTP spans with 401-404 and 3xx status codes by default to reduce noise in tracing data.

### Other Changes

- feat(core): Prepend vercel ai attributes with `vercel.ai.X` ([#16908](https://github.com/getsentry/sentry-javascript/pull/16908))
- feat(nextjs): Add `disableSentryWebpackConfig` flag ([#17013](https://github.com/getsentry/sentry-javascript/pull/17013))
- feat(nextjs): Build app manifest ([#16851](https://github.com/getsentry/sentry-javascript/pull/16851))
- feat(nextjs): Inject manifest into client for turbopack builds ([#16902](https://github.com/getsentry/sentry-javascript/pull/16902))
- feat(nextjs): Inject manifest into client for webpack builds ([#16857](https://github.com/getsentry/sentry-javascript/pull/16857))
- feat(node-native): Add option to disable event loop blocked detection ([#16919](https://github.com/getsentry/sentry-javascript/pull/16919))
- feat(react-router): Ensure http.server route handling is consistent ([#16986](https://github.com/getsentry/sentry-javascript/pull/16986))
- fix(core): Avoid prolonging idle span when starting standalone span ([#16928](https://github.com/getsentry/sentry-javascript/pull/16928))
- fix(core): Remove side-effect from `tracing/errors.ts` ([#16888](https://github.com/getsentry/sentry-javascript/pull/16888))
- fix(core): Wrap `beforeSendLog` in `consoleSandbox` ([#16968](https://github.com/getsentry/sentry-javascript/pull/16968))
- fix(node-core): Apply correct SDK metadata ([#17014](https://github.com/getsentry/sentry-javascript/pull/17014))
- fix(react-router): Ensure that all browser spans have `source=route` ([#16984](https://github.com/getsentry/sentry-javascript/pull/16984))

Work in this release was contributed by @janpapenbrock. Thank you for your contribution!

## 9.38.0

### Important Changes

- **chore: Add craft entry for @sentry/node-native ([#16907](https://github.com/getsentry/sentry-javascript/pull/16907))**

This release publishes the `@sentry/node-native` SDK.

### Other Changes

- feat(core): Introduce `debug` to replace `logger` ([#16906](https://github.com/getsentry/sentry-javascript/pull/16906))
- fix(browser): Guard `nextHopProtocol` when adding resource spans ([#16900](https://github.com/getsentry/sentry-javascript/pull/16900))

## 9.37.0

### Important Changes

- **feat(nuxt): Parametrize SSR routes ([#16843](https://github.com/getsentry/sentry-javascript/pull/16843))**

  When requesting dynamic or catch-all routes in Nuxt, those will now be shown as parameterized routes in Sentry.
  For example, `/users/123` will be shown as `/users/:userId()` in Sentry. This will make it easier to identify patterns and make grouping easier.

### Other Changes

- feat(astro): Deprecate passing runtime config to astro integration ([#16839](https://github.com/getsentry/sentry-javascript/pull/16839))
- feat(browser): Add `beforeStartNavigationSpan` lifecycle hook ([#16863](https://github.com/getsentry/sentry-javascript/pull/16863))
- feat(browser): Detect redirects when emitting navigation spans ([#16324](https://github.com/getsentry/sentry-javascript/pull/16324))
- feat(cloudflare): Add option to opt out of capturing errors in `wrapRequestHandler` ([#16852](https://github.com/getsentry/sentry-javascript/pull/16852))
- feat(feedback): Return the eventId into the onSubmitSuccess callback ([#16835](https://github.com/getsentry/sentry-javascript/pull/16835))
- feat(vercel-edge): Do not vendor in all OpenTelemetry dependencies ([#16841](https://github.com/getsentry/sentry-javascript/pull/16841))
- fix(browser): Ensure standalone CLS and LCP spans have traceId of pageload span ([#16864](https://github.com/getsentry/sentry-javascript/pull/16864))
- fix(nextjs): Use value injection loader on `instrumentation-client.ts|js` ([#16855](https://github.com/getsentry/sentry-javascript/pull/16855))
- fix(sveltekit): Avoid capturing `redirect()` calls as errors in Cloudflare ([#16853](https://github.com/getsentry/sentry-javascript/pull/16853))
- docs(nextjs): Update `deleteSourcemapsAfterUpload` jsdoc default value ([#16867](https://github.com/getsentry/sentry-javascript/pull/16867))

Work in this release was contributed by @zachkirsch. Thank you for your contribution!

## 9.36.0

### Important Changes

- **feat(node-core): Add node-core SDK ([#16745](https://github.com/getsentry/sentry-javascript/pull/16745))**

This release adds a new SDK `@sentry/node-core` which ships without any OpenTelemetry instrumententation out of the box. All OpenTelemetry dependencies are peer dependencies and OpenTelemetry has to be set up manually.

Use `@sentry/node-core` when:

- You already have OpenTelemetry set up
- You need custom OpenTelemetry configuration
- You want minimal dependencies
- You need fine-grained control over instrumentation

Use `@sentry/node` when:

- You want an automatic setup
- You're new to OpenTelemetry
- You want sensible defaults
- You prefer convenience over control

* **feat(node): Deprecate ANR integration ([#16832](https://github.com/getsentry/sentry-javascript/pull/16832))**

The ANR integration has been deprecated and will be removed in future versions. Use `eventLoopBlockIntegration` from `@sentry/node-native` instead.

- **feat(replay): Add `_experiments.ignoreMutations` option ([#16816](https://github.com/getsentry/sentry-javascript/pull/16816))**

This replay option allows to configure a selector list of elements to not capture mutations for.

```js
Sentry.replayIntegration({
  _experiments: {
    ignoreMutations: ['.dragging'],
  },
});
```

### Other changes

- feat(deps): bump @prisma/instrumentation from 6.10.1 to 6.11.1 ([#16833](https://github.com/getsentry/sentry-javascript/pull/16833))
- feat(nextjs): Add flag for suppressing router transition warning ([#16823](https://github.com/getsentry/sentry-javascript/pull/16823))
- feat(nextjs): Automatically skip middleware requests for tunnel route ([#16812](https://github.com/getsentry/sentry-javascript/pull/16812))
- feat(replay): Export compression worker from `@sentry/replay-internal` ([#16794](https://github.com/getsentry/sentry-javascript/pull/16794))
- fix(browser): Avoid 4xx response for succesful `diagnoseSdkConnectivity` request ([#16840](https://github.com/getsentry/sentry-javascript/pull/16840))
- fix(browser): Guard against undefined nextHopProtocol ([#16806](https://github.com/getsentry/sentry-javascript/pull/16806))
- fix(cloudflare): calculate retries not attempts ([#16834](https://github.com/getsentry/sentry-javascript/pull/16834))
- fix(nuxt): Parametrize routes on the server-side ([#16785](https://github.com/getsentry/sentry-javascript/pull/16785))
- fix(vue): Make pageload span handling more reliable ([#16799](https://github.com/getsentry/sentry-javascript/pull/16799))

Work in this release was contributed by @Spice-King and @stayallive. Thank you for your contributions!

## 9.35.0

- feat(browser): Add ElementTiming instrumentation and spans ([#16589](https://github.com/getsentry/sentry-javascript/pull/16589))
- feat(browser): Export `Context` and `Contexts` types ([#16763](https://github.com/getsentry/sentry-javascript/pull/16763))
- feat(cloudflare): Add user agent to cloudflare spans ([#16793](https://github.com/getsentry/sentry-javascript/pull/16793))
- feat(node): Add `eventLoopBlockIntegration` ([#16709](https://github.com/getsentry/sentry-javascript/pull/16709))
- feat(node): Export server-side feature flag integration shims ([#16735](https://github.com/getsentry/sentry-javascript/pull/16735))
- feat(node): Update vercel ai integration attributes ([#16721](https://github.com/getsentry/sentry-javascript/pull/16721))
- fix(astro): Handle errors in middlewares better ([#16693](https://github.com/getsentry/sentry-javascript/pull/16693))
- fix(browser): Ensure explicit `parentSpan` is considered ([#16776](https://github.com/getsentry/sentry-javascript/pull/16776))
- fix(node): Avoid using dynamic `require` for fastify integration ([#16789](https://github.com/getsentry/sentry-javascript/pull/16789))
- fix(nuxt): Add `@sentry/cloudflare` as optional peerDependency ([#16782](https://github.com/getsentry/sentry-javascript/pull/16782))
- fix(nuxt): Ensure order of plugins is consistent ([#16798](https://github.com/getsentry/sentry-javascript/pull/16798))
- fix(nestjs): Fix exception handling in `@Cron` decorated tasks ([#16792](https://github.com/getsentry/sentry-javascript/pull/16792))

Work in this release was contributed by @0xbad0c0d3 and @alSergey. Thank you for your contributions!

## 9.34.0

### Important Changes

- **feat(nuxt): Add Cloudflare Nitro plugin ([#15597](https://github.com/getsentry/sentry-javascript/pull/15597))**

  A Nitro plugin for `@sentry/nuxt` which initializes Sentry when deployed to Cloudflare (`cloudflare-pages` preset).
  1. Remove the previous server config file: `sentry.server.config.ts`
  2. Add a plugin in `server/plugins` (e.g. `server/plugins/sentry-cloudflare-setup.ts`)
  3. Add this code in your plugin file

     ```javascript
     // server/plugins/sentry-cloudflare-setup.ts (filename does not matter)
     import { sentryCloudflareNitroPlugin } from '@sentry/nuxt/module/plugins';

     export default defineNitroPlugin(
       sentryCloudflareNitroPlugin({
         dsn: 'https://dsn',
         tracesSampleRate: 1.0,
       }),
     );
     ```

     or with access to `nitroApp`:

     ```javascript
     // server/plugins/sentry-cloudflare-setup.ts (filename does not matter)
     import { sentryCloudflareNitroPlugin } from '@sentry/nuxt/module/plugins';

     export default defineNitroPlugin(sentryCloudflareNitroPlugin((nitroApp: NitroApp) => {
       // You can access nitroApp here if needed
       return  ({
         dsn: 'https://dsn',
         tracesSampleRate: 1.0,
       })
     }))
     ```

### Other Changes

- feat(browser): Record standalone LCP spans ([#16591](https://github.com/getsentry/sentry-javascript/pull/16591))
- fix(nuxt): Only add OTel alias in dev mode ([#16756](https://github.com/getsentry/sentry-javascript/pull/16756))

## 9.33.0

### Important Changes

- **feat: Add opt-in `vercelAiIntegration` to cloudflare & vercel-edge ([#16732](https://github.com/getsentry/sentry-javascript/pull/16732))**

The `vercelAiIntegration` is now available as opt-in for the Cloudflare and the Next.js SDK for Vercel Edge.
To use it, add the integration in `Sentry.init`

```js
Sentry.init({
  tracesSampleRate: 1.0,
  integrations: [Sentry.vercelAIIntegration()],
});
```

And enable telemetry for Vercel AI calls

```js
const result = await generateText({
  model: openai('gpt-4o'),
  experimental_telemetry: {
    isEnabled: true,
  },
});
```

- **feat(node): Add postgresjs instrumentation ([#16665](https://github.com/getsentry/sentry-javascript/pull/16665))**

The Node.js SDK now includes instrumentation for [Postgres.js](https://www.npmjs.com/package/postgres).

- **feat(node): Use diagnostics channel for Fastify v5 error handling ([#16715](https://github.com/getsentry/sentry-javascript/pull/16715))**

If you're on Fastify v5, you no longer need to call `setupFastifyErrorHandler`. It is done automatically by the node SDK. Older versions still rely on calling `setupFastifyErrorHandler`.

### Other Changes

- feat(cloudflare): Allow interop with OpenTelemetry emitted spans ([#16714](https://github.com/getsentry/sentry-javascript/pull/16714))
- feat(cloudflare): Flush after `waitUntil` ([#16681](https://github.com/getsentry/sentry-javascript/pull/16681))
- fix(nextjs): Remove `ai` from default server external packages ([#16736](https://github.com/getsentry/sentry-javascript/pull/16736))

Work in this release was contributed by @0xbad0c0d3. Thank you for your contribution!

## 9.32.0

### Important Changes

- feat(browser): Add CLS sources to span attributes ([#16710](https://github.com/getsentry/sentry-javascript/pull/16710))

Enhances CLS (Cumulative Layout Shift) spans by adding attributes detailing the elements that caused layout shifts.

- feat(cloudflare): Add `instrumentWorkflowWithSentry` to instrument workflows ([#16672](https://github.com/getsentry/sentry-javascript/pull/16672))

We've added support for Cloudflare Workflows, enabling comprehensive tracing for your workflow runs. This integration uses the workflow's instanceId as the Sentry trace_id and for sampling, linking all steps together. You'll now be able to see full traces, including retries with exponential backoff.

- feat(pino-transport): Add functionality to send logs to sentry ([#16667](https://github.com/getsentry/sentry-javascript/pull/16667))

Adds the ability to send logs to Sentry via a pino transport.

### Other Changes

- feat(nextjs): Expose top level buildTime `errorHandler` option ([#16718](https://github.com/getsentry/sentry-javascript/pull/16718))
- feat(node): update pipeline spans to use agent naming ([#16712](https://github.com/getsentry/sentry-javascript/pull/16712))
- feat(deps): bump @prisma/instrumentation from 6.9.0 to 6.10.1 ([#16698](https://github.com/getsentry/sentry-javascript/pull/16698))
- fix(sveltekit): Export logger from sveltekit worker ([#16716](https://github.com/getsentry/sentry-javascript/pull/16716))
- fix(google-cloud-serverless): Make `CloudEventsContext` compatible with `CloudEvent` ([#16705](https://github.com/getsentry/sentry-javascript/pull/16705))
- fix(nextjs): Stop injecting release value when create release options is set to `false` ([#16695](https://github.com/getsentry/sentry-javascript/pull/16695))
- fix(node): account for Object. syntax with local variables matching ([#16702](https://github.com/getsentry/sentry-javascript/pull/16702))
- fix(nuxt): Add alias for `@opentelemetry/resources` ([#16727](https://github.com/getsentry/sentry-javascript/pull/16727))

Work in this release was contributed by @flaeppe. Thank you for your contribution!

## 9.31.0

### Important Changes

- feat(nextjs): Add option for auto-generated random tunnel route ([#16626](https://github.com/getsentry/sentry-javascript/pull/16626))

Adds an option to automatically generate a random tunnel route for the Next.js SDK. This helps prevent ad blockers and other tools from blocking Sentry requests by using a randomized path instead of the predictable `/monitoring` endpoint.

- feat(core): Allow to pass `scope` & `client` to `getTraceData` ([#16633](https://github.com/getsentry/sentry-javascript/pull/16633))

Adds the ability to pass custom `scope` and `client` parameters to the `getTraceData` function, providing more flexibility when generating trace data for distributed tracing.

### Other Changes

- feat(core): Add support for `x-forwarded-host` and `x-forwarded-proto` headers ([#16687](https://github.com/getsentry/sentry-javascript/pull/16687))
- deps: Remove unused `@sentry/opentelemetry` dependency ([#16677](https://github.com/getsentry/sentry-javascript/pull/16677))
- deps: Update all bundler plugin instances to latest & allow caret ranges ([#16641](https://github.com/getsentry/sentry-javascript/pull/16641))
- feat(deps): Bump @prisma/instrumentation from 6.8.2 to 6.9.0 ([#16608](https://github.com/getsentry/sentry-javascript/pull/16608))
- feat(flags): add node support for generic featureFlagsIntegration and move utils to core ([#16585](https://github.com/getsentry/sentry-javascript/pull/16585))
- feat(flags): capture feature flag evaluations on spans ([#16485](https://github.com/getsentry/sentry-javascript/pull/16485))
- feat(pino): Add initial package for `@sentry/pino-transport` ([#16652](https://github.com/getsentry/sentry-javascript/pull/16652))
- fix: Wait for the correct clientWidth/clientHeight when showing Feedback Screenshot previews ([#16648](https://github.com/getsentry/sentry-javascript/pull/16648))
- fix(browser): Remove usage of Array.at() method ([#16647](https://github.com/getsentry/sentry-javascript/pull/16647))
- fix(core): Improve `safeJoin` usage in console logging integration ([#16658](https://github.com/getsentry/sentry-javascript/pull/16658))
- fix(google-cloud-serverless): Make `CloudEvent` type compatible ([#16661](https://github.com/getsentry/sentry-javascript/pull/16661))
- fix(nextjs): Fix lookup of `instrumentation-client.js` file ([#16637](https://github.com/getsentry/sentry-javascript/pull/16637))
- fix(node): Ensure graphql errors result in errored spans ([#16678](https://github.com/getsentry/sentry-javascript/pull/16678))

## 9.30.0

- feat(nextjs): Add URL to tags of server components and generation functions issues ([#16500](https://github.com/getsentry/sentry-javascript/pull/16500))
- feat(nextjs): Ensure all packages we auto-instrument are externalized ([#16552](https://github.com/getsentry/sentry-javascript/pull/16552))
- feat(node): Automatically enable `vercelAiIntegration` when `ai` module is detected ([#16565](https://github.com/getsentry/sentry-javascript/pull/16565))
- feat(node): Ensure `modulesIntegration` works in more environments ([#16566](https://github.com/getsentry/sentry-javascript/pull/16566))
- feat(core): Don't gate user on logs with `sendDefaultPii` ([#16527](https://github.com/getsentry/sentry-javascript/pull/16527))
- feat(browser): Add detail to measure spans and add regression tests ([#16557](https://github.com/getsentry/sentry-javascript/pull/16557))
- feat(node): Update Vercel AI span attributes ([#16580](https://github.com/getsentry/sentry-javascript/pull/16580))
- fix(opentelemetry): Ensure only orphaned spans of sent spans are sent ([#16590](https://github.com/getsentry/sentry-javascript/pull/16590))

## 9.29.0

### Important Changes

- **feat(browser): Update `web-vitals` to 5.0.2 ([#16492](https://github.com/getsentry/sentry-javascript/pull/16492))**

This release upgrades the `web-vitals` library to version 5.0.2. This upgrade could slightly change the collected web vital values and potentially also influence alerts and performance scores in the Sentry UI.

### Other Changes

- feat(deps): Bump @sentry/rollup-plugin from 3.4.0 to 3.5.0 ([#16524](https://github.com/getsentry/sentry-javascript/pull/16524))
- feat(ember): Stop warning for `onError` usage ([#16547](https://github.com/getsentry/sentry-javascript/pull/16547))
- feat(node): Allow to force activate `vercelAiIntegration` ([#16551](https://github.com/getsentry/sentry-javascript/pull/16551))
- feat(node): Introduce `ignoreLayersType` option to koa integration ([#16553](https://github.com/getsentry/sentry-javascript/pull/16553))
- fix(browser): Ensure `suppressTracing` does not leak when async ([#16545](https://github.com/getsentry/sentry-javascript/pull/16545))
- fix(vue): Ensure root component render span always ends ([#16488](https://github.com/getsentry/sentry-javascript/pull/16488))

## 9.28.1

- feat(deps): Bump @sentry/cli from 2.45.0 to 2.46.0 ([#16516](https://github.com/getsentry/sentry-javascript/pull/16516))
- fix(nextjs): Avoid tracing calls to symbolication server on dev ([#16533](https://github.com/getsentry/sentry-javascript/pull/16533))
- fix(sveltekit): Add import attribute for node exports ([#16528](https://github.com/getsentry/sentry-javascript/pull/16528))

Work in this release was contributed by @eltigerchino. Thank you for your contribution!

## 9.28.0

### Important Changes

- **feat(nestjs): Stop creating spans for `TracingInterceptor` ([#16501](https://github.com/getsentry/sentry-javascript/pull/16501))**

With this change we stop creating spans for `TracingInterceptor` as this interceptor only serves as an internal helper and adds noise for the user.

- **feat(node): Update vercel ai spans as per new conventions ([#16497](https://github.com/getsentry/sentry-javascript/pull/16497))**

This feature ships updates to the span names and ops to better match OpenTelemetry. This should make them more easily accessible to the new agents module view we are building.

### Other Changes

- fix(sveltekit): Export `vercelAIIntegration` from `@sentry/node` ([#16496](https://github.com/getsentry/sentry-javascript/pull/16496))

Work in this release was contributed by @agrattan0820. Thank you for your contribution!

## 9.27.0

- feat(node): Expand how vercel ai input/outputs can be set ([#16455](https://github.com/getsentry/sentry-javascript/pull/16455))
- feat(node): Switch to new semantic conventions for Vercel AI ([#16476](https://github.com/getsentry/sentry-javascript/pull/16476))
- feat(react-router): Add component annotation plugin ([#16472](https://github.com/getsentry/sentry-javascript/pull/16472))
- feat(react-router): Export wrappers for server loaders and actions ([#16481](https://github.com/getsentry/sentry-javascript/pull/16481))
- fix(browser): Ignore unrealistically long INP values ([#16484](https://github.com/getsentry/sentry-javascript/pull/16484))
- fix(react-router): Conditionally add `ReactRouterServer` integration ([#16470](https://github.com/getsentry/sentry-javascript/pull/16470))

## 9.26.0

- feat(react-router): Re-export functions from `@sentry/react` ([#16465](https://github.com/getsentry/sentry-javascript/pull/16465))
- fix(nextjs): Skip re instrumentating on generate phase of experimental build mode ([#16410](https://github.com/getsentry/sentry-javascript/pull/16410))
- fix(node): Ensure adding sentry-trace and baggage headers via SentryHttpInstrumentation doesn't crash ([#16473](https://github.com/getsentry/sentry-javascript/pull/16473))

## 9.25.1

- fix(otel): Don't ignore child spans after the root is sent ([#16416](https://github.com/getsentry/sentry-javascript/pull/16416))

## 9.25.0

### Important Changes

- **feat(browser): Add option to ignore `mark` and `measure` spans ([#16443](https://github.com/getsentry/sentry-javascript/pull/16443))**

This release adds an option to `browserTracingIntegration` that lets you ignore
`mark` and `measure` spans created from the `performance.mark(...)` and `performance.measure(...)` browser APIs:

```js
Sentry.init({
  integrations: [
    Sentry.browserTracingIntegration({
      ignorePerformanceApiSpans: ['measure-to-ignore', /mark-to-ignore/],
    }),
  ],
});
```

### Other Changes

- feat(browser): Export getTraceData from the browser sdks ([#16433](https://github.com/getsentry/sentry-javascript/pull/16433))
- feat(node): Add `includeServerName` option ([#16442](https://github.com/getsentry/sentry-javascript/pull/16442))
- fix(nuxt): Remove setting `@sentry/nuxt` external ([#16444](https://github.com/getsentry/sentry-javascript/pull/16444))

## 9.24.0

### Important Changes

- feat(angular): Bump `@sentry/angular` peer dependencies to add Angular 20 support ([#16414](https://github.com/getsentry/sentry-javascript/pull/16414))

This release adds support for Angular 20 to the Sentry Angular SDK `@sentry/angular`.

### Other Changes

- feat(browser): Add `unregisterOriginalCallbacks` option to `browserApiErrorsIntegration` ([#16412](https://github.com/getsentry/sentry-javascript/pull/16412))
- feat(core): Add user to logs ([#16399](https://github.com/getsentry/sentry-javascript/pull/16399))
- feat(core): Make sure Supabase db query insights are populated ([#16169](https://github.com/getsentry/sentry-javascript/pull/16169))

## 9.23.0

### Important changes

- **feat(browser): option to ignore certain resource types ([#16389](https://github.com/getsentry/sentry-javascript/pull/16389))**

Adds an option to opt out of certain `resource.*` spans via `ignoreResourceSpans`.

For example, to opt out of `resource.script` spans:

```js
Sentry.browserTracingIntegration({
  ignoreResourceSpans: ['resource.script'],
}),
```

### Other changes

- feat: Export `isEnabled` from all SDKs ([#16405](https://github.com/getsentry/sentry-javascript/pull/16405))
- feat(browser): Disable client when browser extension is detected in `init()` ([#16354](https://github.com/getsentry/sentry-javascript/pull/16354))
- feat(core): Allow re-use of `captureLog` ([#16352](https://github.com/getsentry/sentry-javascript/pull/16352))
- feat(core): Export `_INTERNAL_captureSerializedLog` ([#16387](https://github.com/getsentry/sentry-javascript/pull/16387))
- feat(deps): bump @opentelemetry/semantic-conventions from 1.32.0 to 1.34.0 ([#16393](https://github.com/getsentry/sentry-javascript/pull/16393))
- feat(deps): bump @prisma/instrumentation from 6.7.0 to 6.8.2 ([#16392](https://github.com/getsentry/sentry-javascript/pull/16392))
- feat(deps): bump @sentry/cli from 2.43.0 to 2.45.0 ([#16395](https://github.com/getsentry/sentry-javascript/pull/16395))
- feat(deps): bump @sentry/webpack-plugin from 3.3.1 to 3.5.0 ([#16394](https://github.com/getsentry/sentry-javascript/pull/16394))
- feat(nextjs): Include `static/chunks/main-*` files for `widenClientFileUpload` ([#16406](https://github.com/getsentry/sentry-javascript/pull/16406))
- feat(node): Do not add HTTP & fetch span instrumentation if tracing is disabled ([#15730](https://github.com/getsentry/sentry-javascript/pull/15730))
- feat(nuxt): Added support for nuxt layers ([#16372](https://github.com/getsentry/sentry-javascript/pull/16372))
- fix(browser): Ensure logs are flushed when sendClientReports=false ([#16351](https://github.com/getsentry/sentry-javascript/pull/16351))
- fix(browser): Move `browserTracingIntegration` code to `setup` hook ([#16386](https://github.com/getsentry/sentry-javascript/pull/16386))
- fix(cloudflare): Capture exceptions thrown in hono ([#16355](https://github.com/getsentry/sentry-javascript/pull/16355))
- fix(node): Don't warn about Spotlight on empty NODE_ENV ([#16381](https://github.com/getsentry/sentry-javascript/pull/16381))
- fix(node): Suppress Spotlight calls ([#16380](https://github.com/getsentry/sentry-javascript/pull/16380))
- fix(nuxt): Add `@sentry/nuxt` as external in Rollup ([#16407](https://github.com/getsentry/sentry-javascript/pull/16407))
- fix(opentelemetry): Ensure `withScope` keeps span active & `_getTraceInfoFromScope` works ([#16385](https://github.com/getsentry/sentry-javascript/pull/16385))

Work in this release was contributed by @Xenossolitarius. Thank you for your contribution!

## 9.22.0

### Important changes

- **Revert "feat(browser): Track measure detail as span attributes" ([#16348](https://github.com/getsentry/sentry-javascript/pull/16348))**

This is a revert of a feature introduced in `9.20.0` with [#16240](https://github.com/getsentry/sentry-javascript/pull/16240). This feature was causing crashes in firefox, so we are reverting it. We will re-enable this functionality in the future after fixing the crash.

### Other changes

- feat(deps): bump @sentry/rollup-plugin from 3.1.2 to 3.2.1 ([#15511](https://github.com/getsentry/sentry-javascript/pull/15511))
- fix(remix): Use generic types for `ServerBuild` argument and return ([#16336](https://github.com/getsentry/sentry-javascript/pull/16336))

## 9.21.0

- docs: Fix v7 migration link ([#14629](https://github.com/getsentry/sentry-javascript/pull/14629))
- feat(node): Vendor in `@fastify/otel` ([#16328](https://github.com/getsentry/sentry-javascript/pull/16328))
- fix(nestjs): Handle multiple `OnEvent` decorators ([#16306](https://github.com/getsentry/sentry-javascript/pull/16306))
- fix(node): Avoid creating breadcrumbs for suppressed requests ([#16285](https://github.com/getsentry/sentry-javascript/pull/16285))
- fix(remix): Add missing `client` exports to `server` and `cloudflare` entries ([#16341](https://github.com/getsentry/sentry-javascript/pull/16341))

Work in this release was contributed by @phthhieu. Thank you for your contribution!

## 9.20.0

### Important changes

- **feat(browser): Track measure detail as span attributes ([#16240](https://github.com/getsentry/sentry-javascript/pull/16240))**

The SDK now automatically collects details passed to `performance.measure` options.

### Other changes

- feat(node): Add `maxIncomingRequestBodySize` ([#16225](https://github.com/getsentry/sentry-javascript/pull/16225))
- feat(react-router): Add server action instrumentation ([#16292](https://github.com/getsentry/sentry-javascript/pull/16292))
- feat(react-router): Filter manifest requests ([#16294](https://github.com/getsentry/sentry-javascript/pull/16294))
- feat(replay): Extend default list for masking with `aria-label` ([#16192](https://github.com/getsentry/sentry-javascript/pull/16192))
- fix(browser): Ensure pageload & navigation spans have correct data ([#16279](https://github.com/getsentry/sentry-javascript/pull/16279))
- fix(cloudflare): Account for static fields in wrapper type ([#16303](https://github.com/getsentry/sentry-javascript/pull/16303))
- fix(nextjs): Preserve `next.route` attribute on root spans ([#16297](https://github.com/getsentry/sentry-javascript/pull/16297))
- feat(node): Fork isolation scope in tRPC middleware ([#16296](https://github.com/getsentry/sentry-javascript/pull/16296))
- feat(core): Add `orgId` option to `init` and DSC (`sentry-org_id` in baggage) ([#16305](https://github.com/getsentry/sentry-javascript/pull/16305))

## 9.19.0

- feat(react-router): Add otel instrumentation for server requests ([#16147](https://github.com/getsentry/sentry-javascript/pull/16147))
- feat(remix): Vendor in `opentelemetry-instrumentation-remix` ([#16145](https://github.com/getsentry/sentry-javascript/pull/16145))
- fix(browser): Ensure spans auto-ended for navigations have `cancelled` reason ([#16277](https://github.com/getsentry/sentry-javascript/pull/16277))
- fix(node): Pin `@fastify/otel` fork to direct url to allow installing without git ([#16287](https://github.com/getsentry/sentry-javascript/pull/16287))
- fix(react): Handle nested parameterized routes in reactrouterv3 transaction normalization ([#16274](https://github.com/getsentry/sentry-javascript/pull/16274))

Work in this release was contributed by @sidx1024. Thank you for your contribution!

## 9.18.0

### Important changes

- **feat: Support Node 24 ([#16236](https://github.com/getsentry/sentry-javascript/pull/16236))**

We now also publish profiling binaries for Node 24.

### Other changes

- deps(node): Bump `import-in-the-middle` to `1.13.1` ([#16260](https://github.com/getsentry/sentry-javascript/pull/16260))
- feat: Export `consoleLoggingIntegration` from vercel edge sdk ([#16228](https://github.com/getsentry/sentry-javascript/pull/16228))
- feat(cloudflare): Add support for email, queue, and tail handler ([#16233](https://github.com/getsentry/sentry-javascript/pull/16233))
- feat(cloudflare): Improve http span data ([#16232](https://github.com/getsentry/sentry-javascript/pull/16232))
- feat(nextjs): Add more attributes for generation functions ([#16214](https://github.com/getsentry/sentry-javascript/pull/16214))
- feat(opentelemetry): Widen peer dependencies to support Otel v2 ([#16246](https://github.com/getsentry/sentry-javascript/pull/16246))
- fix(core): Gracefully handle invalid baggage entries ([#16257](https://github.com/getsentry/sentry-javascript/pull/16257))
- fix(node): Ensure traces are propagated without spans in Node 22+ ([#16221](https://github.com/getsentry/sentry-javascript/pull/16221))
- fix(node): Use sentry forked `@fastify/otel` dependency with pinned Otel v1 deps ([#16256](https://github.com/getsentry/sentry-javascript/pull/16256))
- fix(remix): Remove vendored types ([#16218](https://github.com/getsentry/sentry-javascript/pull/16218))

## 9.17.0

- feat(node): Migrate to `@fastify/otel` ([#15542](https://github.com/getsentry/sentry-javascript/pull/15542))

## 9.16.1

- fix(core): Make sure logs get flushed in server-runtime-client ([#16222](https://github.com/getsentry/sentry-javascript/pull/16222))
- ref(node): Remove vercel flushing code that does nothing ([#16217](https://github.com/getsentry/sentry-javascript/pull/16217))

## 9.16.0

### Important changes

- **feat: Create a Vite plugin that injects sentryConfig into the global config ([#16197](https://github.com/getsentry/sentry-javascript/pull/16197))**

Add a new plugin `makeConfigInjectorPlugin` within our existing vite plugin that updates the global vite config with sentry options

- **feat(browser): Add option to sample linked traces consistently ([#16037](https://github.com/getsentry/sentry-javascript/pull/16037))**

This PR implements consistent sampling across traces as outlined in ([#15754](https://github.com/getsentry/sentry-javascript/pull/15754))

- **feat(cloudflare): Add support for durable objects ([#16180](https://github.com/getsentry/sentry-javascript/pull/16180))**

This PR introduces a new `instrumentDurableObjectWithSentry` method to the SDK, which instruments durable objects. We capture both traces and errors automatically.

- **feat(node): Add Prisma integration by default ([#16073](https://github.com/getsentry/sentry-javascript/pull/16073))**

[Prisma integration](https://docs.sentry.io/platforms/javascript/guides/nextjs/configuration/integrations/prisma/) is enabled by default, it should work for both ESM and CJS.

- **feat(react-router): Add client-side router instrumentation ([#16185](https://github.com/getsentry/sentry-javascript/pull/16185))**

Adds client-side instrumentation for react router's `HydratedRouter`. To enable it, simply replace `browserTracingIntegration()` with `reactRouterTracingIntegration()` in your client-side init call.

- **fix(node): Avoid double-wrapping http module ([#16177](https://github.com/getsentry/sentry-javascript/pull/16177))**

When running your application in ESM mode, there have been scenarios that resulted in the `http`/`https` emitting duplicate spans for incoming requests. This was apparently caused by us double-wrapping the modules for incoming request isolation.

In order to solve this problem, the modules are no longer monkey patched by us for request isolation. Instead, we register diagnostics*channel hooks to handle request isolation now.
While this is generally not expected to break anything, there is one tiny change that \_may* affect you if you have been relying on very specific functionality:

The `ignoreOutgoingRequests` option of `httpIntegration` receives the `RequestOptions` as second argument. This type is not changed, however due to how the wrapping now works, we no longer pass through the full RequestOptions, but re-construct this partially based on the generated request. For the vast majority of cases, this should be fine, but for the sake of completeness, these are the only fields that may be available there going forward - other fields that _may_ have existed before may no longer be set:

```ts
ignoreOutgoingRequests(url: string, {
  method: string;
  protocol: string;
  host: string;
  hostname: string; // same as host
  path: string;
  headers: OutgoingHttpHeaders;
})
```

### Other changes

- feat(cloudflare): Add logs exports ([#16165](https://github.com/getsentry/sentry-javascript/pull/16165))
- feat(vercel-edge): Add logs export ([#16166](https://github.com/getsentry/sentry-javascript/pull/16166))
- feat(cloudflare): Read `SENTRY_RELEASE` from `env` ([#16201](https://github.com/getsentry/sentry-javascript/pull/16201))
- feat(node): Drop `http.server` spans with 404 status by default ([#16205](https://github.com/getsentry/sentry-javascript/pull/16205))
- fix(browser): Respect manually set sentry tracing headers in XHR requests ([#16184](https://github.com/getsentry/sentry-javascript/pull/16184))
- fix(core): Respect manually set sentry tracing headers in fetch calls ([#16183](https://github.com/getsentry/sentry-javascript/pull/16183))
- fix(feedback): Prevent `removeFromDom()` from throwing ([#16030](https://github.com/getsentry/sentry-javascript/pull/16030))
- fix(node): Use class constructor in docstring for winston transport ([#16167](https://github.com/getsentry/sentry-javascript/pull/16167))
- fix(node): Fix vercel flushing logic & add test for it ([#16208](https://github.com/getsentry/sentry-javascript/pull/16208))
- fix(node): Fix 404 route handling in express 5 ([#16211](https://github.com/getsentry/sentry-javascript/pull/16211))
- fix(logs): Ensure logs can be flushed correctly ([#16216](https://github.com/getsentry/sentry-javascript/pull/16216))
- ref(core): Switch to standardized log envelope ([#16133](https://github.com/getsentry/sentry-javascript/pull/16133))

## 9.15.0

### Important Changes

- **feat: Export `wrapMcpServerWithSentry` from server packages ([#16127](https://github.com/getsentry/sentry-javascript/pull/16127))**

Exports the wrapMcpServerWithSentry which is our MCP server instrumentation from all the server packages.

- **feat(core): Associate resource/tool/prompt invocations with request span instead of response span ([#16126](https://github.com/getsentry/sentry-javascript/pull/16126))**

Adds a best effort mechanism to associate handler spans for `resource`, `tool` and `prompt` with the incoming message requests instead of the outgoing SSE response.

### Other Changes

- fix: Vercel `ai` ESM patching ([#16152](https://github.com/getsentry/sentry-javascript/pull/16152))
- fix(node): Update version range for `module.register` ([#16125](https://github.com/getsentry/sentry-javascript/pull/16125))
- fix(react-router): Spread `unstable_sentryVitePluginOptions` correctly ([#16156](https://github.com/getsentry/sentry-javascript/pull/16156))
- fix(react): Fix Redux integration failing with reducer injection ([#16106](https://github.com/getsentry/sentry-javascript/pull/16106))
- fix(remix): Add ESM-compatible exports ([#16124](https://github.com/getsentry/sentry-javascript/pull/16124))
- fix(remix): Avoid rewrapping root loader. ([#16136](https://github.com/getsentry/sentry-javascript/pull/16136))

Work in this release was contributed by @AntoineDuComptoirDesPharmacies. Thank you for your contribution!

## 9.14.0

### Important Changes

- **feat: Add Supabase Integration ([#15719](https://github.com/getsentry/sentry-javascript/pull/15719))**

This PR adds Supabase integration to `@sentry/core`, allowing automatic instrumentation of Supabase client operations (database queries and authentication) for performance monitoring and error tracking.

- **feat(nestjs): Gracefully handle RPC scenarios in `SentryGlobalFilter` ([#16066](https://github.com/getsentry/sentry-javascript/pull/16066))**

This PR adds better RPC exception handling to `@sentry/nestjs`, preventing application crashes while still capturing errors and warning users when a dedicated filter is needed. The implementation gracefully handles the 'rpc' context type in `SentryGlobalFilter` to improve reliability in hybrid applications.

- **feat(react-router): Trace propagation ([#16070](https://github.com/getsentry/sentry-javascript/pull/16070))**

This PR adds trace propagation to `@sentry/react-router` by providing utilities to inject trace meta tags into HTML headers and offering a pre-built Sentry-instrumented request handler, improving distributed tracing capabilities across page loads.

### Other Changes

- feat(deps): Bump @prisma/instrumentation from 6.5.0 to 6.6.0 ([#16102](https://github.com/getsentry/sentry-javascript/pull/16102))
- feat(nextjs): Improve server component data ([#15996](https://github.com/getsentry/sentry-javascript/pull/15996))
- feat(nuxt): Log when adding HTML trace meta tags ([#16044](https://github.com/getsentry/sentry-javascript/pull/16044))
- fix(node): Make body capturing more robust ([#16105](https://github.com/getsentry/sentry-javascript/pull/16105))
- ref(node): Log when incoming request bodies are being captured ([#16104](https://github.com/getsentry/sentry-javascript/pull/16104))

## 9.13.0

### Important Changes

- **feat(node): Add support for winston logger ([#15983](https://github.com/getsentry/sentry-javascript/pull/15983))**

  Sentry is adding support for [structured logging](https://github.com/getsentry/sentry-javascript/discussions/15916). In this release we've added support for sending logs to Sentry via the [winston](https://github.com/winstonjs/winston) logger to the Sentry Node SDK (and SDKs that use the Node SDK under the hood like `@sentry/nestjs`). The Logging APIs in the Sentry SDK are still experimental and subject to change.

  ```js
  const winston = require('winston');
  const Transport = require('winston-transport');

  const transport = Sentry.createSentryWinstonTransport(Transport);

  const logger = winston.createLogger({
    transports: [transport],
  });
  ```

- **feat(core): Add `wrapMcpServerWithSentry` to instrument MCP servers from `@modelcontextprotocol/sdk` ([#16032](https://github.com/getsentry/sentry-javascript/pull/16032))**

  The Sentry SDK now supports instrumenting MCP servers from the `@modelcontextprotocol/sdk` package. Compatible with versions `^1.9.0` of the `@modelcontextprotocol/sdk` package.

  ```js
  import { McpServer } from '@modelcontextprotocol/sdk/server/mcp.js';

  // Create an MCP server
  const server = new McpServer({
    name: 'Demo',
    version: '1.0.0',
  });

  // Use the instrumented server in your application
  const instrumentedServer = Sentry.wrapMcpServerWithSentry(server);
  ```

- **feat(core): Move console integration into core and add to cloudflare/vercel-edge ([#16024](https://github.com/getsentry/sentry-javascript/pull/16024))**

  Console instrumentation has been added to `@sentry/cloudflare` and `@sentry/nextjs` Edge Runtime and is enabled by default. Now calls to the console object will be captured as breadcrumbs for those SDKs.

- **feat(bun): Support new `Bun.serve` APIs ([#16035](https://github.com/getsentry/sentry-javascript/pull/16035))**

  Bun `1.2.6` and above have a new `Bun.serve` API, which the Bun SDK now supports. The SDK instruments the new routes object that can be used to define routes for the server.

  Thanks to @Jarred-Sumner for helping us get this supported!

### Other Changes

- feat(browser): Warn on duplicate `browserTracingIntegration` ([#16042](https://github.com/getsentry/sentry-javascript/pull/16042))
- feat(core): Allow delayed sending with offline transport ([#15937](https://github.com/getsentry/sentry-javascript/pull/15937))
- feat(deps): Bump @sentry/webpack-plugin from 3.2.4 to 3.3.1 ([#16057](https://github.com/getsentry/sentry-javascript/pull/16057))
- feat(vue): Apply stateTransformer to attachments in Pinia Plugin ([#16034](https://github.com/getsentry/sentry-javascript/pull/16034))
- fix(core): Run `beforeSendLog` after we process log ([#16019](https://github.com/getsentry/sentry-javascript/pull/16019))
- fix(nextjs): Don't show turbopack warning for newer Next.js canaries ([#16065](https://github.com/getsentry/sentry-javascript/pull/16065))
- fix(nextjs): Include patch version 0 for min supported 15.3.0 ([#16026](https://github.com/getsentry/sentry-javascript/pull/16026))
- fix(node): Ensure late init works with all integrations ([#16016](https://github.com/getsentry/sentry-javascript/pull/16016))
- fix(react-router): Pass `unstable_sentryVitePluginOptions` to cli instance ([#16033](https://github.com/getsentry/sentry-javascript/pull/16033))
- fix(serverless-aws): Overwrite root span name with GraphQL if set ([#16010](https://github.com/getsentry/sentry-javascript/pull/16010))

## 9.12.0

### Important Changes

- **feat(feedback): Implement highlighting and hiding controls for screenshots ([#15951](https://github.com/getsentry/sentry-javascript/pull/15951))**

  The Sentry SDK now supports highlighting and hiding controls for screenshots in [user feedback reports](https://docs.sentry.io/platforms/javascript/user-feedback/). This functionality is enabled by default.

- **feat(node): Add `ignoreIncomingRequestBody` callback to `httpIntegration` ([#15959](https://github.com/getsentry/sentry-javascript/pull/15959))**

  The `httpIntegration` now supports an optional `ignoreIncomingRequestBody` callback that can be used to skip capturing the body of incoming requests.

  ```ts
  Sentry.init({
    integrations: [
      Sentry.httpIntegration({
        ignoreIncomingRequestBody: (url, request) => {
          return request.method === 'GET' && url.includes('/api/large-payload');
        },
      }),
    ],
  });
  ```

  The `ignoreIncomingRequestBody` callback receives the URL of the request and should return `true` if the body should be ignored.

- **Logging Improvements**

  Sentry is adding support for [structured logging](https://github.com/getsentry/sentry-javascript/discussions/15916). In this release we've made a variety of improvements to logging functionality in the Sentry SDKs.
  - feat(node): Add server.address to nodejs logs ([#16006](https://github.com/getsentry/sentry-javascript/pull/16006))
  - feat(core): Add sdk name and version to logs ([#16005](https://github.com/getsentry/sentry-javascript/pull/16005))
  - feat(core): Add sentry origin attribute to console logs integration ([#15998](https://github.com/getsentry/sentry-javascript/pull/15998))
  - fix(core): Do not abbreviate message parameter attribute ([#15987](https://github.com/getsentry/sentry-javascript/pull/15987))
  - fix(core): Prefix release and environment correctly ([#15999](https://github.com/getsentry/sentry-javascript/pull/15999))
  - fix(node): Make log flushing logic more robust ([#15991](https://github.com/getsentry/sentry-javascript/pull/15991))

### Other Changes

- build(aws-serverless): Include debug logs in lambda layer SDK bundle ([#15974](https://github.com/getsentry/sentry-javascript/pull/15974))
- feat(astro): Add tracking of errors during HTML streaming ([#15995](https://github.com/getsentry/sentry-javascript/pull/15995))
- feat(browser): Add `onRequestSpanStart` hook to browser tracing integration ([#15979](https://github.com/getsentry/sentry-javascript/pull/15979))
- feat(deps): Bump @sentry/cli from 2.42.3 to 2.43.0 ([#16001](https://github.com/getsentry/sentry-javascript/pull/16001))
- feat(nextjs): Add `captureRouterTransitionStart` hook for capturing navigations ([#15981](https://github.com/getsentry/sentry-javascript/pull/15981))
- feat(nextjs): Mark clientside prefetch request spans with `http.request.prefetch: true` attribute ([#15980](https://github.com/getsentry/sentry-javascript/pull/15980))
- feat(nextjs): Un experimentify `clientInstrumentationHook` ([#15992](https://github.com/getsentry/sentry-javascript/pull/15992))
- feat(nextjs): Warn when client was initialized more than once ([#15971](https://github.com/getsentry/sentry-javascript/pull/15971))
- feat(node): Add support for `SENTRY_DEBUG` env variable ([#15972](https://github.com/getsentry/sentry-javascript/pull/15972))
- fix(tss-react): Change `authToken` type to `string` ([#15985](https://github.com/getsentry/sentry-javascript/pull/15985))

Work in this release was contributed by @Page- and @Fryuni. Thank you for your contributions!

## 9.11.0

- feat(browser): Add `http.redirect_count` attribute to `browser.redirect` span ([#15943](https://github.com/getsentry/sentry-javascript/pull/15943))
- feat(core): Add `consoleLoggingIntegration` for logs ([#15955](https://github.com/getsentry/sentry-javascript/pull/15955))
- feat(core): Don't truncate error messages ([#15818](https://github.com/getsentry/sentry-javascript/pull/15818))
- feat(core): Emit debug log when transport execution fails ([#16009](https://github.com/getsentry/sentry-javascript/pull/16009))
- feat(nextjs): Add release injection in Turbopack ([#15958](https://github.com/getsentry/sentry-javascript/pull/15958))
- feat(nextjs): Record `turbopack` as tag ([#15928](https://github.com/getsentry/sentry-javascript/pull/15928))
- feat(nuxt): Base decision on source maps upload only on Nuxt source map settings ([#15859](https://github.com/getsentry/sentry-javascript/pull/15859))
- feat(react-router): Add `sentryHandleRequest` ([#15787](https://github.com/getsentry/sentry-javascript/pull/15787))
- fix(node): Use `module` instead of `require` for CJS check ([#15927](https://github.com/getsentry/sentry-javascript/pull/15927))
- fix(remix): Remove mentions of deprecated `ErrorBoundary` wrapper ([#15930](https://github.com/getsentry/sentry-javascript/pull/15930))
- ref(browser): Temporarily add `sentry.previous_trace` span attribute ([#15957](https://github.com/getsentry/sentry-javascript/pull/15957))
- ref(browser/core): Move all log flushing logic into clients ([#15831](https://github.com/getsentry/sentry-javascript/pull/15831))
- ref(core): Improve URL parsing utilities ([#15882](https://github.com/getsentry/sentry-javascript/pull/15882))

## 9.10.1

- fix: Correct @sentry-internal/feedback docs to match the code ([#15874](https://github.com/getsentry/sentry-javascript/pull/15874))
- deps: Bump bundler plugins to version `3.2.4` ([#15909](https://github.com/getsentry/sentry-javascript/pull/15909))

## 9.10.0

### Important Changes

- **feat: Add support for logs**
  - feat(node): Add logging public APIs to Node SDKs ([#15764](https://github.com/getsentry/sentry-javascript/pull/15764))
  - feat(core): Add support for `beforeSendLog` ([#15814](https://github.com/getsentry/sentry-javascript/pull/15814))
  - feat(core): Add support for parameterizing logs ([#15812](https://github.com/getsentry/sentry-javascript/pull/15812))
  - fix: Remove critical log severity level ([#15824](https://github.com/getsentry/sentry-javascript/pull/15824))

  All JavaScript SDKs other than `@sentry/cloudflare` and `@sentry/deno` now support sending logs via dedicated methods as part of Sentry's [upcoming logging product](https://github.com/getsentry/sentry/discussions/86804).

  Logging is gated by an experimental option, `_experiments.enableLogs`.

  ```js
  Sentry.init({
    dsn: 'PUBLIC_DSN',
    // `enableLogs` must be set to true to use the logging features
    _experiments: { enableLogs: true },
  });

  const { trace, debug, info, warn, error, fatal, fmt } = Sentry.logger;

  trace('Starting database connection', { database: 'users' });
  debug('Cache miss for user', { userId: 123 });
  error('Failed to process payment', { orderId: 'order_123', amount: 99.99 });
  fatal('Database connection pool exhausted', { database: 'users', activeConnections: 100 });

  // Structured logging via the `fmt` helper function. When you use `fmt`, the string template and parameters are sent separately so they can be queried independently in Sentry.

  info(fmt(`Updated profile for user ${userId}`));
  warn(fmt(`Rate limit approaching for endpoint ${endpoint}. Requests: ${requests}, Limit: ${limit}`));
  ```

  With server-side SDKs like `@sentry/node`, `@sentry/bun` or server-side of `@sentry/nextjs` or `@sentry/sveltekit`, you can do structured logging without needing the `fmt` helper function.

  ```js
  const { info, warn } = Sentry.logger;

  info('User %s logged in successfully', [123]);
  warn('Failed to load user %s data', [123], { errorCode: 404 });
  ```

  To filter logs, or update them before they are sent to Sentry, you can use the `_experiments.beforeSendLog` option.

- **feat(browser): Add `diagnoseSdkConnectivity()` function to programmatically detect possible connectivity issues ([#15821](https://github.com/getsentry/sentry-javascript/pull/15821))**

  The `diagnoseSdkConnectivity()` function can be used to programmatically detect possible connectivity issues with the Sentry SDK.

  ```js
  const result = await Sentry.diagnoseSdkConnectivity();
  ```

  The result will be an object with the following properties:
  - `"no-client-active"`: There was no active client when the function was called. This possibly means that the SDK was not initialized yet.
  - `"sentry-unreachable"`: The Sentry SaaS servers were not reachable. This likely means that there is an ad blocker active on the page or that there are other connection issues.
  - `undefined`: The SDK is working as expected.

- **SDK Tracing Performance Improvements for Node SDKs**
  - feat: Stop using `dropUndefinedKeys` ([#15796](https://github.com/getsentry/sentry-javascript/pull/15796))
  - feat(node): Only add span listeners for instrumentation when used ([#15802](https://github.com/getsentry/sentry-javascript/pull/15802))
  - ref: Avoid `dropUndefinedKeys` for `spanToJSON` calls ([#15792](https://github.com/getsentry/sentry-javascript/pull/15792))
  - ref: Avoid using `SentryError` for PromiseBuffer control flow ([#15822](https://github.com/getsentry/sentry-javascript/pull/15822))
  - ref: Stop using `dropUndefinedKeys` in SpanExporter ([#15794](https://github.com/getsentry/sentry-javascript/pull/15794))
  - ref(core): Avoid using `SentryError` for event processing control flow ([#15823](https://github.com/getsentry/sentry-javascript/pull/15823))
  - ref(node): Avoid `dropUndefinedKeys` in Node SDK init ([#15797](https://github.com/getsentry/sentry-javascript/pull/15797))
  - ref(opentelemetry): Avoid sampling work for non-root spans ([#15820](https://github.com/getsentry/sentry-javascript/pull/15820))

  We've been hard at work making performance improvements to the Sentry Node SDKs (`@sentry/node`, `@sentry/aws-serverless`, `@sentry/nestjs`, etc.). We've seen that upgrading from `9.7.0` to `9.10.0` leads to 30-40% improvement in request latency for HTTP web-server applications that use tracing with high sample rates. Non web-server applications and non-tracing applications will see smaller improvements.

### Other Changes

- chore(deps): Bump `rrweb` to `2.35.0` ([#15825](https://github.com/getsentry/sentry-javascript/pull/15825))
- deps: Bump bundler plugins to `3.2.3` ([#15829](https://github.com/getsentry/sentry-javascript/pull/15829))
- feat: Always truncate stored breadcrumb messages to 2kb ([#15819](https://github.com/getsentry/sentry-javascript/pull/15819))
- feat(nextjs): Disable server webpack-handling for static builds ([#15751](https://github.com/getsentry/sentry-javascript/pull/15751))
- fix(nuxt): Don't override Nuxt options if undefined ([#15795](https://github.com/getsentry/sentry-javascript/pull/15795))

## 9.9.0

### Important Changes

- **feat(nextjs): Support `instrumentation-client.ts` ([#15705](https://github.com/getsentry/sentry-javascript/pull/15705))**

  Next.js recently added a feature to support [client-side (browser) instrumentation via a `instrumentation-client.ts` file](https://nextjs.org/docs/app/api-reference/file-conventions/instrumentation-client).

  To be forwards compatible, the Sentry Next.js SDK will now pick up `instrumentation-client.ts` files even on older Next.js versions and add them to your client bundles.
  It is suggested that you either rename your `sentry.client.config.ts` file to `instrumentation-client.ts`, or if you already happen to have a `instrumentation-client.ts` file move the contents of `sentry.client.config.ts` to `instrumentation-client.ts`.

- **feat(browser): Add `previous_trace` span links ([#15569](https://github.com/getsentry/sentry-javascript/pull/15569))**

  The `@sentry/browser` SDK and SDKs based on `@sentry/browser` now emits a link from the first root span of a newly started trace to the root span of a previously started trace. You can control this feature via an option in `browserTracingIntegration()`:

  ```js
  Sentry.init({
    dsn: 'your-dsn-here'
    integrations: [
      Sentry.browserTracingIntegration({
        // Available settings:
        // - 'in-memory' (default): Stores previous trace information in memory
        // - 'session-storage': Stores previous trace information in the browser's `sessionStorage`
        // - 'off': Disable storing and sending previous trace information
        linkPreviousTrace: 'in-memory',
      }),
    ],
  });
  ```

- **feat(browser): Add `logger.X` methods to browser SDK ([#15763](https://github.com/getsentry/sentry-javascript/pull/15763))**

  For Sentry's [upcoming logging product](https://github.com/getsentry/sentry/discussions/86804), the SDK now supports sending logs via dedicated methods.

  ```js
  Sentry.init({
    dsn: 'your-dsn-here',
    _experiments: {
      enableLogs: true, // This is required to use the logging features
    },
  });

  Sentry.logger.info('This is a trace message', { userId: 123 });
  // See PR for better documentation
  ```

  Please note that the logs product is still in early access. See the link above for more information.

### Other Changes

- feat(browser): Attach host as part of error message to "Failed to fetch" errors ([#15729](https://github.com/getsentry/sentry-javascript/pull/15729))
- feat(core): Add `parseStringToURL` method ([#15768](https://github.com/getsentry/sentry-javascript/pull/15768))
- feat(core): Optimize `dropUndefinedKeys` ([#15760](https://github.com/getsentry/sentry-javascript/pull/15760))
- feat(node): Add fastify `shouldHandleError` ([#15771](https://github.com/getsentry/sentry-javascript/pull/15771))
- fix(nuxt): Delete no longer needed Nitro 'close' hook ([#15790](https://github.com/getsentry/sentry-javascript/pull/15790))
- perf(nestjs): Remove usage of `addNonEnumerableProperty` ([#15766](https://github.com/getsentry/sentry-javascript/pull/15766))
- ref: Avoid some usage of `dropUndefinedKeys()` ([#15757](https://github.com/getsentry/sentry-javascript/pull/15757))
- ref: Remove some usages of `dropUndefinedKeys()` ([#15781](https://github.com/getsentry/sentry-javascript/pull/15781))
- ref(nextjs): Fix Next.js vercel-edge runtime package information ([#15789](https://github.com/getsentry/sentry-javascript/pull/15789))

## 9.8.0

- feat(node): Implement new continuous profiling API spec ([#15635](https://github.com/getsentry/sentry-javascript/pull/15635))
- feat(profiling): Add platform to chunk envelope ([#15758](https://github.com/getsentry/sentry-javascript/pull/15758))
- feat(react): Export captureReactException method ([#15746](https://github.com/getsentry/sentry-javascript/pull/15746))
- fix(node): Check for `res.end` before passing to Proxy ([#15776](https://github.com/getsentry/sentry-javascript/pull/15776))
- perf(core): Add short-circuits to `eventFilters` integration ([#15752](https://github.com/getsentry/sentry-javascript/pull/15752))
- perf(node): Short circuit flushing on Vercel only for Vercel ([#15734](https://github.com/getsentry/sentry-javascript/pull/15734))

## 9.7.0

- feat(core): Add `captureLog` method ([#15717](https://github.com/getsentry/sentry-javascript/pull/15717))
- feat(remix/cloudflare): Export `sentryHandleError` ([#15726](https://github.com/getsentry/sentry-javascript/pull/15726))
- fix(node): Always flush on Vercel before Lambda freeze ([#15602](https://github.com/getsentry/sentry-javascript/pull/15602))
- fix(node): Ensure incoming traces are propagated without HttpInstrumentation ([#15732](https://github.com/getsentry/sentry-javascript/pull/15732))
- fix(node): Use `fatal` level for unhandled rejections in `strict` mode ([#15720](https://github.com/getsentry/sentry-javascript/pull/15720))
- fix(nuxt): Delete Nuxt server template injection ([#15749](https://github.com/getsentry/sentry-javascript/pull/15749))

## 9.6.1

- feat(deps): bump @prisma/instrumentation from 6.4.1 to 6.5.0 ([#15714](https://github.com/getsentry/sentry-javascript/pull/15714))
- feat(deps): bump @sentry/cli from 2.42.2 to 2.42.3 ([#15711](https://github.com/getsentry/sentry-javascript/pull/15711))
- fix(nextjs): Re-patch router if it is overridden by Next.js ([#15721](https://github.com/getsentry/sentry-javascript/pull/15721))
- fix(nuxt): Add Nitro Rollup plugin to inject Sentry server config ([#15710](https://github.com/getsentry/sentry-javascript/pull/15710))
- chore(deps): Bump rollup to 4.35.0 ([#15651](https://github.com/getsentry/sentry-javascript/pull/15651))

## 9.6.0

### Important Changes

- **feat(tanstackstart): Add `@sentry/tanstackstart-react` package and make `@sentry/tanstackstart` package a utility package ([#15629](https://github.com/getsentry/sentry-javascript/pull/15629))**

  Since TanStack Start is supposed to be a generic framework that supports libraries like React and Solid, the `@sentry/tanstackstart` SDK package was renamed to `@sentry/tanstackstart-react` to reflect that the SDK is specifically intended to be used for React TanStack Start applications.
  Note that the TanStack Start SDK is still in alpha status and may be subject to breaking changes in non-major package updates.

### Other Changes

- feat(astro): Accept all vite-plugin options ([#15638](https://github.com/getsentry/sentry-javascript/pull/15638))
- feat(deps): bump @sentry/webpack-plugin from 3.2.1 to 3.2.2 ([#15627](https://github.com/getsentry/sentry-javascript/pull/15627))
- feat(tanstackstart): Refine initial API ([#15574](https://github.com/getsentry/sentry-javascript/pull/15574))
- fix(core): Ensure `fill` only patches functions ([#15632](https://github.com/getsentry/sentry-javascript/pull/15632))
- fix(nextjs): Consider `pageExtensions` when looking for instrumentation file ([#15701](https://github.com/getsentry/sentry-javascript/pull/15701))
- fix(remix): Null-check `options` ([#15610](https://github.com/getsentry/sentry-javascript/pull/15610))
- fix(sveltekit): Correctly parse angle bracket type assertions for auto instrumentation ([#15578](https://github.com/getsentry/sentry-javascript/pull/15578))
- fix(sveltekit): Guard process variable ([#15605](https://github.com/getsentry/sentry-javascript/pull/15605))

Work in this release was contributed by @angelikatyborska and @nwalters512. Thank you for your contributions!

## 9.5.0

### Important Changes

We found some issues with the new feedback screenshot annotation where screenshots are not being generated properly. Due to this issue, we are reverting the feature.

- Revert "feat(feedback) Allowing annotation via highlighting & masking ([#15484](https://github.com/getsentry/sentry-javascript/pull/15484))" (#15609)

### Other Changes

- Add cloudflare adapter detection and path generation ([#15603](https://github.com/getsentry/sentry-javascript/pull/15603))
- deps(nextjs): Bump rollup to `4.34.9` ([#15589](https://github.com/getsentry/sentry-javascript/pull/15589))
- feat(bun): Automatically add performance integrations ([#15586](https://github.com/getsentry/sentry-javascript/pull/15586))
- feat(replay): Bump rrweb to 2.34.0 ([#15580](https://github.com/getsentry/sentry-javascript/pull/15580))
- fix(browser): Call original function on early return from patched history API ([#15576](https://github.com/getsentry/sentry-javascript/pull/15576))
- fix(nestjs): Copy metadata in custom decorators ([#15598](https://github.com/getsentry/sentry-javascript/pull/15598))
- fix(react-router): Fix config type import ([#15583](https://github.com/getsentry/sentry-javascript/pull/15583))
- fix(remix): Use correct types export for `@sentry/remix/cloudflare` ([#15599](https://github.com/getsentry/sentry-javascript/pull/15599))
- fix(vue): Attach Pinia state only once per event ([#15588](https://github.com/getsentry/sentry-javascript/pull/15588))

Work in this release was contributed by @msurdi-a8c, @namoscato, and @rileyg98. Thank you for your contributions!

## 9.4.0

- feat(core): Add types for logs protocol and envelope ([#15530](https://github.com/getsentry/sentry-javascript/pull/15530))
- feat(deps): Bump `@sentry/cli` from 2.41.1 to 2.42.2 ([#15510](https://github.com/getsentry/sentry-javascript/pull/15510))
- feat(deps): Bump `@sentry/webpack-plugin` from 3.1.2 to 3.2.1 ([#15512](https://github.com/getsentry/sentry-javascript/pull/15512))
- feat(feedback) Allowing annotation via highlighting & masking ([#15484](https://github.com/getsentry/sentry-javascript/pull/15484))
- feat(nextjs): Add `use client` directive to client SDK entrypoints ([#15575](https://github.com/getsentry/sentry-javascript/pull/15575))
- feat(nextjs): Allow silencing of instrumentation warning ([#15555](https://github.com/getsentry/sentry-javascript/pull/15555))
- feat(sveltekit): Ensure `AsyncLocalStorage` async context strategy is used in Cloudflare Pages ([#15557](https://github.com/getsentry/sentry-javascript/pull/15557))
- fix(cloudflare): Make `@cloudflare/workers-types` an optional peer dependency ([#15554](https://github.com/getsentry/sentry-javascript/pull/15554))
- fix(core): Don't reverse values in event filters ([#15584](https://github.com/getsentry/sentry-javascript/pull/15584))
- fix(core): Handle normalization of null prototypes correctly ([#15556](https://github.com/getsentry/sentry-javascript/pull/15556))
- fix(nextjs): Only warn on missing `onRequestError` in version 15 ([#15553](https://github.com/getsentry/sentry-javascript/pull/15553))
- fix(node): Allow for `undefined` transport to be passed in ([#15560](https://github.com/getsentry/sentry-javascript/pull/15560))
- fix(wasm): Fix wasm integration stacktrace parsing for filename ([#15572](https://github.com/getsentry/sentry-javascript/pull/15572))
- perf(node): Store normalized request for processing ([#15570](https://github.com/getsentry/sentry-javascript/pull/15570))

## 9.3.0

### Important Changes

With this release we're publishing two new SDKs in **experimental alpha** stage:

- **feat(tanstackstart): Add TanStack Start SDK ([#15523](https://github.com/getsentry/sentry-javascript/pull/15523))**

For details please refer to the [README](https://github.com/getsentry/sentry-javascript/tree/develop/packages/tanstackstart)

- **feat(react-router): Add React Router SDK ([#15524](https://github.com/getsentry/sentry-javascript/pull/15524))**

For details please refer to the [README](https://github.com/getsentry/sentry-javascript/tree/develop/packages/react-router)

- **feat(remix): Add support for Hydrogen ([#15450](https://github.com/getsentry/sentry-javascript/pull/15450))**

This PR adds support for Shopify Hydrogen applications running on MiniOxygen runtime.

### Other Changes

- feat(core): Add `forceTransaction` to trpc middleware options ([#15519](https://github.com/getsentry/sentry-javascript/pull/15519))
- feat(core): Default filter unactionable error ([#15527](https://github.com/getsentry/sentry-javascript/pull/15527))
- feat(core): Rename `inboundFiltersIntegration` to `eventFiltersIntegration` ([#15434](https://github.com/getsentry/sentry-javascript/pull/15434))
- feat(deps): bump @prisma/instrumentation from 6.2.1 to 6.4.1 ([#15480](https://github.com/getsentry/sentry-javascript/pull/15480))
- feat(react-router): Add build-time config ([#15406](https://github.com/getsentry/sentry-javascript/pull/15406))
- feat(replay): Bump rrweb to 2.33.0 ([#15514](https://github.com/getsentry/sentry-javascript/pull/15514))
- fix(core): Fix `allowUrls` and `denyUrls` for linked and aggregate exceptions ([#15521](https://github.com/getsentry/sentry-javascript/pull/15521))
- fix(nextjs): Don't capture devmode server-action redirect errors ([#15485](https://github.com/getsentry/sentry-javascript/pull/15485))
- fix(nextjs): warn about missing onRequestError handler [#15488](https://github.com/getsentry/sentry-javascript/pull/15488))
- fix(nextjs): Prevent wrong culprit from showing up for clientside error events [#15475](https://github.com/getsentry/sentry-javascript/pull/15475))
- fix(nuxt): Ignore 300-400 status codes on app errors in Nuxt ([#15473](https://github.com/getsentry/sentry-javascript/pull/15473))
- fix(react): Add support for cross-usage of React Router instrumentations ([#15283](https://github.com/getsentry/sentry-javascript/pull/15283))
- fix(sveltekit): Guard `process` check when flushing events ([#15516](https://github.com/getsentry/sentry-javascript/pull/15516))

Work in this release was contributed by @GerryWilko and @leoambio. Thank you for your contributions!

## 9.2.0

### Important Changes

- **feat(node): Support Express v5 ([#15380](https://github.com/getsentry/sentry-javascript/pull/15380))**

This release adds full tracing support for Express v5, and improves tracing support for Nest.js 11 (which uses Express v5) in the Nest.js SDK.

- **feat(sveltekit): Add Support for Cloudflare ([#14672](https://github.com/getsentry/sentry-javascript/pull/14672))**

This release adds support for deploying SvelteKit applications to Cloudflare Pages.
A docs update with updated instructions will follow shortly.
Until then, you can give this a try by setting up the SvelteKit SDK as usual and then following the instructions outlined in the PR.

Thank you @SG60 for contributing this feature!

### Other Changes

- feat(core): Add `addLink(s)` to Sentry span ([#15452](https://github.com/getsentry/sentry-javascript/pull/15452))
- feat(core): Add links to span options ([#15453](https://github.com/getsentry/sentry-javascript/pull/15453))
- feat(deps): Bump @sentry/webpack-plugin from 2.22.7 to 3.1.2 ([#15328](https://github.com/getsentry/sentry-javascript/pull/15328))
- feat(feedback): Disable Feedback submit & cancel buttons while submitting ([#15408](https://github.com/getsentry/sentry-javascript/pull/15408))
- feat(nextjs): Add experimental flag to not strip origin information from different origin stack frames ([#15418](https://github.com/getsentry/sentry-javascript/pull/15418))
- feat(nuxt): Add `enableNitroErrorHandler` to server options ([#15444](https://github.com/getsentry/sentry-javascript/pull/15444))
- feat(opentelemetry): Add `addLink(s)` to span ([#15387](https://github.com/getsentry/sentry-javascript/pull/15387))
- feat(opentelemetry): Add `links` to span options ([#15403](https://github.com/getsentry/sentry-javascript/pull/15403))
- feat(replay): Expose rrweb recordCrossOriginIframes under \_experiments ([#14916](https://github.com/getsentry/sentry-javascript/pull/14916))
- fix(browser): Ensure that `performance.measure` spans have a positive duration ([#15415](https://github.com/getsentry/sentry-javascript/pull/15415))
- fix(bun): Includes correct sdk metadata ([#15459](https://github.com/getsentry/sentry-javascript/pull/15459))
- fix(core): Add Google `gmo` error to Inbound Filters ([#15432](https://github.com/getsentry/sentry-javascript/pull/15432))
- fix(core): Ensure `http.client` span descriptions don't contain query params or fragments ([#15404](https://github.com/getsentry/sentry-javascript/pull/15404))
- fix(core): Filter out unactionable Facebook Mobile browser error ([#15430](https://github.com/getsentry/sentry-javascript/pull/15430))
- fix(nestjs): Pin dependency on `@opentelemetry/instrumentation` ([#15419](https://github.com/getsentry/sentry-javascript/pull/15419))
- fix(nuxt): Only use filename with file extension from command ([#15445](https://github.com/getsentry/sentry-javascript/pull/15445))
- fix(nuxt): Use `SentryNuxtServerOptions` type for server init ([#15441](https://github.com/getsentry/sentry-javascript/pull/15441))
- fix(sveltekit): Avoid loading vite config to determine source maps setting ([#15440](https://github.com/getsentry/sentry-javascript/pull/15440))
- ref(profiling-node): Bump chunk interval to 60s ([#15361](https://github.com/getsentry/sentry-javascript/pull/15361))

Work in this release was contributed by @6farer, @dgavranic and @SG60. Thank you for your contributions!

## 9.1.0

- feat(browser): Add `graphqlClientIntegration` ([#13783](https://github.com/getsentry/sentry-javascript/pull/13783))
- feat(core): Allow for nested trpc context ([#15379](https://github.com/getsentry/sentry-javascript/pull/15379))
- feat(core): Create types and utilities for span links ([#15375](https://github.com/getsentry/sentry-javascript/pull/15375))
- feat(deps): bump @opentelemetry/instrumentation-pg from 0.50.0 to 0.51.0 ([#15273](https://github.com/getsentry/sentry-javascript/pull/15273))
- feat(node): Extract Sentry-specific node-fetch instrumentation ([#15231](https://github.com/getsentry/sentry-javascript/pull/15231))
- feat(vue): Support Pinia v3 ([#15383](https://github.com/getsentry/sentry-javascript/pull/15383))
- fix(sveltekit): Avoid request body double read errors ([#15368](https://github.com/getsentry/sentry-javascript/pull/15368))
- fix(sveltekit): Avoid top-level `vite` import ([#15371](https://github.com/getsentry/sentry-javascript/pull/15371))

Work in this release was contributed by @Zen-cronic and @filips-alpe. Thank you for your contribution!

## 9.0.1

- ref(flags): rename unleash integration param ([#15343](https://github.com/getsentry/sentry-javascript/pull/15343))

## 9.0.0

Version `9.0.0` marks a release of the Sentry JavaScript SDKs that contains breaking changes.
The goal of this release is to trim down on unused and potentially confusing APIs, prepare the SDKs for future framework versions to build deeper instrumentation, and remove old polyfills to reduce the packages' size.

### How To Upgrade

Please carefully read through the migration guide in the Sentry docs on how to upgrade from version 8 to version 9.
Make sure to select your specific platform/framework in the top left corner: https://docs.sentry.io/platforms/javascript/migration/v8-to-v9/

A comprehensive migration guide outlining all changes for all the frameworks can be found within the Sentry JavaScript SDK Repository: https://github.com/getsentry/sentry-javascript/blob/develop/MIGRATION.md

### Breaking Changes

- doc(deno)!: Make Deno v2 the minimum supported version (#15085)
- feat!: Bump typescript to `~5.0.0` (#14758)
- feat!: Drop `nitro-utils` package (#14998)
- feat!: Only collect ip addresses with `sendDefaultPii: true` (#15084)
- feat!: Remove `autoSessionTracking` option (#14802)
- feat!: Remove `enableTracing` (#15078)
- feat!: Remove `getCurrentHub()`, `Hub`, and `getCurrentHubShim()` (#15122)
- feat!: Remove `spanId` from propagation context (#14733)
- feat!: Remove deprecated and unused code (#15077)
- feat!: Remove metrics API from the JS SDK (#14745)
- feat!: Require Node `>=18` as minimum supported version (#14749)
- feat(astro)!: Respect user-specified source map setting (#14941)
- feat(browser)!: Remove `captureUserFeedback` method (#14820)
- feat(build)!: Drop pre-ES2020 polyfills (#14882)
- feat(core)!: Add `normalizedRequest` to `samplingContext` (#14902)
- feat(core)!: Always use session from isolation scope (#14860)
- feat(core)!: Pass root spans to `beforeSendSpan` and disallow returning `null` (#14831)
- feat(core)!: Remove `BAGGAGE_HEADER_NAME` export (#14785)
- feat(core)!: Remove `TransactionNamingScheme` type (#14865)
- feat(core)!: Remove `addOpenTelemetryInstrumentation` method (#14792)
- feat(core)!: Remove `arrayify` method (#14782)
- feat(core)!: Remove `debugIntegration` and `sessionTimingIntegration` (#14747)
- feat(core)!: Remove `flatten` method (#14784)
- feat(core)!: Remove `getDomElement` method (#14797)
- feat(core)!: Remove `makeFifoCache` method (#14786)
- feat(core)!: Remove `memoBuilder` export & `WeakSet` fallback (#14859)
- feat(core)!: Remove `transactionContext` from `samplingContext` (#14904)
- feat(core)!: Remove `urlEncode` method (#14783)
- feat(core)!: Remove deprecated `Request` type (#14858)
- feat(core)!: Remove deprecated request data methods (#14896)
- feat(core)!: Remove standalone `Client` interface & deprecate `BaseClient` (#14800)
- feat(core)!: Remove validSeverityLevels export (#14765)
- feat(core)!: Stop accepting `event` as argument for `recordDroppedEvent` (#14999)
- feat(core)!: Stop setting user in `requestDataIntegration` (#14898)
- feat(core)!: Type sdkProcessingMetadata more strictly (#14855)
- feat(core)!: Update `hasTracingEnabled` to consider empty trace config (#14857)
- feat(core)!: Update `requestDataIntegration` handling (#14806)
- feat(deno)!: Remove deno prepack (#14829)
- feat(ember)!: Officially drop support for ember `<=3.x` (#15032)
- feat(nestjs)!: Move `nestIntegration` into nest sdk and remove `setupNestErrorHandler` (#14751)
- feat(nestjs)!: Remove `@WithSentry` decorator (#14762)
- feat(nestjs)!: Remove `SentryService` (#14759)
- feat(nextjs)!: Don't rely on Next.js Build ID for release names (#14939)
- feat(nextjs)!: Remove `experimental_captureRequestError` (#14607)
- feat(nextjs)!: Respect user-provided source map generation settings (#14956)
- feat(node)!: Add support for Prisma v6 and drop v5 support (#15120)
- feat(node)!: Avoid http spans by default for custom OTEL setups (#14678)
- feat(node)!: Collect request sessions via HTTP instrumentation (#14658)
- feat(node)!: Remove `processThreadBreadcrumbIntegration` (#14666)
- feat(node)!: Remove fine grained `registerEsmLoaderHooks` (#15002)
- feat(opentelemetry)!: Exclusively pass root spans through sampling pipeline (#14951)
- feat(pinia)!: Include state of all stores in breadcrumb (#15312)
- feat(react)!: Raise minimum supported TanStack Router version to `1.63.0` (#15030)
- feat(react)!: Remove deprecated `getNumberOfUrlSegments` method (#14744)
- feat(react)!: Remove deprecated react router methods (#14743)
- feat(react)!: Update `ErrorBoundary` `componentStack` type (#14742)
- feat(remix)!: Drop support for Remix v1 (#14988)
- feat(remix)!: Remove `autoInstrumentRemix` option (#15074)
- feat(solidstart)!: Default to `--import` setup and add `autoInjectServerSentry` (#14862)
- feat(solidstart)!: No longer export `sentrySolidStartVite` (#15143)
- feat(solidstart)!: Respect user-provided source map setting (#14979)
- feat(svelte)!: Disable component update tracking by default (#15265)
- feat(sveltekit)!: Drop support for SvelteKit @1.x (#15037)
- feat(sveltekit)!: Remove `fetchProxyScriptNonce` option (#15123)
- feat(sveltekit)!: Respect user-provided source map generation settings (#14886)
- feat(utils)!: Remove `@sentry/utils` package (#14830)
- feat(vue)!: Remove configuring Vue tracing options anywhere else other than through the `vueIntegration`'s `tracingOptions` option (#14856)
- feat(vue/nuxt)!: No longer create `"update"` spans for component tracking by default (#14602)
- fix(node)!: Fix name of `vercelAIIntegration` to `VercelAI` (#15298)
- fix(vue)!: Remove `logError` from `vueIntegration` (#14958)
- ref!: Don't polyfill optional chaining and nullish coalescing (#14603)
- ref(core)!: Cleanup internal types, including `ReportDialogOptions` (#14861)
- ref(core)!: Mark exceptions from `captureConsoleIntegration` as `handled: true` by default (#14734)
- ref(core)!: Move `shutdownTimeout` option type from core to node (#15217)
- ref(core)!: Remove `Scope` type interface in favor of using `Scope` class (#14721)
- ref(core)!: Remove backwards compatible SentryCarrier type (#14697)

### Other Changes

- chore(browser): Export ipAddress helpers for use in other SDKs (#15079)
- deps(node): Bump `import-in-the-middle` to `1.12.0` (#14796)
- feat(aws): Rename AWS lambda layer name to `SentryNodeServerlessSDKv9` (#14927)
- feat(aws-serverless): Upgrade OTEL deps (#15091)
- feat(browser): Set `user.ip_address` explicitly to `{{auto}}` (#15008)
- feat(core): Add `inheritOrSampleWith` helper to `traceSampler` (#15277)
- feat(core): Emit client reports for unsampled root spans on span start (#14936)
- feat(core): Rename `hasTracingEnabled` to `hasSpansEnabled` (#15309)
- feat(core): Streamline `SpanJSON` type (#14693)
- feat(deno): Don't bundle `@sentry/deno` (#15014)
- feat(deno): Don't publish to `deno.land` (#15016)
- feat(deno): Stop inlining types from core (#14729)
- feat(deps): Bump @opentelemetry/instrumentation-amqplib from 0.45.0 to 0.46.0 (#14835)
- feat(deps): Bump @opentelemetry/instrumentation-aws-lambda from 0.49.0 to 0.50.0 (#14833)
- feat(deps): Bump @opentelemetry/instrumentation-express from 0.46.0 to 0.47.0 (#14834)
- feat(deps): Bump @opentelemetry/instrumentation-mysql2 from 0.44.0 to 0.45.0 (#14836)
- feat(deps): Bump @opentelemetry/propagation-utils from 0.30.14 to 0.30.15 (#14832)
- feat(deps): bump @opentelemetry/context-async-hooks from 1.29.0 to 1.30.0 (#14869)
- feat(deps): bump @opentelemetry/instrumentation-generic-pool from 0.42.0 to 0.43.0 (#14870)
- feat(deps): bump @opentelemetry/instrumentation-knex from 0.43.0 to 0.44.0 (#14872)
- feat(deps): bump @opentelemetry/instrumentation-mongodb from 0.50.0 to 0.51.0 (#14871)
- feat(deps): bump @opentelemetry/instrumentation-tedious from 0.17.0 to 0.18.0 (#14868)
- feat(deps): bump @sentry/cli from 2.39.1 to 2.41.1 (#15173)
- feat(flags): Add Statsig browser integration (#15319)
- feat(gatsby): Preserve user-provided source map settings (#15006)
- feat(nestjs): Remove `SentryTracingInterceptor`, `SentryGlobalGraphQLFilter`, `SentryGlobalGenericFilter` (#14761)
- feat(nextjs): Directly forward `sourcemaps.disable` to webpack plugin (#15109)
- feat(node): Add `processSessionIntegration` (#15081)
- feat(node): Add missing `vercelAIIntegration` export (#15318)
- feat(node): Capture exceptions from `worker_threads` (#15105)
- feat(nuxt): Add enabled to disable Sentry module (#15337)
- feat(nuxt): add `silent`, `errorHandler`, `release` to `SourceMapsOptions` (#15246)
- feat(profiling-node): Use `@sentry-internal/node-cpu-profiler` (#15208)
- feat(replay): Update fflate to 0.8.2 (#14867)
- feat(solidstart): Add `autoInjectServerSentry: 'experimental_dynamic-import` (#14863)
- feat(sveltekit): Only inject fetch proxy script for SvelteKit < 2.16.0 (#15126)
- feat(user feedback): Adds draw tool for UF screenshot annotations (#15062)
- feat(user feedback): Adds toolbar for cropping and annotating (#15282)
- feat: Avoid class fields all-together (#14887)
- feat: Only emit `__esModule` properties in CJS modules when there is a default export (#15018)
- feat: Pass `parentSampleRate` to `tracesSampler` (#15024)
- feat: Propagate and use a sampling random (#14989)
- fix(browser): Remove `browserPerformanceTimeOrigin` side-effects (#14025)
- fix(core): Ensure debugIds are applied to all exceptions in an event (#14881)
- fix(core): Fork scope if custom scope is passed to `startSpanManual` (#14901)
- fix(core): Fork scope if custom scope is passed to `startSpan` (#14900)
- fix(core): Only fall back to `sendDefaultPii` for IP collection in `requestDataIntegration` (#15125)
- fix(nextjs): Flush with `waitUntil` in `captureRequestError` (#15146)
- fix(nextjs): Use batched devserver symbolication endpoint (#15335)
- fix(node): Don't leak `__span` property into breadcrumbs (#14798)
- fix(node): Fix sample rand propagation for negative sampling decisions (#15045)
- fix(node): Missing `release` from ANR sessions (#15138)
- fix(node): Set the correct fallback URL fields for outgoing https requests if they are not defined (#15316)
- fix(nuxt): Detect Azure Function runtime for flushing with timeout (#15288)
- fix(react): From location can be undefined in Tanstack Router Instrumentation (#15235)
- fix(react): Import default for hoistNonReactStatics (#15238)
- fix(react): Support lazy-loaded routes and components. (#15039)
- fix(solidstart): Do not copy release-injection map file (#15302)
- ref(browser): Improve active span handling for `browserTracingIntegration` (#14959)
- ref(browser): Improve setting of propagation scope for navigation spans (#15108)
- ref(browser): Skip browser extension warning in non-debug builds (#15310)
- ref(browser): Update `supportsHistory` check & history usage (#14696)
- ref(core): Ensure non-recording root spans have frozen DSC (#14964)
- ref(core): Log debug message when capturing error events (#14701)
- ref(core): Move log message about invalid sample rate (#15215)
- ref(node): Streamline check for adding performance integrations (#15021)
- ref(react): Adapt tanstack router type (#15241)
- ref(svelte): Remove SvelteKit detection (#15313)
- ref(sveltekit): Clean up sub-request check (#15251)

Work in this release was contributed by @aloisklink, @arturovt, @aryanvdesh, @benjick, @chris-basebone, @davidturissini, @GrizliK1988, @jahands, @jrandolf, @kunal-511, @maximepvrt, @maxmaxme, @mstrokin, @nathankleyn, @nwalters512, @tannerlinsley, @tjhiggins, and @Zen-cronic. Thank you for your contributions!

## 9.0.0-alpha.2

This is an alpha release of the upcoming major release of version 9.
This release does not yet entail a comprehensive changelog as version 9 is not yet stable.

For this release's iteration of the migration guide, see the [Migration Guide as per `9.0.0-alpha.2`](https://github.com/getsentry/sentry-javascript/blob/fbedd59954d378264d11b879b6eb2a482fbc0d1b/MIGRATION.md).
Please note that the migration guide is work in progress and subject to change.

## 9.0.0-alpha.1

This is an alpha release of the upcoming major release of version 9.
This release does not yet entail a comprehensive changelog as version 9 is not yet stable.

For this release's iteration of the migration guide, see the [Migration Guide as per `9.0.0-alpha.1`](https://github.com/getsentry/sentry-javascript/blob/e4333e5ce2d65be319ee6a5a5976f7c93983a417/docs/migration/v8-to-v9.md).
Please note that the migration guide is work in progress and subject to change.

## 9.0.0-alpha.0

This is an alpha release of the upcoming major release of version 9.
This release does not yet entail a comprehensive changelog as version 9 is not yet stable.

For this release's iteration of the migration guide, see the [Migration Guide as per `9.0.0-alpha.0`](https://github.com/getsentry/sentry-javascript/blob/6e4b593adcc4ce951afa8ae0cda0605ecd226cda/docs/migration/v8-to-v9.md).
Please note that the migration guide is work in progress and subject to change.

## 8.x

A full list of changes in the `8.x` release of the SDK can be found in the [8.x Changelog](./docs/changelog/v8.md).

## 7.x

A full list of changes in the `7.x` release of the SDK can be found in the [7.x Changelog](./docs/changelog/v7.md).

## 6.x

A full list of changes in the `6.x` release of the SDK can be found in the [6.x Changelog](./docs/changelog/v6.md).

## 5.x

A full list of changes in the `5.x` release of the SDK can be found in the [5.x Changelog](./docs/changelog/v5.md).

## 4.x

A full list of changes in the `4.x` release of the SDK can be found in the [4.x Changelog](./docs/changelog/v4.md).<|MERGE_RESOLUTION|>--- conflicted
+++ resolved
@@ -4,9 +4,8 @@
 
 - "You miss 100 percent of the chances you don't take. — Wayne Gretzky" — Michael Scott
 
-<<<<<<< HEAD
 Work in this release was contributed by @sebws. Thank you for your contribution!
-=======
+
 ## 10.30.0
 
 - feat(nextjs): Deprecate Webpack top-level options ([#18343](https://github.com/getsentry/sentry-javascript/pull/18343))
@@ -28,7 +27,6 @@
 - ci(deps): bump actions/create-github-app-token from 2.1.4 to 2.2.0 ([#18362](https://github.com/getsentry/sentry-javascript/pull/18362))
 
 </details>
->>>>>>> 0617362f
 
 ## 10.29.0
 
