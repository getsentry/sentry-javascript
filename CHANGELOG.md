--- conflicted
+++ resolved
@@ -2,13 +2,11 @@
 
 ## Unreleased
 
-<<<<<<< HEAD
 - [loader] fix: Init and replay all calls to `Sentry.*` first before invoking all registered callbacks
 - [core] ref: Multiple init calls have been changed to "latest wins" instead of "ignore all after first"
-=======
+
 ## 4.5.4
 
->>>>>>> eeab4c15
 - [browser] fix: `DOMError` and `DOMException` should be error level events
 - [browser] ref: Log error if Ember/Vue instances are not provided
 - [utils] fix: Dont mutate original input in `decycle` util function
