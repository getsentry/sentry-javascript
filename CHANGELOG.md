--- conflicted
+++ resolved
@@ -3,13 +3,10 @@
 ## Unreleased
 
 - [browser] ref: Mangle more stuff, reduce bundle size
-<<<<<<< HEAD
 - [integrations] feat: Add tracing integration
 - [hub] feat: Add tracing related function to scope and hub (`Scope.startSpan`, `Scope.setSpanContext`, `Hub.traceHeaders`)
 - [hub] feat: Add new function to Scope `setContext`
-=======
 - [node] fix: Expose lastEventId method
->>>>>>> ab7ba810
 
 ## 5.1.1
 
