--- conflicted
+++ resolved
@@ -9,15 +9,11 @@
 - [core] feat: Export `makeMain` (#2665)
 - [core] fix: Call `bindClient` when creating new `Hub` to make integrations work automatically (#2665)
 - [gatsby] feat: Add @sentry/gatsby package (#2652)
-<<<<<<< HEAD
-- [apm] feat: Add `scope.getTransaction` to return a Transaction if it exists (#2668)
-- [apm] ref: Deprecate `scope.setTransaction` in favor of `scope.setTransactionName` (#2668)
+- [tracing] feat: Add `scope.getTransaction` to return a Transaction if it exists (#2668)
+- [tracing] ref: Deprecate `scope.setTransaction` in favor of `scope.setTransactionName` (#2668)
 - [core] ref: Rename `whitelistUrls/blacklistUrls` to `allowUrls/denyUrls` (#2671)
-=======
-- [core] ref: Rename `whitelistUrls/blacklistUrls` to `allowUrls/denyUrls`
 - [react] ref: Refactor Profiler to account for update and render (#2677)
 - [tracing] feat: Add ability to get span from activity using `getActivitySpan` (#2677)
->>>>>>> 1f4772ea
 
 ## 5.17.0
 
