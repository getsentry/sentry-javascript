--- conflicted
+++ resolved
@@ -131,19 +131,12 @@
     id: '@sentry-internal/eslint-config-sdk'
     includeNames: /^sentry-internal-eslint-config-sdk-\d.*\.tgz$/
 
-<<<<<<< HEAD
-  ## 8. Experimental packages
-=======
   ## 8. Deprecated packages we still release (but no packages depend on them anymore)
   - name: npm
     id: '@sentry/hub'
     includeNames: /^sentry-hub-\d.*\.tgz$/
-  - name: npm
-    id: '@sentry/tracing'
-    includeNames: /^sentry-tracing-\d.*\.tgz$/
 
   ## 9. Experimental packages
->>>>>>> 674a8f08
   - name: npm
     id: '@sentry/node-experimental'
     includeNames: /^sentry-node-experimental-\d.*\.tgz$/
