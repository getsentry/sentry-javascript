/**
 * Angular.js plugin
 *
 * Provides an $exceptionHandler for Angular.js
 */
'use strict';

// See https://github.com/angular/angular.js/blob/v1.4.7/src/minErr.js
var angularPattern = /^\[((?:[$a-zA-Z0-9]+:)?(?:[$a-zA-Z0-9]+))\] (.*?)\n?(\S+)$/;
var moduleName = 'ngRaven';


function angularPlugin(Raven, angular) {
    angular = angular || window.angular;

    if (!angular) return;

    var _development = false;

    function RavenProvider() {
        Raven.setDataCallback(function(data, original) {
            angularPlugin._normalizeData(data);

            original && original(data);
        });

        this.setTagsContext = function(opts) {
            return Raven.setTagsContext(opts);
        };

        this.development = function(config) {
            _development = config || _development;
            return this;
        };

        this.config = function() {
            return Raven.config.apply(Raven, arguments);
        };

        this.install = function() {
            return Raven.install();
        };

        this.$get = [function() {
            return Raven;
        }];
    }

    function ExceptionHandlerProvider($provide) {
        $provide.decorator('$exceptionHandler',
            ['Raven', '$delegate', exceptionHandler]);
    }

    function exceptionHandler(R, $delegate) {
        return function (ex, cause) {
            if(!_development) {
                R.captureException(ex, {
                    extra: { cause: cause }
                });
            }
            $delegate(ex, cause);
        };
    }

    angular.module(moduleName, [])
        .provider('Raven',  RavenProvider)
        .config(['$provide', ExceptionHandlerProvider]);
}

angularPlugin._normalizeData = function (data) {
    // We only care about mutating an exception
    var exception = data.exception;
    if (exception) {
        exception = exception.values[0];
        var matches = angularPattern.exec(exception.value);

        if (matches) {
            // This type now becomes something like: $rootScope:inprog
            exception.type = matches[1];
            exception.value = matches[2];

            data.message = exception.type + ': ' + exception.value;
            // auto set a new tag specifically for the angular error url
            data.extra.angularDocs = matches[3].substr(0, 250);
        }
    }
};

<<<<<<< HEAD
angularPlugin.moduleName = moduleName;

module.exports = angularPlugin;
=======
module.exports = angularPlugin;
// Install plugin when included
angularPlugin(window.Raven);
>>>>>>> e3bde1ba
<|MERGE_RESOLUTION|>--- conflicted
+++ resolved
@@ -86,12 +86,8 @@
     }
 };
 
-<<<<<<< HEAD
 angularPlugin.moduleName = moduleName;
 
 module.exports = angularPlugin;
-=======
-module.exports = angularPlugin;
 // Install plugin when included
-angularPlugin(window.Raven);
->>>>>>> e3bde1ba
+angularPlugin(window.Raven);