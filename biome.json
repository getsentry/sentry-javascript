{
  "$schema": "./node_modules/@biomejs/biome/configuration_schema.json",
  "vcs": {
    "enabled": true,
    "clientKind": "git",
    "useIgnoreFile": true,
    "defaultBranch": "develop"
  },
  "organizeImports": {
    "enabled": true
  },
  "linter": {
    "enabled": true,
    "rules": {
      "recommended": false,
      "correctness": {
        "all": false,
        "noPrecisionLoss": "error",
        "noUnusedImports": "error"
      },
      "complexity": {
        "all": false,
        "useRegexLiterals": "error"
      },
      "complexity": {
        "useRegexLiterals": "error"
      },
      "suspicious": {
        "all": false,
        "noControlCharactersInRegex": "error"
      },
<<<<<<< HEAD
=======
      "nursery": {
        "noUnusedImports": "error"
      },
>>>>>>> 9e3bc935
      "performance": {
        "all": true,
        "noAccumulatingSpread": "error",
        "noDelete": "off",
        "noBarrelFile": "off",
        "noReExportAll": "off"
      }
    },
    "ignore": [
      ".vscode/*",
      "**/*.json",
      ".next/**/*",
      ".svelte-kit/**/*",
      "**/fixtures/*/*.json",
      "**/*.min.js",
      ".next/**",
      ".svelte-kit/**",
      ".angular/**",
      "angular.json",
      "ember/instance-initializers/**",
      "ember/types.d.ts",
      "solidstart/*.d.ts",
      "solidstart/client/",
      "solidstart/server/",
      ".output",
      ".vinxi"
    ]
  },
  "files": {
    "ignoreUnknown": true
  },
  "formatter": {
    "enabled": true,
    "formatWithErrors": true,
    "indentStyle": "space",
    "indentWidth": 2,
    "lineWidth": 120,
    "ignore": [
      "dev-packages/browser-integration-tests/fixtures/loader.js",
      "dev-packages/browser-integration-tests/suites/**/*.json",
      "dev-packages/browser-integration-tests/loader-suites/**/*.js",
      "dev-packages/browser-integration-tests/suites/stacktraces/**/*.js",
      ".next/**/*",
      "**/fixtures/*/*.json",
      "**/*.min.js",
      ".next/**",
      ".svelte-kit/**",
      ".angular/**",
      "angular.json",
      "**/profiling-node/lib/**",
      "ember/instance-initializers/**",
      "ember/types.d.ts"
    ]
  },
  "javascript": {
    "formatter": {
      "enabled": true,
      "quoteStyle": "single",
      "arrowParentheses": "asNeeded",
      "trailingCommas": "all",
      "lineEnding": "lf"
    },
    "parser": {
      "unsafeParameterDecoratorsEnabled": true
    }
  },
  "json": {
    "formatter": {
      "enabled": true
    },
    "parser": {
<<<<<<< HEAD
      "allowComments": true
=======
      "allowComments": true,
      "allowTrailingCommas": true
>>>>>>> 9e3bc935
    }
  }
}<|MERGE_RESOLUTION|>--- conflicted
+++ resolved
@@ -29,12 +29,6 @@
         "all": false,
         "noControlCharactersInRegex": "error"
       },
-<<<<<<< HEAD
-=======
-      "nursery": {
-        "noUnusedImports": "error"
-      },
->>>>>>> 9e3bc935
       "performance": {
         "all": true,
         "noAccumulatingSpread": "error",
@@ -106,12 +100,8 @@
       "enabled": true
     },
     "parser": {
-<<<<<<< HEAD
-      "allowComments": true
-=======
       "allowComments": true,
       "allowTrailingCommas": true
->>>>>>> 9e3bc935
     }
   }
 }