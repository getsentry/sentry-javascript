--- conflicted
+++ resolved
@@ -106,12 +106,9 @@
 
 - The `getNumberOfUrlSegments` method has been removed. There is no replacement.
 - The `validSeverityLevels` export has been removed. There is no replacement.
-<<<<<<< HEAD
 - The `makeFifoCache` method has been removed. There is no replacement.
-=======
 - The `arrayify` export has been removed. There is no replacement.
 - The `flatten` export has been removed. There is no replacement.
->>>>>>> cb1dcf71
 
 ### `@sentry/nestjs`
 
