--- conflicted
+++ resolved
@@ -234,16 +234,14 @@
   });
   ```
 
-<<<<<<< HEAD
+- The option `logErrors` in the `vueIntegration` has been removed. The Sentry Vue error handler will propagate the error to a user-defined error handler
+  or just re-throw the error (which will log the error without modifying).
+
 ### `@sentry/opentelemetry`
 
 - Removed `getPropagationContextFromSpan`.
   This function was primarily internally used.
   It's functionality was misleading and should not be used.
-=======
-- The option `logErrors` in the `vueIntegration` has been removed. The Sentry Vue error handler will propagate the error to a user-defined error handler
-  or just re-throw the error (which will log the error without modifying).
->>>>>>> 7fb76328
 
 ## 5. Build Changes
 
