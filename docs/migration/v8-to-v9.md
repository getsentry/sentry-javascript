# Upgrading from 8.x to 9.x

**DISCLAIMER: THIS MIGRATION GUIDE IS WORK IN PROGRESS**

Version 9 of the Sentry SDK concerns itself with API cleanup and compatibility updates.
This update contains behavioral changes that will not be caught by TypeScript or linters, so we recommend carefully reading the section on [Behavioral Changes](#2-behavior-changes).

Before updating to version `9.x` of the SDK, we recommend upgrading to the latest version of `8.x`.
You can then go through the [Deprecations in 8.x](#deprecations-in-8x) and remove and migrate usages of deprecated APIs in your code before upgrading to `9.x`.

Version 9 of the JavaScript SDK is compatible with Sentry self-hosted versions 24.4.2 or higher (unchanged from last major).
Lower versions may continue to work, but may not support all features.

## 1. Version Support Changes:

Version 9 of the Sentry SDK has new compatibility ranges for runtimes and frameworks.
We periodically update the compatibility ranges in major versions to increase reliability and quality of APIs and instrumentation data.

### General Runtime Support Changes

**ECMAScript Version:** All of the JavaScript code in the Sentry SDK packages may now contain ECMAScript 2020 features.
This includes features like Nullish Coalescing (`??`), Optional Chaining (`?.`), `String.matchAll()`, Logical Assignment Operators (`&&=`, `||=`, `??=`), and `Promise.allSettled()`.

If you observe failures due to syntax or features listed above, it may be an indicator that your current runtime does not support ES2020.
If your runtime does not support ES2020, we recommend transpiling the SDK using Babel or similar tooling.

**Node.js:** The minimum supported Node.js version is **18.0.0**, except for ESM-only SDKs (nuxt, solidstart, astro) which require Node **18.19.1** or up.
We no longer test against Node 14 and Node 16 and cannot guarantee that the SDK will work as expected on these versions.

**Browsers:** Due to SDK code now including ES2020 features, the minimum supported browser list now looks as follows:

- Chrome 80
- Edge 80
- Safari 14, iOS Safari 14.4
- Firefox 74
- Opera 67
- Samsung Internet 13.0

If you need to support older browsers, we recommend transpiling your code using Babel or similar tooling.

### Framework Support Changes

Support for the following Framework versions is dropped:

- **Remix**: Version `1.x`
- **TanStack Router**: Version `1.63.0` and lower
- **SvelteKit**: SvelteKit version `1.x`
- **Ember.js**: Ember.js version `3.x` and lower

### TypeScript Version Policy

In preparation for the OpenTelemetry SDK v2, which will raise the minimum required TypeScript version, the minimum required TypeScript version is increased to version `5.0.4` (TBD https://github.com/open-telemetry/opentelemetry-js/pull/5145).

Additionally, like the OpenTelemetry SDK, the Sentry JavaScript SDK will follow [DefinitelyType's version support policy](https://github.com/DefinitelyTyped/DefinitelyTyped#support-window) which has a support time frame of 2 years for any released version of TypeScript.

Older Typescript versions _may_ still work, but we will not test them anymore and no more guarantees apply.

## 2. Behavior Changes

### `@sentry/core` / All SDKs

- If you use the optional `captureConsoleIntegration` and set `attachStackTrace: true` in your `Sentry.init` call, console messages will no longer be marked as unhandled (i.e. `handled: false`) but as handled (i.e. `handled: true`). If you want to keep sending them as unhandled, configure the `handled` option when adding the integration:

```js
Sentry.init({
  integrations: [Sentry.captureConsoleIntegration({ handled: false })],
  attachStackTrace: true,
});
```

<<<<<<< HEAD
- Dropping spans in the `beforeSendSpan` hook is no longer possible.
- The `beforeSendSpan` hook now receives the root span as well as the child spans.
=======
- In previous versions, we determined if tracing is enabled (for Tracing Without Performance) by checking if either `tracesSampleRate` or `traceSampler` are _defined_ at all, in `Sentry.init()`. This means that e.g. the following config would lead to tracing without performance (=tracing being enabled, even if no spans would be started):

```js
Sentry.init({
  tracesSampleRate: undefined,
});
```

In v9, an `undefined` value will be treated the same as if the value is not defined at all. You'll need to set `tracesSampleRate: 0` if you want to enable tracing without performance.
>>>>>>> e2f96255

### `@sentry/node`

- When `skipOpenTelemetrySetup: true` is configured, `httpIntegration({ spans: false })` will be configured by default. This means that you no longer have to specify this yourself in this scenario. With this change, no spans are emitted once `skipOpenTelemetrySetup: true` is configured, without any further configuration being needed.

### `@sentry/browser`

- The `captureUserFeedback` method has been removed. Use `captureFeedback` instead and update the `comments` field to `message`.

### Uncategorized (TODO)

TODO

## 3. Package Removals

As part of an architectural cleanup we deprecated the following packages:

- `@sentry/utils`
- `@sentry/types`

All of these packages exports and APIs have been moved into the `@sentry/core` package.

The `@sentry/utils` package will no longer be published.

The `@sentry/types` package will continue to be published but it is deprecated and we don't plan on extending its APi.
You may experience slight compatibility issues in the future by using it.
We decided to keep this package around to temporarily lessen the upgrade burden.
It will be removed in a future major version.

## 4. Removal of Deprecated APIs (TODO)

### `@sentry/core` / All SDKs

- The `debugIntegration` has been removed. To log outgoing events, use [Hook Options](https://docs.sentry.io/platforms/javascript/configuration/options/#hooks) (`beforeSend`, `beforeSendTransaction`, ...).
- The `sessionTimingIntegration` has been removed. To capture session durations alongside events, use [Context](https://docs.sentry.io/platforms/javascript/enriching-events/context/) (`Sentry.setContext()`).
- The `addOpenTelemetryInstrumentation` method has been removed. Use the `openTelemetryInstrumentations` option in `Sentry.init()` or your custom Sentry Client instead.

```js
import * as Sentry from '@sentry/node';

// before
Sentry.addOpenTelemetryInstrumentation(new GenericPoolInstrumentation());

// after
Sentry.init({
  openTelemetryInstrumentations: [new GenericPoolInstrumentation()],
});
```

### `@sentry/react`

- The `wrapUseRoutes` method has been removed. Use `wrapUseRoutesV6` or `wrapUseRoutesV7` instead depending on what version of react router you are using.
- The `wrapCreateBrowserRouter` method has been removed. Use `wrapCreateBrowserRouterV6` or `wrapCreateBrowserRouterV7` depending on what version of react router you are using.

### `@sentry/core`

- The `getNumberOfUrlSegments` method has been removed. There is no replacement.
- The `validSeverityLevels` export has been removed. There is no replacement.
- The `makeFifoCache` method has been removed. There is no replacement.
- The `arrayify` export has been removed. There is no replacement.
- The `BAGGAGE_HEADER_NAME` export has been removed. Use `"baggage"` string constant directly instead.
- The `flatten` export has been removed. There is no replacement.
- The `urlEncode` method has been removed. There is no replacement.
- The `getDomElement` method has been removed. There is no replacement.
- The `Request` type has been removed. Use `RequestEventData` type instead.

### `@sentry/browser`

- The `captureUserFeedback` method has been removed. Use `captureFeedback` instead and update the `comments` field to `message`.

### `@sentry/nestjs`

- Removed `WithSentry` decorator. Use `SentryExceptionCaptured` instead.
- Removed `SentryService`.
  If you are using `@sentry/nestjs` you can safely remove any references to the `SentryService`.
  If you are using another package migrate to `@sentry/nestjs` and remove the `SentryService` afterwards.
- Removed `SentryTracingInterceptor`.
  If you are using `@sentry/nestjs` you can safely remove any references to the `SentryTracingInterceptor`.
  If you are using another package migrate to `@sentry/nestjs` and remove the `SentryTracingInterceptor` afterwards.
- Removed `SentryGlobalGenericFilter`.
  Use the `SentryGlobalFilter` instead.
  The `SentryGlobalFilter` is a drop-in replacement.
- Removed `SentryGlobalGraphQLFilter`.
  Use the `SentryGlobalFilter` instead.
  The `SentryGlobalFilter` is a drop-in replacement.

## `@sentry/vue`

- The options `tracingOptions`, `trackComponents`, `timeout`, `hooks` have been removed everywhere except in the `tracingOptions` option of `vueIntegration()`.
  These options should now be set as follows:

  ```ts
  import * as Sentry from '@sentry/vue';

  Sentry.init({
    integrations: [
      Sentry.vueIntegration({
        tracingOptions: {
          trackComponents: true,
          timeout: 1000,
          hooks: ['mount', 'update', 'unmount'],
        },
      }),
    ],
  });
  ```

## 5. Build Changes

Previously the CJS versions of the SDK code (wrongfully) contained compatibility statements for default exports in ESM:

```js
Object.defineProperty(exports, '__esModule', { value: true });
```

The SDK no longer contains these statements.
Let us know if this is causing issues in your setup by opening an issue on GitHub.

### `@sentry/deno`

- The import of Sentry from the deno registry has changed. Use `import * as Sentry from 'https://deno.land/x/sentry/build/index.mjs'` instead.

## 6. Type Changes

In v8, types have been exported from `@sentry/types`, while implementations have been exported from other classes.
This led to some duplication, where we had to keep an interface in `@sentry/types`, while the implementation mirroring that interface was kept e.g. in `@sentry/core`.
Since v9, the types have been merged into `@sentry/core`, which removed some of this duplication. This means that certain things that used to be a separate interface, will not expect an actual instance of the class/concrete implementation. This should not affect most users, unless you relied on passing things with a similar shape to internal methods. The following types are affected:

- `Scope` now always expects the `Scope` class

# No Version Support Timeline

Version support timelines are stressful for anybody using the SDK, so we won't be defining one.
Instead, we will be applying bug fixes and features to older versions as long as there is demand for them.
We also hold ourselves to high standards security-wise, meaning that if any vulnerabilities are found, we will in almost all cases backport them.

Note, that we will decide on a case-per-case basis, what gets backported or not.
If you need a fix or feature in a previous version of the SDK, feel free to reach out via a GitHub issue.

# Deprecations in 8.x

The following outlines deprecations that were introduced in version 8 of the SDK.

## General

- **Returning `null` from `beforeSendSpan` span is deprecated.**

  Returning `null` from `beforeSendSpan` will now result in a warning being logged.
  In v9, dropping spans is not possible anymore within this hook.

- **Passing `undefined` to `tracesSampleRate` / `tracesSampler` / `enableTracing` will be handled differently in v9**

  In v8, a setup like the following:

  ```ts
  Sentry.init({
    tracesSampleRate: undefined,
  });
  ```

  Will result in tracing being _enabled_, although no spans will be generated.
  In v9, we will streamline this behavior so that passing `undefined` will result in tracing being disabled, the same as not passing the option at all.
  If you are relying on `undefined` being passed in and having tracing enabled because of this, you should update your config to set e.g. `tracesSampleRate: 0` instead, which will also enable tracing in v9.

- **The `autoSessionTracking` option is deprecated.**

  To enable session tracking, it is recommended to unset `autoSessionTracking` and ensure that either, in browser environments the `browserSessionIntegration` is added, or in server environments the `httpIntegration` is added.
  To disable session tracking, it is recommended unset `autoSessionTracking` and to remove the `browserSessionIntegration` in browser environments, or in server environments configure the `httpIntegration` with the `trackIncomingRequestsAsSessions` option set to `false`.

- **The metrics API has been removed from the SDK.**

The Sentry metrics beta has ended and the metrics API has been removed from the SDK. Learn more in [help center docs](https://sentry.zendesk.com/hc/en-us/articles/26369339769883-Metrics-Beta-Ended-on-October-7th).

## `@sentry/utils`

- **The `@sentry/utils` package has been deprecated. Import everything from `@sentry/core` instead.**

- Deprecated `AddRequestDataToEventOptions.transaction`. This option effectively doesn't do anything anymore, and will
  be removed in v9.
- Deprecated `TransactionNamingScheme` type.
- Deprecated `validSeverityLevels`. Will not be replaced.
- Deprecated `urlEncode`. No replacements.
- Deprecated `addRequestDataToEvent`. Use `addNormalizedRequestDataToEvent` instead.
- Deprecated `extractRequestData`. Instead manually extract relevant data off request.
- Deprecated `arrayify`. No replacements.
- Deprecated `memoBuilder`. No replacements.
- Deprecated `getNumberOfUrlSegments`. No replacements.
- Deprecated `BAGGAGE_HEADER_NAME`. Use `"baggage"` string constant directly instead.
- Deprecated `makeFifoCache`. No replacements.
- Deprecated `dynamicRequire`. No replacements.
- Deprecated `flatten`. No replacements.
- Deprecated `_browserPerformanceTimeOriginMode`. No replacements.

## `@sentry/core`

- Deprecated `transactionNamingScheme` option in `requestDataIntegration`.
- Deprecated `debugIntegration`. To log outgoing events, use [Hook Options](https://docs.sentry.io/platforms/javascript/configuration/options/#hooks) (`beforeSend`, `beforeSendTransaction`, ...).
- Deprecated `sessionTimingIntegration`. To capture session durations alongside events, use [Context](https://docs.sentry.io/platforms/javascript/enriching-events/context/) (`Sentry.setContext()`).
- Deprecated `addTracingHeadersToFetchRequest` method - this was only meant for internal use and is not needed anymore.
- Deprecated `generatePropagationContext()` in favor of using `generateTraceId()` directly.
- Deprecated `spanId` field on `propagationContext` - this field will be removed in v9, and should neither be read or set anymore.
- Deprecated `RequestSession` type. No replacements.
- Deprecated `RequestSessionStatus` type. No replacements.
- Deprecated `SessionFlusherLike` type. No replacements.
- Deprecated `SessionFlusher`. No replacements.
- Deprecated `initSessionFlusher` on `ServerRuntimeClient`. No replacements. The `httpIntegration` will flush sessions by itself.

## `@sentry/nestjs`

- Deprecated `@WithSentry`. Use `@SentryExceptionCaptured` instead.
- Deprecated `SentryTracingInterceptor`.
  If you are using `@sentry/nestjs` you can safely remove any references to the `SentryTracingInterceptor`.
  If you are using another package migrate to `@sentry/nestjs` and remove the `SentryTracingInterceptor` afterwards.
- Deprecated `SentryService`.
  If you are using `@sentry/nestjs` you can safely remove any references to the `SentryService`.
  If you are using another package migrate to `@sentry/nestjs` and remove the `SentryService` afterwards.
- Deprecated `SentryGlobalGenericFilter`.
  Use the `SentryGlobalFilter` instead.
  The `SentryGlobalFilter` is a drop-in replacement.
- Deprecated `SentryGlobalGraphQLFilter`.
  Use the `SentryGlobalFilter` instead.
  The `SentryGlobalFilter` is a drop-in replacement.

## `@sentry/types`

- **The `@sentry/types` package has been deprecated. Import everything from `@sentry/core` instead.**

- Deprecated `Request` in favor of `RequestEventData`.
- Deprecated `RequestSession`. No replacements.
- Deprecated `RequestSessionStatus`. No replacements.
- Deprecated `SessionFlusherLike`. No replacements.

## `@sentry/nuxt`

- Deprecated `tracingOptions` in `Sentry.init()` in favor of passing the `vueIntegration()` to `Sentry.init({ integrations: [...] })` and setting `tracingOptions` there.

## `@sentry/vue`

- Deprecated `tracingOptions`, `trackComponents`, `timeout`, `hooks` options everywhere other than in the `tracingOptions` option of the `vueIntegration()`.
  These options should now be set as follows:

  ```ts
  import * as Sentry from '@sentry/vue';

  Sentry.init({
    integrations: [
      Sentry.vueIntegration({
        tracingOptions: {
          trackComponents: true,
          timeout: 1000,
          hooks: ['mount', 'update', 'unmount'],
        },
      }),
    ],
  });
  ```

## `@sentry/nuxt` and `@sentry/vue`

- When component tracking is enabled, "update" spans are no longer created by default.
  Add an `"update"` item to the `tracingOptions.hooks` option via the `vueIntegration()` to restore this behavior.

  ```ts
  Sentry.init({
    integrations: [
      Sentry.vueIntegration({
        tracingOptions: {
          trackComponents: true,
          hooks: [
            'mount',
            'update', // <--
            'unmount',
          ],
        },
      }),
    ],
  });
  ```

## `@sentry/astro`

- Deprecated passing `dsn`, `release`, `environment`, `sampleRate`, `tracesSampleRate`, `replaysSessionSampleRate` to the integration. Use the runtime-specific `Sentry.init()` calls for passing these options instead.

## `@sentry/remix`

- Deprecated `autoInstrumentRemix: false`. The next major version will default to behaving as if this option were `true` and the option itself will be removed.

## `@sentry/react`

- Deprecated `wrapUseRoutes`. Use `wrapUseRoutesV6` or `wrapUseRoutesV7` instead.
- Deprecated `wrapCreateBrowserRouter`. Use `wrapCreateBrowserRouterV6` or `wrapCreateBrowserRouterV7` instead.

## `@sentry/nextjs`

- Deprecated `hideSourceMaps`. No replacements. The SDK emits hidden sourcemaps by default.

## `@sentry/opentelemetry`

- Deprecated `generateSpanContextForPropagationContext` in favor of doing this manually - we do not need this export anymore.

## Server-side SDKs (`@sentry/node` and all dependents)

- Deprecated `processThreadBreadcrumbIntegration` in favor of `childProcessIntegration`. Functionally they are the same.
- Deprecated `nestIntegration`. Use the NestJS SDK (`@sentry/nestjs`) instead.
- Deprecated `setupNestErrorHandler`. Use the NestJS SDK (`@sentry/nestjs`) instead.
- Deprecated `addOpenTelemetryInstrumentation`. Use the `openTelemetryInstrumentations` option in `Sentry.init()` or your custom Sentry Client instead.
- Deprecated `registerEsmLoaderHooks.include` and `registerEsmLoaderHooks.exclude`. Set `onlyIncludeInstrumentedModules: true` instead.
- `registerEsmLoaderHooks` will only accept `true | false | undefined` in the future. The SDK will default to wrapping modules that are used as part of OpenTelemetry Instrumentation.
- `httpIntegration({ spans: false })` is configured by default if `skipOpenTelemetrySetup: true` is set. You can still overwrite this if desired.<|MERGE_RESOLUTION|>--- conflicted
+++ resolved
@@ -68,10 +68,8 @@
 });
 ```
 
-<<<<<<< HEAD
 - Dropping spans in the `beforeSendSpan` hook is no longer possible.
 - The `beforeSendSpan` hook now receives the root span as well as the child spans.
-=======
 - In previous versions, we determined if tracing is enabled (for Tracing Without Performance) by checking if either `tracesSampleRate` or `traceSampler` are _defined_ at all, in `Sentry.init()`. This means that e.g. the following config would lead to tracing without performance (=tracing being enabled, even if no spans would be started):
 
 ```js
@@ -81,7 +79,7 @@
 ```
 
 In v9, an `undefined` value will be treated the same as if the value is not defined at all. You'll need to set `tracesSampleRate: 0` if you want to enable tracing without performance.
->>>>>>> e2f96255
+
 
 ### `@sentry/node`
 
