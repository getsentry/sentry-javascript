--- conflicted
+++ resolved
@@ -107,11 +107,8 @@
 - The `getNumberOfUrlSegments` method has been removed. There is no replacement.
 - The `validSeverityLevels` export has been removed. There is no replacement.
 - The `arrayify` export has been removed. There is no replacement.
-<<<<<<< HEAD
 - The `BAGGAGE_HEADER_NAME` export has been removed. Use `"baggage"` string constant directly instead.
-=======
 - The `flatten` export has been removed. There is no replacement.
->>>>>>> cb1dcf71
 
 ### `@sentry/nestjs`
 
