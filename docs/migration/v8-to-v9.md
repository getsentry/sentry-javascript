--- conflicted
+++ resolved
@@ -100,11 +100,10 @@
 
   This behavior was changed because the Next.js Build ID is non-deterministic and the release name is injected into client bundles, causing build artifacts to be non-deterministic. This caused issues for some users. Additionally, because it is uncertain whether it will be possible to rely on a Build ID when Turbopack becomes stable, we decided to pull the plug now instead of introducing confusing behavior in the future.
 
-<<<<<<< HEAD
 - By default, source maps will now be automatically deleted after being uploaded to Sentry for client-side builds. You can opt out of this behavior by explicitly setting `sourcemaps.deleteSourcemapsAfterUpload` to `false` in your Sentry config.
 
 - Source maps are now automatically enabled for both client and server builds unless explicitly disabled via `sourcemaps.disable`. Client builds use `hidden-source-map` while server builds use `source-map` as their webpack `devtool` setting unless any other value than `false` or `undefined` has been assigned already.
-=======
+
 ### All Meta-Framework SDKs (`@sentry/astro`, `@sentry/nuxt`)
 
 - Updated source map generation to respect the user-provided value of your build config, such as `vite.build.sourcemap`:
@@ -114,7 +113,6 @@
   - Unset: Enable 'hidden', delete `.map` files after uploading them to Sentry.
 
   To customize which files are deleted after upload, define the `filesToDeleteAfterUpload` array with globs.
->>>>>>> 04711c20
 
 ### Uncategorized (TODO)
 
