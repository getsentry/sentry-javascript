--- conflicted
+++ resolved
@@ -7,11 +7,8 @@
 - Deprecated `AddRequestDataToEventOptions.transaction`. This option effectively doesn't do anything anymore, and will
   be removed in v9.
 - Deprecated `TransactionNamingScheme` type.
-<<<<<<< HEAD
 - Deprecated `validSeverityLevels`. Will not be replaced.
-=======
 - Deprecated `urlEncode`. No replacements.
->>>>>>> 7a10218c
 
 ## `@sentry/core`
 
