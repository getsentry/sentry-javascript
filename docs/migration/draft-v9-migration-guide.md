<!-- For now this is just a place where we can dump migration guide notes for v9 -->

# Deprecations

## General

<<<<<<< HEAD
- Returning `null` from `beforeSendSpan` span is deprecated.
=======
- **Passing `undefined` to `tracesSampleRate` / `tracesSampler` / `enableTracing` will be handled differently in v9**

In v8, a setup like the following:

```ts
Sentry.init({
  tracesSampleRate: undefined,
});
```

Will result in tracing being _enabled_, although no spans will be generated.
In v9, we will streamline this behavior so that passing `undefined` will result in tracing being disabled, the same as not passing the option at all.
If you are relying on `undefined` being passed in and having tracing enabled because of this, you should update your config to set e.g. `tracesSampleRate: 0` instead, which will also enable tracing in v9.
>>>>>>> 91a49858

## `@sentry/utils`

- **The `@sentry/utils` package has been deprecated. Import everything from `@sentry/core` instead.**

- Deprecated `AddRequestDataToEventOptions.transaction`. This option effectively doesn't do anything anymore, and will
  be removed in v9.
- Deprecated `TransactionNamingScheme` type.
- Deprecated `validSeverityLevels`. Will not be replaced.
- Deprecated `urlEncode`. No replacements.
- Deprecated `addRequestDataToEvent`. Use `addNormalizedRequestDataToEvent` instead.
- Deprecated `extractRequestData`. Instead manually extract relevant data off request.
- Deprecated `arrayify`. No replacements.
- Deprecated `memoBuilder`. No replacements.
- Deprecated `getNumberOfUrlSegments`. No replacements.
- Deprecated `BAGGAGE_HEADER_NAME`. No replacements.
- Deprecated `makeFifoCache`. No replacements.
- Deprecated `flatten`. No replacements.

## `@sentry/core`

- Deprecated `transactionNamingScheme` option in `requestDataIntegration`.
- Deprecated `debugIntegration`. To log outgoing events, use [Hook Options](https://docs.sentry.io/platforms/javascript/configuration/options/#hooks) (`beforeSend`, `beforeSendTransaction`, ...).
- Deprecated `sessionTimingIntegration`. To capture session durations alongside events, use [Context](https://docs.sentry.io/platforms/javascript/enriching-events/context/) (`Sentry.setContext()`).

## `@sentry/nestjs`

- Deprecated `@WithSentry`. Use `@SentryExceptionCaptured` instead.
- Deprecated `SentryTracingInterceptor`.
  If you are using `@sentry/nestjs` you can safely remove any references to the `SentryTracingInterceptor`.
  If you are using another package migrate to `@sentry/nestjs` and remove the `SentryTracingInterceptor` afterwards.
- Deprecated `SentryService`.
  If you are using `@sentry/nestjs` you can safely remove any references to the `SentryService`.
  If you are using another package migrate to `@sentry/nestjs` and remove the `SentryService` afterwards.
- Deprecated `SentryGlobalGenericFilter`.
  Use the `SentryGlobalFilter` instead.
  The `SentryGlobalFilter` is a drop-in replacement.
- Deprecated `SentryGlobalGraphQLFilter`.
  Use the `SentryGlobalFilter` instead.
  The `SentryGlobalFilter` is a drop-in replacement.

## `@sentry/types`

- Deprecated `Request` in favor of `RequestEventData`.

## `@sentry/vue`

- Deprecated `tracingOptions`, `trackComponents`, `timeout`, `hooks` options everywhere other than in the `tracingOptions` option of the `vueIntegration()`.
  These options should now be set as follows:

  ```ts
  import * as Sentry from '@sentry/vue';

  Sentry.init({
    integrations: [
      Sentry.vueIntegration({
        tracingOptions: {
          trackComponents: true,
          timeout: 1000,
          hooks: ['mount', 'update', 'unmount'],
        },
      }),
    ],
  });
  ```

## Server-side SDKs (`@sentry/node` and all dependents)

- Deprecated `processThreadBreadcrumbIntegration` in favor of `childProcessIntegration`. Functionally they are the same.
- Deprecated `nestIntegration`. Use the NestJS SDK (`@sentry/nestjs`) instead.
- Deprecated `setupNestErrorHandler`. Use the NestJS SDK (`@sentry/nestjs`) instead.<|MERGE_RESOLUTION|>--- conflicted
+++ resolved
@@ -4,23 +4,20 @@
 
 ## General
 
-<<<<<<< HEAD
-- Returning `null` from `beforeSendSpan` span is deprecated.
-=======
+- **Returning `null` from `beforeSendSpan` span is deprecated.**
 - **Passing `undefined` to `tracesSampleRate` / `tracesSampler` / `enableTracing` will be handled differently in v9**
 
-In v8, a setup like the following:
+  In v8, a setup like the following:
 
-```ts
-Sentry.init({
-  tracesSampleRate: undefined,
-});
-```
+  ```ts
+  Sentry.init({
+    tracesSampleRate: undefined,
+  });
+  ```
 
-Will result in tracing being _enabled_, although no spans will be generated.
-In v9, we will streamline this behavior so that passing `undefined` will result in tracing being disabled, the same as not passing the option at all.
-If you are relying on `undefined` being passed in and having tracing enabled because of this, you should update your config to set e.g. `tracesSampleRate: 0` instead, which will also enable tracing in v9.
->>>>>>> 91a49858
+  Will result in tracing being _enabled_, although no spans will be generated.
+  In v9, we will streamline this behavior so that passing `undefined` will result in tracing being disabled, the same as not passing the option at all.
+  If you are relying on `undefined` being passed in and having tracing enabled because of this, you should update your config to set e.g. `tracesSampleRate: 0` instead, which will also enable tracing in v9.
 
 ## `@sentry/utils`
 
