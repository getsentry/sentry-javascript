--- conflicted
+++ resolved
@@ -9,12 +9,9 @@
 - Deprecated `TransactionNamingScheme` type.
 - Deprecated `validSeverityLevels`. Will not be replaced.
 - Deprecated `urlEncode`. No replacements.
-<<<<<<< HEAD
 - Deprecated `addRequestDataToEvent`. Use `addNormalizedRequestDataToEvent` instead.
 - Deprecated `extractRequestData`. Instead manually extract relevant data off request.
-=======
 - Deprecated `arrayify`. No replacements.
->>>>>>> 1b0382eb
 
 ## `@sentry/core`
 
