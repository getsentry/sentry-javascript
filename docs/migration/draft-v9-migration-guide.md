--- conflicted
+++ resolved
@@ -12,12 +12,10 @@
 
 - Deprecated `transactionNamingScheme` option in `requestDataIntegration`.
 
-<<<<<<< HEAD
 ## `@sentry/nestjs`
 
 - Deprecated `@WithSentry`. Use `@SentryExceptionCaptured` instead.
-=======
+
 ## `@sentry/types``
 
-- Deprecated `Request` in favor of `RequestEventData`.
->>>>>>> 3778ac9e
+- Deprecated `Request` in favor of `RequestEventData`.