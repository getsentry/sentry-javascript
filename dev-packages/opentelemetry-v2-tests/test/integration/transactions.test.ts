--- conflicted
+++ resolved
@@ -566,10 +566,6 @@
       },
     });
 
-<<<<<<< HEAD
-    const provider = getProvider();
-=======
->>>>>>> 4e7c7eff
     const spanProcessor = getSpanProcessor();
 
     const exporter = spanProcessor ? spanProcessor['_exporter'] : undefined;
