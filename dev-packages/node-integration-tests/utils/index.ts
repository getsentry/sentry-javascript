--- conflicted
+++ resolved
@@ -51,239 +51,4 @@
  */
 export const parseEnvelope = (body: string): Array<Record<string, unknown>> => {
   return body.split('\n').map(e => JSON.parse(e));
-<<<<<<< HEAD
-};
-
-/**
- * Sends a get request to given URL.
- * Flushes the Sentry event queue.
- *
- * @param {string} url
- * @return {*}  {Promise<void>}
- */
-export async function runScenario(url: string): Promise<void> {
-  await axios.get(url);
-  await Sentry.flush();
-}
-
-async function makeRequest(
-  method: 'get' | 'post' = 'get',
-  url: string,
-  axiosConfig?: AxiosRequestConfig,
-): Promise<void> {
-  try {
-    if (method === 'get') {
-      await axios.get(url, axiosConfig);
-    } else {
-      await axios.post(url, axiosConfig);
-    }
-  } catch (e) {
-    // We sometimes expect the request to fail, but not the test.
-    // So, we do nothing.
-    logger.warn(e);
-  }
-}
-
-export class TestEnv {
-  private _axiosConfig: AxiosRequestConfig | undefined = undefined;
-  private _terminator: HttpTerminator;
-
-  public constructor(
-    public readonly server: http.Server,
-    public readonly url: string,
-  ) {
-    this.server = server;
-    this.url = url;
-    this._terminator = createHttpTerminator({ server: this.server, gracefulTerminationTimeout: 0 });
-  }
-
-  /**
-   * Starts a test server and returns the TestEnv instance
-   *
-   * @param {string} testDir
-   * @param {string} [serverPath]
-   * @param {string} [scenarioPath]
-   * @return {*}  {Promise<string>}
-   */
-  public static async init(testDir: string, serverPath?: string, scenarioPath?: string): Promise<TestEnv> {
-    const defaultServerPath = path.resolve(process.cwd(), 'utils', 'defaults', 'server');
-
-    const [server, url] = await new Promise<[http.Server, string]>(resolve => {
-      // eslint-disable-next-line @typescript-eslint/no-var-requires, @typescript-eslint/no-unsafe-member-access
-      const app = require(serverPath || defaultServerPath).default as Express;
-
-      app.get('/test', (_req, res) => {
-        try {
-          require(scenarioPath || `${testDir}/scenario`);
-        } finally {
-          res.status(200).end();
-        }
-      });
-
-      const server = app.listen(0, () => {
-        const url = `http://localhost:${(server.address() as AddressInfo).port}/test`;
-        resolve([server, url]);
-      });
-    });
-
-    return new TestEnv(server, url);
-  }
-
-  /**
-   * Intercepts and extracts up to a number of requests containing Sentry envelopes.
-   *
-   * @param {DataCollectorOptions} options
-   * @returns The intercepted envelopes.
-   */
-  public async getMultipleEnvelopeRequest(options: DataCollectorOptions): Promise<Record<string, unknown>[][]> {
-    const envelopeTypeArray =
-      typeof options.envelopeType === 'string'
-        ? [options.envelopeType]
-        : options.envelopeType || (['event'] as EnvelopeItemType[]);
-
-    const resProm = this.setupNock(
-      options.count || 1,
-      typeof options.endServer === 'undefined' ? true : options.endServer,
-      envelopeTypeArray,
-    );
-
-    // eslint-disable-next-line @typescript-eslint/no-floating-promises
-    makeRequest(options.method, options.url || this.url, this._axiosConfig);
-    return resProm;
-  }
-
-  /**
-   * Intercepts and extracts a single request containing a Sentry envelope
-   *
-   * @param {DataCollectorOptions} options
-   * @returns The extracted envelope.
-   */
-  public async getEnvelopeRequest(options?: DataCollectorOptions): Promise<Array<Record<string, unknown>>> {
-    return (await this.getMultipleEnvelopeRequest({ ...options, count: 1 }))[0];
-  }
-
-  /**
-   * Sends a get request to given URL, with optional headers. Returns the response.
-   * Ends the server instance and flushes the Sentry event queue.
-   *
-   * @param {Record<string, string>} [headers]
-   * @return {*}  {Promise<any>}
-   */
-  public async getAPIResponse(
-    url?: string,
-    headers: Record<string, string> = {},
-    endServer: boolean = true,
-  ): Promise<unknown> {
-    try {
-      const { data } = await axios.get(url || this.url, {
-        headers,
-        // KeepAlive false to work around a Node 20 bug with ECONNRESET: https://github.com/axios/axios/issues/5929
-        httpAgent: new http.Agent({ keepAlive: false }),
-      });
-      return data;
-    } finally {
-      await Sentry.flush();
-
-      if (endServer) {
-        this.server.close();
-      }
-    }
-  }
-
-  public async setupNock(
-    count: number,
-    endServer: boolean,
-    envelopeType: EnvelopeItemType[],
-  ): Promise<Record<string, unknown>[][]> {
-    return new Promise(resolve => {
-      const envelopes: Record<string, unknown>[][] = [];
-      const mock = nock('https://dsn.ingest.sentry.io')
-        .persist()
-        .post('/api/1337/envelope/', body => {
-          const envelope = parseEnvelope(body);
-
-          if (envelopeType.includes(envelope[1].type as EnvelopeItemType)) {
-            envelopes.push(envelope);
-          } else {
-            return false;
-          }
-
-          if (count === envelopes.length) {
-            nock.removeInterceptor(mock);
-
-            if (endServer) {
-              // Cleaning nock only before the server is closed,
-              // not to break tests that use simultaneous requests to the server.
-              // Ex: Remix scope bleed tests.
-              nock.cleanAll();
-
-              // Abort all pending requests to nock to prevent hanging / flakes.
-              // See: https://github.com/nock/nock/issues/1118#issuecomment-544126948
-              nock.abortPendingRequests();
-
-              this._closeServer()
-                .catch(e => {
-                  logger.warn(e);
-                })
-                .finally(() => {
-                  resolve(envelopes);
-                });
-            } else {
-              resolve(envelopes);
-            }
-          }
-
-          return true;
-        });
-
-      mock
-        .query(true) // accept any query params - used for sentry_key param
-        .reply(200);
-    });
-  }
-
-  public setAxiosConfig(axiosConfig: AxiosRequestConfig): void {
-    this._axiosConfig = axiosConfig;
-  }
-
-  public async countEnvelopes(options: {
-    url?: string;
-    timeout?: number;
-    envelopeType: EnvelopeItemType | EnvelopeItemType[];
-  }): Promise<number> {
-    return new Promise(resolve => {
-      let reqCount = 0;
-
-      const mock = nock('https://dsn.ingest.sentry.io')
-        .persist()
-        .post('/api/1337/envelope/', body => {
-          const envelope = parseEnvelope(body);
-
-          if (options.envelopeType.includes(envelope[1].type as EnvelopeItemType)) {
-            reqCount++;
-            return true;
-          }
-
-          return false;
-        });
-
-      setTimeout(() => {
-        nock.removeInterceptor(mock);
-
-        nock.cleanAll();
-
-        // eslint-disable-next-line @typescript-eslint/no-floating-promises
-        this._closeServer().then(() => {
-          resolve(reqCount);
-        });
-      }, options.timeout || 1000);
-    });
-  }
-
-  private _closeServer(): Promise<void> {
-    return this._terminator.terminate();
-  }
-}
-=======
-};
->>>>>>> 9e3bc935
+};