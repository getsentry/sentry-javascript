--- conflicted
+++ resolved
@@ -30,7 +30,14 @@
   });
 }
 
-<<<<<<< HEAD
+const CHILD_PROCESSES = new Set<ChildProcess>();
+
+export function cleanupChildProcesses(): void {
+  for (const child of CHILD_PROCESSES) {
+    child.kill();
+  }
+}
+
 /** Promise only resolves when fn returns true */
 async function waitFor(fn: () => boolean, timeout = 10_000): Promise<void> {
   let remaining = timeout;
@@ -40,13 +47,6 @@
     if (remaining < 0) {
       throw new Error('Timed out waiting for server port');
     }
-=======
-const CHILD_PROCESSES = new Set<ChildProcess>();
-
-export function cleanupChildProcesses(): void {
-  for (const child of CHILD_PROCESSES) {
-    child.kill();
->>>>>>> 66333e69
   }
 }
 
@@ -95,23 +95,10 @@
     start: function (done?: (e?: unknown) => void) {
       const expectedEnvelopeCount = expectedEnvelopes.length;
 
-<<<<<<< HEAD
       let envelopeCount = 0;
       let scenarioServerPort: number | undefined;
       let hasExited = false;
       let child: ReturnType<typeof spawn> | undefined;
-=======
-      CHILD_PROCESSES.add(child);
-
-      child.on('close', () => {
-        hasExited = true;
-      });
-
-      // Pass error to done to end the test quickly
-      child.on('error', e => {
-        done?.(e);
-      });
->>>>>>> 66333e69
 
       function complete(error?: Error): void {
         child?.kill();
@@ -200,6 +187,8 @@
         if (process.env.DEBUG) console.log('starting scenario', testPath, flags, env.SENTRY_DSN);
 
         child = spawn('node', [...flags, testPath], { env });
+
+        CHILD_PROCESSES.add(child);
 
         child.on('close', () => {
           hasExited = true;
@@ -262,21 +251,13 @@
           headers: Record<string, string> = {},
         ): Promise<T | undefined> {
           try {
-<<<<<<< HEAD
             await waitFor(() => scenarioServerPort !== undefined);
-=======
-            await waitForServerPort();
->>>>>>> 66333e69
           } catch (e) {
             complete(e as Error);
             return undefined;
           }
 
-<<<<<<< HEAD
           const url = `http://localhost:${scenarioServerPort}${path}`;
-=======
-          const url = `http://localhost:${serverPort}${path}`;
->>>>>>> 66333e69
           if (method === 'get') {
             return (await axios.get(url, { headers })).data;
           } else {
