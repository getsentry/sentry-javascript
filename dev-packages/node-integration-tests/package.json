{
  "name": "@sentry-internal/node-integration-tests",
  "version": "9.1.0",
  "license": "MIT",
  "engines": {
    "node": ">=18"
  },
  "private": true,
  "main": "build/cjs/index.js",
  "module": "build/esm/index.js",
  "types": "build/types/src/index.d.ts",
  "scripts": {
    "build": "run-s build:transpile build:types",
    "build:dev": "yarn build",
    "build:transpile": "rollup -c rollup.npm.config.mjs",
    "build:types": "tsc -p tsconfig.types.json",
    "clean": "rimraf -g **/node_modules && run-p clean:script",
    "clean:script": "node scripts/clean.js",
<<<<<<< HEAD
    "prisma-v5:init": "cd suites/tracing/prisma-orm-v5 && yarn && yarn setup",
    "prisma-v6:init": "cd suites/tracing/prisma-orm-v6 && yarn && yarn setup",
    "express-v5-install": "cd suites/express-v5 && yarn --no-lockfile",
    "lint": "eslint . --format stylish",
    "fix": "eslint . --format stylish --fix",
    "type-check": "tsc",
    "pretest": "run-s --silent prisma-v5:init prisma-v6:init express-v5-install",
=======
    "lint": "eslint . --format stylish",
    "fix": "eslint . --format stylish --fix",
    "type-check": "tsc",
>>>>>>> f92f39b2
    "test": "jest --config ./jest.config.js",
    "test:watch": "yarn test --watch"
  },
  "dependencies": {
    "@aws-sdk/client-s3": "^3.552.0",
    "@hapi/hapi": "^21.3.10",
    "@nestjs/common": "10.4.6",
    "@nestjs/core": "10.4.6",
    "@nestjs/platform-express": "10.4.6",
    "@sentry/aws-serverless": "9.1.0",
    "@sentry/core": "9.1.0",
    "@sentry/node": "9.1.0",
    "@types/mongodb": "^3.6.20",
    "@types/mysql": "^2.15.21",
    "@types/pg": "^8.6.5",
    "ai": "^4.0.6",
    "amqplib": "^0.10.4",
    "apollo-server": "^3.11.1",
    "axios": "^1.7.7",
    "body-parser": "^1.20.3",
    "connect": "^3.7.0",
    "cors": "^2.8.5",
    "cron": "^3.1.6",
    "dataloader": "2.2.2",
    "express": "^4.21.1",
    "generic-pool": "^3.9.0",
    "graphql": "^16.3.0",
    "http-terminator": "^3.2.0",
    "ioredis": "^5.4.1",
    "kafkajs": "2.2.4",
    "knex": "^2.5.1",
    "lru-memoizer": "2.3.0",
    "mongodb": "^3.7.3",
    "mongodb-memory-server-global": "^7.6.3",
    "mongoose": "^5.13.22",
    "mysql": "^2.18.1",
    "mysql2": "^3.11.3",
    "nock": "^13.5.5",
    "node-cron": "^3.0.3",
    "node-schedule": "^2.1.1",
    "pg": "^8.7.3",
    "proxy": "^2.1.1",
    "redis-4": "npm:redis@^4.6.14",
    "reflect-metadata": "0.2.1",
    "rxjs": "^7.8.1",
    "tedious": "^18.6.1",
    "yargs": "^16.2.0"
  },
  "devDependencies": {
    "@types/amqplib": "^0.10.5",
    "@types/node-cron": "^3.0.11",
    "@types/node-schedule": "^2.1.7",
    "globby": "11"
  },
  "config": {
    "mongodbMemoryServer": {
      "preferGlobalPath": true,
      "runtimeDownload": false
    }
  },
  "volta": {
    "extends": "../../package.json"
  }
}<|MERGE_RESOLUTION|>--- conflicted
+++ resolved
@@ -16,19 +16,11 @@
     "build:types": "tsc -p tsconfig.types.json",
     "clean": "rimraf -g **/node_modules && run-p clean:script",
     "clean:script": "node scripts/clean.js",
-<<<<<<< HEAD
-    "prisma-v5:init": "cd suites/tracing/prisma-orm-v5 && yarn && yarn setup",
-    "prisma-v6:init": "cd suites/tracing/prisma-orm-v6 && yarn && yarn setup",
     "express-v5-install": "cd suites/express-v5 && yarn --no-lockfile",
     "lint": "eslint . --format stylish",
     "fix": "eslint . --format stylish --fix",
     "type-check": "tsc",
-    "pretest": "run-s --silent prisma-v5:init prisma-v6:init express-v5-install",
-=======
-    "lint": "eslint . --format stylish",
-    "fix": "eslint . --format stylish --fix",
-    "type-check": "tsc",
->>>>>>> f92f39b2
+    "pretest": "yarn express-v5-install",
     "test": "jest --config ./jest.config.js",
     "test:watch": "yarn test --watch"
   },
