{
  "name": "@sentry-internal/node-integration-tests",
  "version": "8.52.0",
  "license": "MIT",
  "engines": {
    "node": ">=14.18"
  },
  "private": true,
  "main": "build/cjs/index.js",
  "module": "build/esm/index.js",
  "types": "build/types/src/index.d.ts",
  "scripts": {
    "build": "run-s build:transpile build:types",
    "build:dev": "yarn build",
    "build:transpile": "rollup -c rollup.npm.config.mjs",
    "build:types": "tsc -p tsconfig.types.json",
    "clean": "rimraf -g **/node_modules && run-p clean:script",
    "clean:script": "node scripts/clean.js",
    "prisma-v5:init": "cd suites/tracing/prisma-orm-v5 && ts-node ./setup.ts",
    "prisma-v6:init": "cd suites/tracing/prisma-orm-v6 && ts-node ./setup.ts",
    "lint": "eslint . --format stylish",
    "fix": "eslint . --format stylish --fix",
    "type-check": "tsc",
    "pretest": "run-s --silent prisma-v5:init prisma-v6:init",
    "test": "jest --config ./jest.config.js",
    "test:watch": "yarn test --watch"
  },
  "dependencies": {
    "@aws-sdk/client-s3": "^3.552.0",
    "@hapi/hapi": "^21.3.10",
    "@nestjs/common": "10.4.6",
    "@nestjs/core": "10.4.6",
    "@nestjs/platform-express": "10.4.6",
<<<<<<< HEAD
    "@sentry/aws-serverless": "8.51.0",
    "@sentry/core": "8.51.0",
    "@sentry/node": "8.51.0",
=======
    "@prisma/client": "5.22.0",
    "@sentry/aws-serverless": "8.52.0",
    "@sentry/core": "8.52.0",
    "@sentry/node": "8.52.0",
>>>>>>> 42969d7d
    "@types/mongodb": "^3.6.20",
    "@types/mysql": "^2.15.21",
    "@types/pg": "^8.6.5",
    "ai": "^4.0.6",
    "amqplib": "^0.10.4",
    "apollo-server": "^3.11.1",
    "axios": "^1.7.7",
    "body-parser": "^1.20.3",
    "connect": "^3.7.0",
    "cors": "^2.8.5",
    "cron": "^3.1.6",
    "dataloader": "2.2.2",
    "express": "^4.21.1",
    "generic-pool": "^3.9.0",
    "graphql": "^16.3.0",
    "http-terminator": "^3.2.0",
    "ioredis": "^5.4.1",
    "kafkajs": "2.2.4",
    "knex": "^2.5.1",
    "lru-memoizer": "2.3.0",
    "mongodb": "^3.7.3",
    "mongodb-memory-server-global": "^7.6.3",
    "mongoose": "^5.13.22",
    "mysql": "^2.18.1",
    "mysql2": "^3.11.3",
    "nock": "^13.5.5",
    "node-cron": "^3.0.3",
    "node-schedule": "^2.1.1",
    "pg": "^8.7.3",
    "proxy": "^2.1.1",
    "redis-4": "npm:redis@^4.6.14",
    "reflect-metadata": "0.2.1",
    "rxjs": "^7.8.1",
    "tedious": "^18.6.1",
    "yargs": "^16.2.0"
  },
  "devDependencies": {
    "@types/amqplib": "^0.10.5",
    "@types/node-cron": "^3.0.11",
    "@types/node-schedule": "^2.1.7",
    "globby": "11"
  },
  "config": {
    "mongodbMemoryServer": {
      "preferGlobalPath": true,
      "runtimeDownload": false
    }
  },
  "volta": {
    "extends": "../../package.json"
  }
}<|MERGE_RESOLUTION|>--- conflicted
+++ resolved
@@ -31,16 +31,9 @@
     "@nestjs/common": "10.4.6",
     "@nestjs/core": "10.4.6",
     "@nestjs/platform-express": "10.4.6",
-<<<<<<< HEAD
-    "@sentry/aws-serverless": "8.51.0",
-    "@sentry/core": "8.51.0",
-    "@sentry/node": "8.51.0",
-=======
-    "@prisma/client": "5.22.0",
     "@sentry/aws-serverless": "8.52.0",
     "@sentry/core": "8.52.0",
     "@sentry/node": "8.52.0",
->>>>>>> 42969d7d
     "@types/mongodb": "^3.6.20",
     "@types/mysql": "^2.15.21",
     "@types/pg": "^8.6.5",
