--- conflicted
+++ resolved
@@ -31,16 +31,9 @@
     "@nestjs/core": "10.4.6",
     "@nestjs/platform-express": "10.4.6",
     "@prisma/client": "5.9.1",
-<<<<<<< HEAD
-    "@sentry/aws-serverless": "8.40.0",
-    "@sentry/core": "8.40.0",
-    "@sentry/node": "8.40.0",
-=======
     "@sentry/aws-serverless": "8.41.0",
     "@sentry/core": "8.41.0",
     "@sentry/node": "8.41.0",
-    "@sentry/types": "8.41.0",
->>>>>>> be73e38a
     "@types/mongodb": "^3.6.20",
     "@types/mysql": "^2.15.21",
     "@types/pg": "^8.6.5",
