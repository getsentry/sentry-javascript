{
  "name": "@sentry-internal/node-integration-tests",
  "version": "8.35.0",
  "license": "MIT",
  "engines": {
    "node": ">=14.18"
  },
  "private": true,
  "main": "build/cjs/index.js",
  "module": "build/esm/index.js",
  "types": "build/types/src/index.d.ts",
  "scripts": {
    "build": "run-s build:transpile build:types",
    "build:dev": "yarn build",
    "build:transpile": "rollup -c rollup.npm.config.mjs",
    "build:types": "tsc -p tsconfig.types.json",
    "clean": "rimraf -g **/node_modules && run-p clean:script",
    "clean:script": "node scripts/clean.js",
    "prisma:init": "(cd suites/tracing/prisma-orm && ts-node ./setup.ts)",
    "lint": "eslint . --format stylish",
    "fix": "eslint . --format stylish --fix",
    "type-check": "tsc",
    "pretest": "run-s --silent prisma:init",
    "test": "jest --config ./jest.config.js",
    "test:watch": "yarn test --watch"
  },
  "dependencies": {
    "@aws-sdk/client-s3": "^3.552.0",
    "@hapi/hapi": "^21.3.10",
    "@nestjs/common": "^10.3.7",
    "@nestjs/core": "^10.3.3",
    "@nestjs/platform-express": "^10.4.6",
    "@prisma/client": "5.9.1",
    "@sentry/aws-serverless": "8.35.0",
    "@sentry/node": "8.35.0",
    "@sentry/types": "8.35.0",
    "@sentry/utils": "8.35.0",
    "@types/mongodb": "^3.6.20",
    "@types/mysql": "^2.15.21",
    "@types/pg": "^8.6.5",
    "amqplib": "^0.10.4",
    "apollo-server": "^3.11.1",
    "axios": "^1.7.7",
    "connect": "^3.7.0",
    "cors": "^2.8.5",
    "cron": "^3.1.6",
    "dataloader": "2.2.2",
<<<<<<< HEAD
    "express": "^4.17.3",
    "firebase": "^10.13.2",
=======
    "express": "^4.21.1",
>>>>>>> c98377b0
    "generic-pool": "^3.9.0",
    "graphql": "^16.3.0",
    "http-terminator": "^3.2.0",
    "ioredis": "^5.4.1",
    "kafkajs": "2.2.4",
    "lru-memoizer": "2.3.0",
    "mongodb": "^3.7.3",
    "mongodb-memory-server-global": "^7.6.3",
    "mongoose": "^5.13.22",
    "mysql": "^2.18.1",
    "mysql2": "^3.11.3",
    "nock": "^13.5.5",
    "node-cron": "^3.0.3",
    "node-schedule": "^2.1.1",
    "pg": "^8.7.3",
    "proxy": "^2.1.1",
    "redis-4": "npm:redis@^4.6.14",
    "reflect-metadata": "0.2.1",
    "rxjs": "^7.8.1",
    "yargs": "^16.2.0"
  },
  "devDependencies": {
    "@types/amqplib": "^0.10.5",
    "@types/node-cron": "^3.0.11",
    "@types/node-schedule": "^2.1.7",
    "@types/firebase": "^3.2.1",
    "globby": "11"
  },
  "config": {
    "mongodbMemoryServer": {
      "preferGlobalPath": true,
      "runtimeDownload": false
    }
  },
  "volta": {
    "extends": "../../package.json"
  }
}<|MERGE_RESOLUTION|>--- conflicted
+++ resolved
@@ -45,12 +45,8 @@
     "cors": "^2.8.5",
     "cron": "^3.1.6",
     "dataloader": "2.2.2",
-<<<<<<< HEAD
-    "express": "^4.17.3",
+    "express": "^4.21.1",
     "firebase": "^10.13.2",
-=======
-    "express": "^4.21.1",
->>>>>>> c98377b0
     "generic-pool": "^3.9.0",
     "graphql": "^16.3.0",
     "http-terminator": "^3.2.0",
