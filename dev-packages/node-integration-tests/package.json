--- conflicted
+++ resolved
@@ -16,12 +16,7 @@
     "build:types": "tsc -p tsconfig.types.json",
     "clean": "rimraf -g **/node_modules && run-p clean:script",
     "clean:script": "node scripts/clean.js",
-<<<<<<< HEAD
-    "prisma-v5:init": "cd suites/tracing/prisma-orm-v5 && yarn && yarn setup",
-    "prisma-v6:init": "cd suites/tracing/prisma-orm-v6 && yarn && yarn setup",
     "libpq:build": "npm rebuild libpq",
-=======
->>>>>>> b433821c
     "lint": "eslint . --format stylish",
     "fix": "eslint . --format stylish --fix",
     "type-check": "tsc",
