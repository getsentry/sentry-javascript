{
  "name": "@sentry-internal/node-integration-tests",
<<<<<<< HEAD
  "version": "8.35.0-beta.0",
=======
  "version": "8.35.0",
>>>>>>> 7e39d046
  "license": "MIT",
  "engines": {
    "node": ">=14.18"
  },
  "private": true,
  "main": "build/cjs/index.js",
  "module": "build/esm/index.js",
  "types": "build/types/src/index.d.ts",
  "scripts": {
    "build": "run-s build:transpile build:types",
    "build:dev": "yarn build",
    "build:transpile": "rollup -c rollup.npm.config.mjs",
    "build:types": "tsc -p tsconfig.types.json",
    "clean": "rimraf -g **/node_modules && run-p clean:script",
    "clean:script": "node scripts/clean.js",
    "prisma:init": "(cd suites/tracing/prisma-orm && ts-node ./setup.ts)",
    "lint": "eslint . --format stylish",
    "fix": "eslint . --format stylish --fix",
    "type-check": "tsc",
    "pretest": "run-s --silent prisma:init",
    "test": "jest --config ./jest.config.js",
    "test:watch": "yarn test --watch"
  },
  "dependencies": {
    "@aws-sdk/client-s3": "^3.552.0",
    "@hapi/hapi": "^21.3.10",
    "@nestjs/common": "^10.3.7",
    "@nestjs/core": "^10.3.3",
    "@nestjs/platform-express": "^10.3.3",
    "@prisma/client": "5.9.1",
<<<<<<< HEAD
    "@sentry/aws-serverless": "8.35.0-beta.0",
    "@sentry/node": "8.35.0-beta.0",
    "@sentry/types": "8.35.0-beta.0",
    "@sentry/utils": "8.35.0-beta.0",
=======
    "@sentry/aws-serverless": "8.35.0",
    "@sentry/node": "8.35.0",
    "@sentry/types": "8.35.0",
    "@sentry/utils": "8.35.0",
>>>>>>> 7e39d046
    "@types/mongodb": "^3.6.20",
    "@types/mysql": "^2.15.21",
    "@types/pg": "^8.6.5",
    "amqplib": "^0.10.4",
    "apollo-server": "^3.11.1",
    "axios": "^1.6.7",
    "connect": "^3.7.0",
    "cors": "^2.8.5",
    "cron": "^3.1.6",
    "dataloader": "2.2.2",
    "express": "^4.17.3",
    "generic-pool": "^3.9.0",
    "graphql": "^16.3.0",
    "http-terminator": "^3.2.0",
    "ioredis": "^5.4.1",
    "kafkajs": "2.2.4",
    "lru-memoizer": "2.3.0",
    "mongodb": "^3.7.3",
    "mongodb-memory-server-global": "^7.6.3",
    "mongoose": "^5.13.22",
    "mysql": "^2.18.1",
    "mysql2": "^3.7.1",
    "nock": "^13.1.0",
    "node-cron": "^3.0.3",
    "node-schedule": "^2.1.1",
    "pg": "^8.7.3",
    "proxy": "^2.1.1",
    "redis-4": "npm:redis@^4.6.14",
    "reflect-metadata": "0.2.1",
    "rxjs": "^7.8.1",
    "yargs": "^16.2.0"
  },
  "devDependencies": {
    "@types/amqplib": "^0.10.5",
    "@types/node-cron": "^3.0.11",
    "@types/node-schedule": "^2.1.7",
    "globby": "11"
  },
  "config": {
    "mongodbMemoryServer": {
      "preferGlobalPath": true,
      "runtimeDownload": false
    }
  },
  "volta": {
    "extends": "../../package.json"
  }
}<|MERGE_RESOLUTION|>--- conflicted
+++ resolved
@@ -1,10 +1,6 @@
 {
   "name": "@sentry-internal/node-integration-tests",
-<<<<<<< HEAD
-  "version": "8.35.0-beta.0",
-=======
   "version": "8.35.0",
->>>>>>> 7e39d046
   "license": "MIT",
   "engines": {
     "node": ">=14.18"
@@ -35,17 +31,10 @@
     "@nestjs/core": "^10.3.3",
     "@nestjs/platform-express": "^10.3.3",
     "@prisma/client": "5.9.1",
-<<<<<<< HEAD
-    "@sentry/aws-serverless": "8.35.0-beta.0",
-    "@sentry/node": "8.35.0-beta.0",
-    "@sentry/types": "8.35.0-beta.0",
-    "@sentry/utils": "8.35.0-beta.0",
-=======
     "@sentry/aws-serverless": "8.35.0",
     "@sentry/node": "8.35.0",
     "@sentry/types": "8.35.0",
     "@sentry/utils": "8.35.0",
->>>>>>> 7e39d046
     "@types/mongodb": "^3.6.20",
     "@types/mysql": "^2.15.21",
     "@types/pg": "^8.6.5",
