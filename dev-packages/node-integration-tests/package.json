--- conflicted
+++ resolved
@@ -27,14 +27,9 @@
   },
   "dependencies": {
     "@prisma/client": "3.15.2",
-<<<<<<< HEAD
-    "@sentry/node": "7.92.0",
-    "@sentry/tracing": "7.92.0",
-    "@sentry/types": "7.92.0",
-=======
     "@sentry/node": "7.93.0",
     "@sentry/tracing": "7.93.0",
->>>>>>> 559b4236
+    "@sentry/types": "7.93.0",
     "@types/mongodb": "^3.6.20",
     "@types/mysql": "^2.15.21",
     "@types/pg": "^8.6.5",
