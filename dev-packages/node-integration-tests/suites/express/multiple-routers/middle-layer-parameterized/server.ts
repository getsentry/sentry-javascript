--- conflicted
+++ resolved
@@ -1,9 +1,5 @@
 import { loggingTransport, startExpressServerAndSendPortToRunner } from '@sentry-internal/node-integration-tests';
-<<<<<<< HEAD
-import * as Sentry from '@sentry/node';
-=======
 import * as Sentry from '@sentry/node-experimental';
->>>>>>> 674a8f08
 import express from 'express';
 
 const app = express();
@@ -11,12 +7,7 @@
 Sentry.init({
   dsn: 'https://public@dsn.ingest.sentry.io/1337',
   release: '1.0',
-<<<<<<< HEAD
-  // eslint-disable-next-line deprecation/deprecation
-  integrations: [new Sentry.Integrations.Http({ tracing: true }), new Sentry.Integrations.Express({ app })],
-=======
   integrations: [Sentry.httpIntegration({ tracing: true }), new Sentry.Integrations.Express({ app })],
->>>>>>> 674a8f08
   tracesSampleRate: 1.0,
   transport: loggingTransport,
 });
