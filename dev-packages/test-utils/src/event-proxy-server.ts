/* eslint-disable max-lines */
import type {
  Envelope,
  EnvelopeItem,
  Event,
  SerializedMetric,
  SerializedMetricContainer,
  SerializedSession,
} from '@sentry/core';
import { parseEnvelope } from '@sentry/core';
import * as fs from 'fs';
import * as http from 'http';
import type { AddressInfo } from 'net';
import * as os from 'os';
import * as path from 'path';
import * as util from 'util';
import * as zlib from 'zlib';

const readFile = util.promisify(fs.readFile);
const writeFile = util.promisify(fs.writeFile);

interface EventProxyServerOptions {
  /** Port to start the event proxy server at. */
  port: number;
  /** The name for the proxy server used for referencing it with listener functions */
  proxyServerName: string;
  /** A path to optionally output all Envelopes to. Can be used to compare event payloads before and after changes. */
  envelopeDumpPath?: string;
}

interface SentryRequestCallbackData {
  envelope: Envelope;
  rawProxyRequestBody: string;
  rawProxyRequestHeaders: Record<string, string | string[] | undefined>;
  rawProxyRequestUrl?: string;
  rawSentryResponseBody: string;
  sentryResponseStatusCode?: number;
}

interface EventCallbackListener {
  (data: string): void;
}

type SentryResponseStatusCode = number;
type SentryResponseBody = string;
type SentryResponseHeaders = Record<string, string> | undefined;

type OnRequest = (
  eventCallbackListeners: Set<EventCallbackListener>,
  proxyRequest: http.IncomingMessage,
  proxyRequestBody: string,
  eventBuffer: BufferedEvent[],
) => Promise<[SentryResponseStatusCode, SentryResponseBody, SentryResponseHeaders]>;

interface BufferedEvent {
  timestamp: number;
  data: string;
}

/**
 * Start a generic proxy server.
 * The `onRequest` callback receives the incoming request and the request body,
 * and should return a promise that resolves to a tuple with:
 * statusCode, responseBody, responseHeaders
 */
export async function startProxyServer(
  options: {
    /** Port to start the event proxy server at. */
    port: number;
    /** The name for the proxy server used for referencing it with listener functions */
    proxyServerName: string;
  },
  onRequest?: OnRequest,
): Promise<void> {
  const eventBuffer: BufferedEvent[] = [];
  const eventCallbackListeners: Set<EventCallbackListener> = new Set();

  const proxyServer = http.createServer((proxyRequest, proxyResponse) => {
    const proxyRequestChunks: Uint8Array[] = [];

    proxyRequest.addListener('data', (chunk: Buffer) => {
      proxyRequestChunks.push(chunk);
    });

    proxyRequest.addListener('error', err => {
      // eslint-disable-next-line no-console
      console.log('[event-proxy-server] Warn: Receiving proxy request errored!', err);
      proxyResponse.writeHead(500);
      proxyResponse.write('{}', 'utf-8');
      proxyResponse.end();
    });

    proxyRequest.addListener('end', () => {
      const proxyRequestBody =
        proxyRequest.headers['content-encoding'] === 'gzip'
          ? zlib.gunzipSync(Buffer.concat(proxyRequestChunks)).toString()
          : Buffer.concat(proxyRequestChunks).toString();

      const callback: OnRequest =
        onRequest ||
        (async (eventCallbackListeners, proxyRequest, proxyRequestBody, eventBuffer) => {
          eventBuffer.push({ data: proxyRequestBody, timestamp: getNanosecondTimestamp() });

          eventCallbackListeners.forEach(listener => {
            listener(proxyRequestBody);
          });

          return [200, '{}', {}];
        });

      callback(eventCallbackListeners, proxyRequest, proxyRequestBody, eventBuffer)
        .then(([statusCode, responseBody, responseHeaders]) => {
          proxyResponse.writeHead(statusCode, responseHeaders);
          proxyResponse.write(responseBody, 'utf-8');
          proxyResponse.end();
        })
        .catch(error => {
          // eslint-disable-next-line no-console
          console.log('[event-proxy-server] Warn: Proxy server returned an error', error);
          proxyResponse.writeHead(500);
          proxyResponse.write('{}', 'utf-8');
          proxyResponse.end();
        });
    });
  });

  const proxyServerStartupPromise = new Promise<void>(resolve => {
    proxyServer.listen(options.port, () => {
      resolve();
    });
  });

  const eventCallbackServer = http.createServer((eventCallbackRequest, eventCallbackResponse) => {
    eventCallbackResponse.statusCode = 200;
    eventCallbackResponse.setHeader('connection', 'keep-alive');

    // eslint-disable-next-line @typescript-eslint/no-non-null-assertion
    const searchParams = new URL(eventCallbackRequest.url!, 'http://justsomerandombasesothattheurlisparseable.com/')
      .searchParams;
    // eslint-disable-next-line @typescript-eslint/no-non-null-assertion
    const listenerTimestamp = Number(searchParams.get('timestamp')!);

    const callbackListener = (data: string): void => {
      eventCallbackResponse.write(data.concat('\n'), 'utf8');
    };

    eventCallbackListeners.add(callbackListener);

    eventBuffer.forEach(bufferedEvent => {
      if (bufferedEvent.timestamp >= listenerTimestamp) {
        callbackListener(bufferedEvent.data);
      }
    });

    eventCallbackRequest.on('close', () => {
      eventCallbackListeners.delete(callbackListener);
    });

    eventCallbackRequest.on('error', () => {
      eventCallbackListeners.delete(callbackListener);
    });
  });

  const eventCallbackServerStartupPromise = new Promise<void>(resolve => {
    eventCallbackServer.listen(0, () => {
      const port = String((eventCallbackServer.address() as AddressInfo).port);
      // eslint-disable-next-line @typescript-eslint/no-floating-promises
      void registerCallbackServerPort(options.proxyServerName, port).then(resolve);
    });
  });

  await eventCallbackServerStartupPromise;
  await proxyServerStartupPromise;
}

/**
 * Starts an event proxy server that will proxy events to sentry when the `tunnel` option is used. Point the `tunnel`
 * option to this server (like this `tunnel: http://localhost:${port option}/`).
 */
export async function startEventProxyServer(options: EventProxyServerOptions): Promise<void> {
  if (options.envelopeDumpPath) {
    await fs.promises.mkdir(path.dirname(path.resolve(options.envelopeDumpPath)), { recursive: true });
    try {
      await fs.promises.unlink(path.resolve(options.envelopeDumpPath));
    } catch {
      // noop
    }
  }

  await startProxyServer(options, async (eventCallbackListeners, proxyRequest, proxyRequestBody, eventBuffer) => {
    const data: SentryRequestCallbackData = {
      envelope: parseEnvelope(proxyRequestBody),
      rawProxyRequestBody: proxyRequestBody,
      rawProxyRequestHeaders: proxyRequest.headers,
      rawProxyRequestUrl: proxyRequest.url,
      rawSentryResponseBody: '',
      sentryResponseStatusCode: 200,
    };

    const dataString = Buffer.from(JSON.stringify(data)).toString('base64');

    eventBuffer.push({ data: dataString, timestamp: getNanosecondTimestamp() });

    eventCallbackListeners.forEach(listener => {
      listener(dataString);
    });

    if (options.envelopeDumpPath) {
      fs.appendFileSync(path.resolve(options.envelopeDumpPath), `${JSON.stringify(data.envelope)}\n`, 'utf-8');
    }

    return [
      200,
      '{}',
      {
        'Access-Control-Allow-Origin': '*',
      },
    ];
  });
}

/** Wait for any plain request being made to the proxy. */
export async function waitForPlainRequest(
  proxyServerName: string,
  callback: (eventData: string) => Promise<boolean> | boolean,
): Promise<string> {
  const eventCallbackServerPort = await retrieveCallbackServerPort(proxyServerName);

  return new Promise((resolve, reject) => {
    const request = http.request(
      `http://localhost:${eventCallbackServerPort}/?timestamp=${getNanosecondTimestamp()}`,
      {},
      response => {
        let eventContents = '';

        response.on('error', err => {
          reject(err);
        });

        response.on('data', (chunk: Buffer) => {
          const chunkString = chunk.toString('utf8');

          eventContents = eventContents.concat(chunkString);

          if (callback(eventContents)) {
            response.destroy();
            return resolve(eventContents);
          }
        });
      },
    );

    request.end();
  });
}

/** Wait for a request to be sent. */
export async function waitForRequest(
  proxyServerName: string,
  callback: (eventData: SentryRequestCallbackData) => Promise<boolean> | boolean,
  timestamp: number = getNanosecondTimestamp(),
): Promise<SentryRequestCallbackData> {
  const eventCallbackServerPort = await retrieveCallbackServerPort(proxyServerName);

  return new Promise<SentryRequestCallbackData>((resolve, reject) => {
    const request = http.request(
      `http://localhost:${eventCallbackServerPort}/?timestamp=${timestamp}`,
      {},
      response => {
        let eventContents = '';

        response.on('error', err => {
          reject(err);
        });

        response.on('data', (chunk: Buffer) => {
          const chunkString = chunk.toString('utf8');
          chunkString.split('').forEach(char => {
            if (char === '\n') {
              const eventCallbackData: SentryRequestCallbackData = JSON.parse(
                Buffer.from(eventContents, 'base64').toString('utf8'),
              );
              const callbackResult = callback(eventCallbackData);
              if (typeof callbackResult !== 'boolean') {
                callbackResult.then(
                  match => {
                    if (match) {
                      response.destroy();
                      resolve(eventCallbackData);
                    }
                  },
                  err => {
                    throw err;
                  },
                );
              } else if (callbackResult) {
                response.destroy();
                resolve(eventCallbackData);
              }
              eventContents = '';
            } else {
              eventContents = eventContents.concat(char);
            }
          });
        });
      },
    );

    request.end();
  });
}

/** Wait for a specific envelope item to be sent. */
export function waitForEnvelopeItem(
  proxyServerName: string,
  callback: (envelopeItem: EnvelopeItem) => Promise<boolean> | boolean,
  timestamp: number = getNanosecondTimestamp(),
): Promise<EnvelopeItem> {
  return new Promise((resolve, reject) => {
    waitForRequest(
      proxyServerName,
      async eventData => {
        const envelopeItems = eventData.envelope[1];
        for (const envelopeItem of envelopeItems) {
          if (await callback(envelopeItem)) {
            resolve(envelopeItem);
            return true;
          }
        }
        return false;
      },
      timestamp,
    ).catch(reject);
  });
}

/** Wait for an error to be sent. */
export function waitForError(
  proxyServerName: string,
  callback: (errorEvent: Event) => Promise<boolean> | boolean,
): Promise<Event> {
  const timestamp = getNanosecondTimestamp();
  return new Promise((resolve, reject) => {
    waitForEnvelopeItem(
      proxyServerName,
      async envelopeItem => {
        const [envelopeItemHeader, envelopeItemBody] = envelopeItem;
        if (envelopeItemHeader.type === 'event' && (await callback(envelopeItemBody as Event))) {
          resolve(envelopeItemBody as Event);
          return true;
        }
        return false;
      },
      timestamp,
    ).catch(reject);
  });
}

/** Wait for an session to be sent. */
export function waitForSession(
  proxyServerName: string,
  callback: (session: SerializedSession) => Promise<boolean> | boolean,
): Promise<SerializedSession> {
  const timestamp = getNanosecondTimestamp();
  return new Promise((resolve, reject) => {
    waitForEnvelopeItem(
      proxyServerName,
      async envelopeItem => {
        const [envelopeItemHeader, envelopeItemBody] = envelopeItem;
        if (envelopeItemHeader.type === 'session' && (await callback(envelopeItemBody as SerializedSession))) {
          resolve(envelopeItemBody as SerializedSession);
          return true;
        }
        return false;
      },
      timestamp,
    ).catch(reject);
  });
}

/** Wait for a transaction to be sent. */
export function waitForTransaction(
  proxyServerName: string,
  callback: (transactionEvent: Event) => Promise<boolean> | boolean,
): Promise<Event> {
  const timestamp = getNanosecondTimestamp();
  return new Promise((resolve, reject) => {
    waitForEnvelopeItem(
      proxyServerName,
      async envelopeItem => {
        const [envelopeItemHeader, envelopeItemBody] = envelopeItem;
        if (envelopeItemHeader.type === 'transaction' && (await callback(envelopeItemBody as Event))) {
          resolve(envelopeItemBody as Event);
          return true;
        }
        return false;
      },
      timestamp,
    ).catch(reject);
  });
}

<<<<<<< HEAD
interface SpotlightProxyServerOptions {
  /** Port to start the spotlight proxy server at. */
  port: number;
  /** The name for the proxy server used for referencing it with listener functions */
  proxyServerName: string;
}

/**
 * Starts a proxy server that acts like a Spotlight sidecar.
 * It accepts envelopes at /stream and allows tests to wait for them.
 * Point the SDK's `spotlight` option or `SENTRY_SPOTLIGHT` env var to this server.
 */
export async function startSpotlightProxyServer(options: SpotlightProxyServerOptions): Promise<void> {
  await startProxyServer(options, async (eventCallbackListeners, proxyRequest, proxyRequestBody, eventBuffer) => {
    // Spotlight sends to /stream endpoint
    const url = proxyRequest.url || '';
    if (!url.includes('/stream')) {
      // Return 404 for non-spotlight requests
      return [404, 'Not Found', {}];
    }

    const data: SentryRequestCallbackData = {
      envelope: parseEnvelope(proxyRequestBody),
      rawProxyRequestBody: proxyRequestBody,
      rawProxyRequestHeaders: proxyRequest.headers,
      rawProxyRequestUrl: proxyRequest.url,
      rawSentryResponseBody: '',
      sentryResponseStatusCode: 200,
    };

    const dataString = Buffer.from(JSON.stringify(data)).toString('base64');

    eventBuffer.push({ data: dataString, timestamp: getNanosecondTimestamp() });

    eventCallbackListeners.forEach(listener => {
      listener(dataString);
    });

    return [
      200,
      '{}',
      {
        'Access-Control-Allow-Origin': '*',
        'Access-Control-Allow-Methods': 'POST, OPTIONS',
        'Access-Control-Allow-Headers': 'Content-Type',
      },
    ];
  });
}

/** Wait for an error to be sent to Spotlight. */
export function waitForSpotlightError(
  proxyServerName: string,
  callback: (errorEvent: Event) => Promise<boolean> | boolean,
): Promise<Event> {
  // Reuse the same logic as waitForError - just uses a different proxy server name
  return waitForError(proxyServerName, callback);
}

/** Wait for a transaction to be sent to Spotlight. */
export function waitForSpotlightTransaction(
  proxyServerName: string,
  callback: (transactionEvent: Event) => Promise<boolean> | boolean,
): Promise<Event> {
  // Reuse the same logic as waitForTransaction - just uses a different proxy server name
  return waitForTransaction(proxyServerName, callback);
}

=======
/**
 * Wait for metric items to be sent.
 */
export function waitForMetric(
  proxyServerName: string,
  callback: (metricEvent: SerializedMetric) => Promise<boolean> | boolean,
): Promise<SerializedMetric> {
  const timestamp = getNanosecondTimestamp();
  return new Promise((resolve, reject) => {
    waitForEnvelopeItem(
      proxyServerName,
      async envelopeItem => {
        const [envelopeItemHeader, envelopeItemBody] = envelopeItem;
        const metricContainer = envelopeItemBody as SerializedMetricContainer;
        if (envelopeItemHeader.type === 'trace_metric') {
          for (const metric of metricContainer.items) {
            if (await callback(metric)) {
              resolve(metric);
              return true;
            }
          }
        }
        return false;
      },
      timestamp,
    ).catch(reject);
  });
}

>>>>>>> 4a5ba93d
const TEMP_FILE_PREFIX = 'event-proxy-server-';

async function registerCallbackServerPort(serverName: string, port: string): Promise<void> {
  const tmpFilePath = path.join(os.tmpdir(), `${TEMP_FILE_PREFIX}${serverName}`);
  await writeFile(tmpFilePath, port, { encoding: 'utf8' });
}

async function retrieveCallbackServerPort(serverName: string): Promise<string> {
  try {
    const tmpFilePath = path.join(os.tmpdir(), `${TEMP_FILE_PREFIX}${serverName}`);
    return await readFile(tmpFilePath, 'utf8');
  } catch (e) {
    // eslint-disable-next-line no-console
    console.log('Could not read callback server port', e);
    throw e;
  }
}

/**
 * We do nanosecond checking because the waitFor* calls and the fetch requests may come very shortly after one another.
 */
function getNanosecondTimestamp(): number {
  const NS_PER_SEC = 1e9;
  const [seconds, nanoseconds] = process.hrtime();
  return seconds * NS_PER_SEC + nanoseconds;
}<|MERGE_RESOLUTION|>--- conflicted
+++ resolved
@@ -400,7 +400,6 @@
   });
 }
 
-<<<<<<< HEAD
 interface SpotlightProxyServerOptions {
   /** Port to start the spotlight proxy server at. */
   port: number;
@@ -469,7 +468,6 @@
   return waitForTransaction(proxyServerName, callback);
 }
 
-=======
 /**
  * Wait for metric items to be sent.
  */
@@ -499,7 +497,6 @@
   });
 }
 
->>>>>>> 4a5ba93d
 const TEMP_FILE_PREFIX = 'event-proxy-server-';
 
 async function registerCallbackServerPort(serverName: string, port: string): Promise<void> {
