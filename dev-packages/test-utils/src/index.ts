export {
  startProxyServer,
  startEventProxyServer,
  startSpotlightProxyServer,
  waitForEnvelopeItem,
  waitForError,
  waitForRequest,
  waitForTransaction,
  waitForSession,
  waitForPlainRequest,
<<<<<<< HEAD
  waitForSpotlightError,
  waitForSpotlightTransaction,
=======
  waitForMetric,
>>>>>>> 4a5ba93d
} from './event-proxy-server';

export { getPlaywrightConfig } from './playwright-config';
export { createBasicSentryServer } from './server';<|MERGE_RESOLUTION|>--- conflicted
+++ resolved
@@ -8,12 +8,9 @@
   waitForTransaction,
   waitForSession,
   waitForPlainRequest,
-<<<<<<< HEAD
   waitForSpotlightError,
   waitForSpotlightTransaction,
-=======
   waitForMetric,
->>>>>>> 4a5ba93d
 } from './event-proxy-server';
 
 export { getPlaywrightConfig } from './playwright-config';
