import { expect, test } from '@playwright/test';
import { waitForError, waitForTransaction } from '@sentry-internal/test-utils';

test('Should create a transaction for edge routes', async ({ request }) => {
  const edgerouteTransactionPromise = waitForTransaction('nextjs-app-dir', async transactionEvent => {
<<<<<<< HEAD
    return transactionEvent?.transaction === 'GET /api/edge-endpoint';
=======
    return (
      transactionEvent?.transaction === 'GET /api/edge-endpoint' &&
      transactionEvent?.contexts?.trace?.status === 'ok' &&
      transactionEvent.contexts?.runtime?.name === 'vercel-edge'
    );
>>>>>>> e979c758
  });

  const response = await request.get('/api/edge-endpoint', {
    headers: {
      'x-yeet': 'test-value',
    },
  });
  expect(await response.json()).toStrictEqual({ name: 'Jim Halpert' });

  const edgerouteTransaction = await edgerouteTransactionPromise;

  expect(edgerouteTransaction.contexts?.trace?.status).toBe('ok');
  expect(edgerouteTransaction.contexts?.trace?.op).toBe('http.server');
  expect(edgerouteTransaction.request?.headers?.['x-yeet']).toBe('test-value');
});

test('Faulty edge routes', async ({ request }) => {
  const edgerouteTransactionPromise = waitForTransaction('nextjs-app-dir', async transactionEvent => {
    return transactionEvent?.transaction === 'GET /api/error-edge-endpoint';
  });

  const errorEventPromise = waitForError('nextjs-app-dir', errorEvent => {
    return errorEvent?.exception?.values?.[0]?.value === 'Edge Route Error';
  });

  request.get('/api/error-edge-endpoint').catch(() => {
    // Noop
  });

  const [edgerouteTransaction, errorEvent] = await Promise.all([
    test.step('should create a transaction', () => edgerouteTransactionPromise),
    test.step('should create an error event', () => errorEventPromise),
  ]);

  test.step('should create transactions with the right fields', () => {
    expect(edgerouteTransaction.contexts?.trace?.status).toBe('unknown_error');
    expect(edgerouteTransaction.contexts?.trace?.op).toBe('http.server');
    expect(edgerouteTransaction.contexts?.runtime?.name).toBe('vercel-edge');
  });

  test.step('should have scope isolation', () => {
    expect(edgerouteTransaction.tags?.['my-isolated-tag']).toBe(true);
    expect(edgerouteTransaction.tags?.['my-global-scope-isolated-tag']).not.toBeDefined();
    expect(errorEvent.tags?.['my-isolated-tag']).toBe(true);
    expect(errorEvent.tags?.['my-global-scope-isolated-tag']).not.toBeDefined();
  });
});<|MERGE_RESOLUTION|>--- conflicted
+++ resolved
@@ -3,15 +3,10 @@
 
 test('Should create a transaction for edge routes', async ({ request }) => {
   const edgerouteTransactionPromise = waitForTransaction('nextjs-app-dir', async transactionEvent => {
-<<<<<<< HEAD
-    return transactionEvent?.transaction === 'GET /api/edge-endpoint';
-=======
     return (
       transactionEvent?.transaction === 'GET /api/edge-endpoint' &&
-      transactionEvent?.contexts?.trace?.status === 'ok' &&
       transactionEvent.contexts?.runtime?.name === 'vercel-edge'
     );
->>>>>>> e979c758
   });
 
   const response = await request.get('/api/edge-endpoint', {
