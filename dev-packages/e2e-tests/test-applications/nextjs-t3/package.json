--- conflicted
+++ resolved
@@ -21,11 +21,7 @@
     "@trpc/react-query": "^11.0.0-rc.446",
     "@trpc/server": "^11.0.0-rc.446",
     "geist": "^1.3.0",
-<<<<<<< HEAD
-    "next": "14.2.4",
-=======
     "next": "14.2.10",
->>>>>>> b9899bb1
     "react": "18.3.1",
     "react-dom": "18.3.1",
     "server-only": "^0.0.1",
