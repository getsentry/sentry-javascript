--- conflicted
+++ resolved
@@ -22,7 +22,6 @@
 
   expect(transactionEvent.contexts?.trace).toEqual({
     data: {
-<<<<<<< HEAD
       'sentry.source': 'route',
       'sentry.origin': 'auto.http.otel.http',
       'sentry.op': 'http.server',
@@ -46,24 +45,13 @@
       'http.status_code': 200,
       'http.status_text': 'OK',
       'http.route': '/test-transaction',
-=======
-      url: 'http://localhost:3030/test-transaction',
-      'otel.kind': 'SERVER',
-      'http.response.status_code': 200,
-      'sentry.op': 'http.server',
-      'sentry.origin': 'auto.http.otel.http',
-      'sentry.source': 'route',
->>>>>>> baa6ba4c
     },
     op: 'http.server',
     span_id: expect.any(String),
     status: 'ok',
-<<<<<<< HEAD
     tags: {
       'http.status_code': '200',
     },
-=======
->>>>>>> baa6ba4c
     trace_id: expect.any(String),
     origin: 'auto.http.otel.http',
   });
