{
  "name": "@sentry-internal/e2e-tests",
<<<<<<< HEAD
  "version": "8.35.0-beta.0",
=======
  "version": "8.35.0",
>>>>>>> 7e39d046
  "license": "MIT",
  "private": true,
  "scripts": {
    "fix": "eslint . --format stylish --fix",
    "lint": "eslint . --format stylish",
    "lint:ts": "tsc --noEmit",
    "test:e2e": "run-s test:validate-configuration test:validate-test-app-setups test:run",
    "test:run": "ts-node run.ts",
    "test:validate-configuration": "ts-node validate-verdaccio-configuration.ts",
    "test:validate-test-app-setups": "ts-node validate-test-app-setups.ts",
    "test:prepare": "ts-node prepare.ts",
    "test:validate": "run-s test:validate-configuration test:validate-test-app-setups",
    "clean": "rimraf tmp node_modules pnpm-lock.yaml && yarn clean:test-applications",
    "clean:test-applications": "rimraf --glob test-applications/**/{node_modules,dist,build,.next,.sveltekit,pnpm-lock.yaml} .last-run.json && pnpm store prune"
  },
  "devDependencies": {
    "@types/glob": "8.0.0",
    "@types/node": "^14.18.0",
    "dotenv": "16.0.3",
    "esbuild": "0.20.0",
    "glob": "8.0.3",
    "rimraf": "^5.0.0",
    "ts-node": "10.9.1",
    "yaml": "2.2.2"
  },
  "volta": {
    "extends": "../../package.json",
    "pnpm": "9.4.0"
  }
}<|MERGE_RESOLUTION|>--- conflicted
+++ resolved
@@ -1,10 +1,6 @@
 {
   "name": "@sentry-internal/e2e-tests",
-<<<<<<< HEAD
-  "version": "8.35.0-beta.0",
-=======
   "version": "8.35.0",
->>>>>>> 7e39d046
   "license": "MIT",
   "private": true,
   "scripts": {
