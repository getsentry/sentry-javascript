{
  "name": "@sentry-internal/clear-cache-gh-action",
  "description": "An internal Github Action to clear GitHub caches.",
<<<<<<< HEAD
  "version": "8.41.0-beta.0",
=======
  "version": "8.40.0",
>>>>>>> b271bc83
  "license": "MIT",
  "engines": {
    "node": ">=18"
  },
  "private": true,
  "main": "index.mjs",
  "type": "module",
  "scripts": {
    "lint": "eslint . --format stylish",
    "fix": "eslint . --format stylish --fix"
  },
  "dependencies": {
    "@actions/core": "1.10.1",
    "@actions/github": "^5.0.0"
  },
  "volta": {
    "extends": "../../package.json"
  }
}<|MERGE_RESOLUTION|>--- conflicted
+++ resolved
@@ -1,11 +1,7 @@
 {
   "name": "@sentry-internal/clear-cache-gh-action",
   "description": "An internal Github Action to clear GitHub caches.",
-<<<<<<< HEAD
-  "version": "8.41.0-beta.0",
-=======
   "version": "8.40.0",
->>>>>>> b271bc83
   "license": "MIT",
   "engines": {
     "node": ">=18"
