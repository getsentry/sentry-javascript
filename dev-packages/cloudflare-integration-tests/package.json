{
  "name": "@sentry-internal/cloudflare-integration-tests",
  "version": "10.23.0",
  "license": "MIT",
  "engines": {
    "node": ">=18"
  },
  "private": true,
  "scripts": {
    "lint": "eslint . --format stylish",
    "fix": "eslint . --format stylish --fix",
    "test": "vitest run",
    "test:watch": "yarn test --watch"
  },
  "dependencies": {
    "@sentry/cloudflare": "10.23.0"
  },
  "devDependencies": {
    "@cloudflare/workers-types": "^4.20250922.0",
<<<<<<< HEAD
    "@sentry-internal/test-utils": "10.22.0",
    "eslint-plugin-regexp": "^1.15.0",
=======
    "@sentry-internal/test-utils": "10.23.0",
>>>>>>> 6360009e
    "vitest": "^3.2.4",
    "wrangler": "4.22.0"
  },
  "volta": {
    "extends": "../../package.json"
  }
}<|MERGE_RESOLUTION|>--- conflicted
+++ resolved
@@ -17,12 +17,8 @@
   },
   "devDependencies": {
     "@cloudflare/workers-types": "^4.20250922.0",
-<<<<<<< HEAD
-    "@sentry-internal/test-utils": "10.22.0",
+    "@sentry-internal/test-utils": "10.23.0",
     "eslint-plugin-regexp": "^1.15.0",
-=======
-    "@sentry-internal/test-utils": "10.23.0",
->>>>>>> 6360009e
     "vitest": "^3.2.4",
     "wrangler": "4.22.0"
   },
