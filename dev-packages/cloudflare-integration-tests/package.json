{
  "name": "@sentry-internal/cloudflare-integration-tests",
  "version": "10.32.0",
  "license": "MIT",
  "engines": {
    "node": ">=18"
  },
  "private": true,
  "scripts": {
    "lint": "eslint . --format stylish",
    "fix": "eslint . --format stylish --fix",
    "test": "vitest run",
    "test:watch": "yarn test --watch"
  },
  "dependencies": {
    "@langchain/langgraph": "^1.0.1",
<<<<<<< HEAD
    "@sentry/cloudflare": "10.31.0",
    "hono": "^4.0.0"
=======
    "@sentry/cloudflare": "10.32.0"
>>>>>>> a5389016
  },
  "devDependencies": {
    "@cloudflare/workers-types": "^4.20250922.0",
    "@sentry-internal/test-utils": "10.32.0",
    "eslint-plugin-regexp": "^1.15.0",
    "vitest": "^3.2.4",
    "wrangler": "4.22.0"
  },
  "volta": {
    "extends": "../../package.json"
  }
}<|MERGE_RESOLUTION|>--- conflicted
+++ resolved
@@ -14,12 +14,8 @@
   },
   "dependencies": {
     "@langchain/langgraph": "^1.0.1",
-<<<<<<< HEAD
-    "@sentry/cloudflare": "10.31.0",
+    "@sentry/cloudflare": "10.32.0",
     "hono": "^4.0.0"
-=======
-    "@sentry/cloudflare": "10.32.0"
->>>>>>> a5389016
   },
   "devDependencies": {
     "@cloudflare/workers-types": "^4.20250922.0",
