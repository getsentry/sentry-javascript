{
  "name": "@sentry-internal/browser-integration-tests",
  "version": "9.13.0",
  "main": "index.js",
  "license": "MIT",
  "engines": {
    "node": ">=18"
  },
  "private": true,
  "scripts": {
    "clean": "rimraf -g suites/**/dist loader-suites/**/dist tmp",
    "install-browsers": "[[ -z \"$SKIP_PLAYWRIGHT_BROWSER_INSTALL\" ]] && npx playwright install --with-deps || echo 'Skipping browser installation'",
    "lint": "eslint . --format stylish",
    "fix": "eslint . --format stylish --fix",
    "type-check": "tsc",
    "postinstall": "yarn install-browsers",
    "pretest": "yarn clean && yarn type-check",
    "test": "yarn test:all --project='chromium'",
    "test:all": "npx playwright test -c playwright.browser.config.ts",
    "test:bundle": "PW_BUNDLE=bundle yarn test",
    "test:bundle:min": "PW_BUNDLE=bundle_min yarn test",
    "test:bundle:replay": "PW_BUNDLE=bundle_replay yarn test",
    "test:bundle:replay:min": "PW_BUNDLE=bundle_replay_min yarn test",
    "test:bundle:tracing": "PW_BUNDLE=bundle_tracing yarn test",
    "test:bundle:tracing:min": "PW_BUNDLE=bundle_tracing_min yarn test",
    "test:bundle:full": "PW_BUNDLE=bundle_tracing_replay_feedback yarn test",
    "test:bundle:full:min": "PW_BUNDLE=bundle_tracing_replay_feedback_min yarn test",
    "test:cjs": "PW_BUNDLE=cjs yarn test",
    "test:esm": "PW_BUNDLE=esm yarn test",
    "test:loader": "npx playwright test  -c playwright.loader.config.ts --project='chromium'",
    "test:loader:base": "PW_BUNDLE=loader_base yarn test:loader",
    "test:loader:eager": "PW_BUNDLE=loader_eager yarn test:loader",
    "test:loader:tracing": "PW_BUNDLE=loader_tracing yarn test:loader",
    "test:loader:replay": "PW_BUNDLE=loader_replay yarn test:loader",
    "test:loader:replay_buffer": "PW_BUNDLE=loader_replay_buffer yarn test:loader",
    "test:loader:full": "PW_BUNDLE=loader_tracing_replay yarn test:loader",
    "test:loader:debug": "PW_BUNDLE=loader_debug yarn test:loader",
    "test:update-snapshots": "yarn test:all --update-snapshots",
    "test:detect-flaky": "ts-node scripts/detectFlakyTests.ts"
  },
  "dependencies": {
    "@babel/preset-typescript": "^7.16.7",
    "@playwright/test": "~1.50.0",
    "@sentry-internal/rrweb": "2.34.0",
<<<<<<< HEAD
    "@sentry/browser": "9.12.0",
    "@supabase/supabase-js": "2.49.3",
=======
    "@sentry/browser": "9.13.0",
>>>>>>> 3bc19231
    "axios": "1.8.2",
    "babel-loader": "^8.2.2",
    "fflate": "0.8.2",
    "html-webpack-plugin": "^5.5.0",
    "webpack": "^5.95.0"
  },
  "devDependencies": {
    "@types/glob": "8.0.0",
    "@types/node": "^18.19.1",
    "glob": "8.0.3"
  },
  "volta": {
    "extends": "../../package.json"
  }
}<|MERGE_RESOLUTION|>--- conflicted
+++ resolved
@@ -42,12 +42,8 @@
     "@babel/preset-typescript": "^7.16.7",
     "@playwright/test": "~1.50.0",
     "@sentry-internal/rrweb": "2.34.0",
-<<<<<<< HEAD
-    "@sentry/browser": "9.12.0",
+    "@sentry/browser": "9.13.0",
     "@supabase/supabase-js": "2.49.3",
-=======
-    "@sentry/browser": "9.13.0",
->>>>>>> 3bc19231
     "axios": "1.8.2",
     "babel-loader": "^8.2.2",
     "fflate": "0.8.2",
