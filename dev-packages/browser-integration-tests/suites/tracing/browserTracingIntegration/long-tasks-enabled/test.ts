--- conflicted
+++ resolved
@@ -1,10 +1,6 @@
 import type { Route } from '@playwright/test';
 import { expect } from '@playwright/test';
-<<<<<<< HEAD
-import type { Event, SerializedEvent } from '@sentry/types';
-=======
 import type { SerializedEvent } from '@sentry/types';
->>>>>>> e938a035
 
 import { sentryTest } from '../../../../utils/fixtures';
 import { getFirstSentryEnvelopeRequest, shouldSkipTracingTest } from '../../../../utils/helpers';
