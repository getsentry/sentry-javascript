name: 'Build & Test'
on:
  push:
    branches:
      - develop
      - master
      - release/**
  pull_request:
  workflow_dispatch:
    inputs:
      commit:
        description: If the commit you want to test isn't the head of a branch, provide its SHA here
        required: false
  schedule:
    # Run every day at midnight (without cache)
    - cron: '0 0 * * *'

# Cancel in progress workflows on pull_requests.
# https://docs.github.com/en/actions/using-jobs/using-concurrency#example-using-a-fallback-value
concurrency:
  group: ${{ github.workflow }}-${{ github.head_ref || github.run_id }}
  cancel-in-progress: true

env:
  HEAD_COMMIT: ${{ github.event.inputs.commit || github.sha }}

  # WARNING: this disables cross os caching as ~ and
  # github.workspace evaluate to differents paths
  CACHED_DEPENDENCY_PATHS: |
    ${{ github.workspace }}/node_modules
    ${{ github.workspace }}/packages/*/node_modules
    ${{ github.workspace }}/dev-packages/*/node_modules
    ~/.cache/ms-playwright/
    ~/.cache/mongodb-binaries/

  # DEPENDENCY_CACHE_KEY: can't be set here because we don't have access to yarn.lock

  # WARNING: this disables cross os caching as ~ and
  # github.workspace evaluate to differents paths
  # packages/utils/cjs and packages/utils/esm: Symlinks to the folders inside of `build`, needed for tests
  CACHED_BUILD_PATHS: |
    ${{ github.workspace }}/dev-packages/*/build
    ${{ github.workspace }}/packages/*/build
    ${{ github.workspace }}/packages/ember/*.d.ts
    ${{ github.workspace }}/packages/gatsby/*.d.ts
    ${{ github.workspace }}/packages/core/src/version.ts
    ${{ github.workspace }}/packages/utils/cjs
    ${{ github.workspace }}/packages/utils/esm

  BUILD_CACHE_KEY: build-cache-${{ github.event.inputs.commit || github.sha }}
  BUILD_CACHE_TARBALL_KEY: tarball-${{ github.event.inputs.commit || github.sha }}

  # GH will use the first restore-key it finds that matches
  # So it will start by looking for one from the same branch, else take the newest one it can find elsewhere
  # We want to prefer the cache from the current develop branch, if we don't find any on the current branch
  NX_CACHE_RESTORE_KEYS: |
    nx-Linux-${{ github.ref }}-${{ github.event.inputs.commit || github.sha }}
    nx-Linux-${{ github.ref }}
    nx-Linux

jobs:
  job_get_metadata:
    name: Get Metadata
    runs-on: ubuntu-20.04
    permissions:
      pull-requests: read
    steps:
      - name: Check out current commit
        uses: actions/checkout@v4
        with:
          ref: ${{ env.HEAD_COMMIT }}
          # We need to check out not only the fake merge commit between the PR and the base branch which GH creates, but
          # also its parents, so that we can pull the commit message from the head commit of the PR
          fetch-depth: 2
      - name: Get metadata
        id: get_metadata
        # We need to try a number of different options for finding the head commit, because each kind of trigger event
        # stores it in a different location
        run: |
          COMMIT_SHA=$(git rev-parse --short ${{ github.event.pull_request.head.sha || github.event.head_commit.id || env.HEAD_COMMIT }})
          echo "COMMIT_SHA=$COMMIT_SHA" >> $GITHUB_ENV
          echo "COMMIT_MESSAGE=$(git log -n 1 --pretty=format:%s $COMMIT_SHA)" >> $GITHUB_ENV

      - name: Determine changed packages
        uses: dorny/paths-filter@v3.0.1
        id: changed
        with:
          filters: |
            workflow: &workflow
              - '.github/**'
            shared: &shared
              - *workflow
              - '*.{js,ts,json,yml,lock}'
              - 'CHANGELOG.md'
              - 'jest/**'
              - 'scripts/**'
              - 'packages/core/**'
              - 'packages/rollup-utils/**'
              - 'packages/tracing/**'
              - 'packages/tracing-internal/**'
              - 'packages/utils/**'
              - 'packages/types/**'
            browser: &browser
              - *shared
              - 'packages/browser/**'
              - 'packages/replay/**'
              - 'packages/replay-canvas/**'
              - 'packages/feedback/**'
              - 'packages/wasm/**'
            browser_integration:
              - *shared
              - *browser
              - 'dev-packages/browser-integration-tests/**'
            ember:
              - *shared
              - *browser
              - 'packages/ember/**'
            node:
              - *shared
              - 'packages/node/**'
              - 'packages/node-experimental/**'
              - 'dev-packages/node-integration-tests/**'
            nextjs:
              - *shared
              - *browser
              - 'packages/nextjs/**'
              - 'packages/node/**'
              - 'packages/react/**'
            remix:
              - *shared
              - *browser
              - 'packages/remix/**'
              - 'packages/node/**'
              - 'packages/react/**'
            profiling_node:
              - *shared
              - 'packages/node/**'
              - 'packages/node-experimental/**'
              - 'packages/profiling-node/**'
              - 'dev-packages/e2e-tests/test-applications/node-profiling/**'
            profiling_node_bindings:
              - 'packages/profiling-node/**'
              - 'dev-packages/e2e-tests/test-applications/node-profiling/**'
            deno:
              - *shared
              - *browser
              - 'packages/deno/**'
            any_code:
              - '!**/*.md'

      - name: Get PR labels
        id: pr-labels
        uses: mydea/pr-labels-action@fn/bump-node20

    outputs:
      commit_label: '${{ env.COMMIT_SHA }}: ${{ env.COMMIT_MESSAGE }}'
      changed_nextjs: ${{ steps.changed.outputs.nextjs }}
      changed_ember: ${{ steps.changed.outputs.ember }}
      changed_remix: ${{ steps.changed.outputs.remix }}
      changed_node: ${{ steps.changed.outputs.node }}
      changed_profiling_node: ${{ steps.changed.outputs.profiling_node }}
      changed_profiling_node_bindings: ${{ steps.changed.outputs.profiling_node_bindings }}
      changed_deno: ${{ steps.changed.outputs.deno }}
      changed_browser: ${{ steps.changed.outputs.browser }}
      changed_browser_integration: ${{ steps.changed.outputs.browser_integration }}
      changed_any_code: ${{ steps.changed.outputs.any_code }}
      # Note: These next three have to be checked as strings ('true'/'false')!
      is_develop: ${{ github.ref == 'refs/heads/develop' }}
      is_release: ${{ startsWith(github.ref, 'refs/heads/release/') }}
      # When merging into master, or from master
      is_gitflow_sync: ${{ github.head_ref == 'master' || github.ref == 'refs/heads/master' }}
      has_gitflow_label:
        ${{ github.event_name == 'pull_request' && contains(steps.pr-labels.outputs.labels, ' Gitflow ') }}
      force_skip_cache:
        ${{ github.event_name == 'schedule' || (github.event_name == 'pull_request' &&
        contains(steps.pr-labels.outputs.labels, ' ci-skip-cache ')) }}

  job_install_deps:
    name: Install Dependencies
    needs: job_get_metadata
    runs-on: ubuntu-20.04
    timeout-minutes: 15
    if: |
      (needs.job_get_metadata.outputs.is_gitflow_sync == 'false' && needs.job_get_metadata.outputs.has_gitflow_label == 'false')
    steps:
      - name: 'Check out current commit (${{ needs.job_get_metadata.outputs.commit_label }})'
        uses: actions/checkout@v4
        with:
          ref: ${{ env.HEAD_COMMIT }}
      - name: Set up Node
        uses: actions/setup-node@v4
        with:
          node-version-file: 'package.json'
        # we use a hash of yarn.lock as our cache key, because if it hasn't changed, our dependencies haven't changed,
        # so no need to reinstall them
      - name: Compute dependency cache key
        id: compute_lockfile_hash
        run: echo "hash=${{ hashFiles('yarn.lock', '**/package.json') }}" >> "$GITHUB_OUTPUT"

      - name: Check dependency cache
        uses: actions/cache@v4
        id: cache_dependencies
        with:
          path: ${{ env.CACHED_DEPENDENCY_PATHS }}
          key: ${{ steps.compute_lockfile_hash.outputs.hash }}

      - name: Install dependencies
        if: steps.cache_dependencies.outputs.cache-hit != 'true'
        run: yarn install --ignore-engines --frozen-lockfile
    outputs:
      dependency_cache_key: ${{ steps.compute_lockfile_hash.outputs.hash }}

  job_check_branches:
    name: Check PR branches
    needs: job_get_metadata
    runs-on: ubuntu-20.04
    if: github.event_name == 'pull_request'
    permissions:
      pull-requests: write
    steps:
      - name: PR is opened against master
        uses: mshick/add-pr-comment@dd126dd8c253650d181ad9538d8b4fa218fc31e8
        if: ${{ github.base_ref == 'master' && !startsWith(github.head_ref, 'prepare-release/') }}
        with:
          message: |
            ⚠️ This PR is opened against **master**. You probably want to open it against **develop**.

  job_build:
    name: Build
    needs: [job_get_metadata, job_install_deps]
    runs-on: ubuntu-20.04-large-js
    timeout-minutes: 30
    if: |
      (needs.job_get_metadata.outputs.changed_any_code == 'true' || github.event_name != 'pull_request')
    steps:
      - name: Check out current commit (${{ needs.job_get_metadata.outputs.commit_label }})
        uses: actions/checkout@v4
        with:
          ref: ${{ env.HEAD_COMMIT }}
      - name: Set up Node
        uses: actions/setup-node@v4
        with:
          node-version-file: 'package.json'
      - name: Check dependency cache
        uses: actions/cache/restore@v4
        with:
          path: ${{ env.CACHED_DEPENDENCY_PATHS }}
          key: ${{ needs.job_install_deps.outputs.dependency_cache_key }}
          fail-on-cache-miss: true

      - name: Check build cache
        uses: actions/cache@v4
        id: cache_built_packages
        with:
          path: ${{ env.CACHED_BUILD_PATHS }}
          key: ${{ env.BUILD_CACHE_KEY }}

      - name: NX cache
        uses: actions/cache@v4
        # Disable cache when:
        # - on release branches
        # - when PR has `ci-skip-cache` label or on nightly builds
        if: |
          needs.job_get_metadata.outputs.is_release == 'false' &&
          needs.job_get_metadata.outputs.force_skip_cache == 'false'
        with:
          path: .nxcache
          key: nx-Linux-${{ github.ref }}-${{ env.HEAD_COMMIT || github.sha }}
          # On develop branch, we want to _store_ the cache (so it can be used by other branches), but never _restore_ from it
          restore-keys:
            ${{needs.job_get_metadata.outputs.is_develop == 'false' && env.NX_CACHE_RESTORE_KEYS || 'nx-never-restore'}}

      - name: Build packages
        # Set the CODECOV_TOKEN for Bundle Analysis
        env:
          CODECOV_TOKEN: ${{ secrets.CODECOV_TOKEN }}
        run: yarn build
    outputs:
      # this needs to be passed on, because the `needs` context only looks at direct ancestors (so steps which depend on
      # `job_build` can't see `job_install_deps` and what it returned)
      dependency_cache_key: ${{ needs.job_install_deps.outputs.dependency_cache_key }}

  job_size_check:
    name: Size Check
    needs: [job_get_metadata, job_build]
    timeout-minutes: 15
    runs-on: ubuntu-20.04
    if:
      github.event_name == 'pull_request' || needs.job_get_metadata.outputs.is_develop == 'true' ||
      needs.job_get_metadata.outputs.is_release == 'true'
    steps:
      - name: Check out current commit (${{ needs.job_get_metadata.outputs.commit_label }})
        uses: actions/checkout@v4
        with:
          ref: ${{ env.HEAD_COMMIT }}
      - name: Set up Node
        uses: actions/setup-node@v4
        with:
          node-version-file: 'package.json'
      - name: Restore caches
        uses: ./.github/actions/restore-cache
        env:
          DEPENDENCY_CACHE_KEY: ${{ needs.job_build.outputs.dependency_cache_key }}
      - name: Check bundle sizes
        uses: ./dev-packages/size-limit-gh-action
        with:
          github_token: ${{ secrets.GITHUB_TOKEN }}
          # Only run comparison against develop if this is a PR
          comparison_branch: ${{ (github.event_name == 'pull_request' && github.base_ref) ||  ''}}

  job_lint:
    name: Lint
    # Even though the linter only checks source code, not built code, it needs the built code in order check that all
    # inter-package dependencies resolve cleanly.
    needs: [job_get_metadata, job_build]
    timeout-minutes: 10
    runs-on: ubuntu-20.04
    steps:
      - name: Check out current commit (${{ needs.job_get_metadata.outputs.commit_label }})
        uses: actions/checkout@v4
        with:
          ref: ${{ env.HEAD_COMMIT }}
      - name: Set up Node
        uses: actions/setup-node@v4
        with:
          node-version-file: 'package.json'
      - name: Restore caches
        uses: ./.github/actions/restore-cache
        env:
          DEPENDENCY_CACHE_KEY: ${{ needs.job_build.outputs.dependency_cache_key }}
      - name: Lint source files
        run: yarn lint:lerna
      - name: Lint C++ files
        run: yarn lint:clang

  job_check_format:
    name: Check file formatting
    needs: [job_get_metadata, job_install_deps]
    timeout-minutes: 10
    runs-on: ubuntu-20.04
    steps:
      - name: Check out current commit (${{ needs.job_get_metadata.outputs.commit_label }})
        uses: actions/checkout@v4
        with:
          ref: ${{ env.HEAD_COMMIT }}
      - name: Set up Node
        uses: actions/setup-node@v4
        with:
          node-version-file: 'package.json'
      - name: Check dependency cache
        uses: actions/cache/restore@v4
        with:
          path: ${{ env.CACHED_DEPENDENCY_PATHS }}
          key: ${{ needs.job_install_deps.outputs.dependency_cache_key }}
          fail-on-cache-miss: true
      - name: Check file formatting
        run: yarn lint:prettier && yarn lint:biome

  job_circular_dep_check:
    name: Circular Dependency Check
    needs: [job_get_metadata, job_build]
    timeout-minutes: 10
    runs-on: ubuntu-20.04
    steps:
      - name: Check out current commit (${{ needs.job_get_metadata.outputs.commit_label }})
        uses: actions/checkout@v4
        with:
          ref: ${{ env.HEAD_COMMIT }}
      - name: Set up Node
        uses: actions/setup-node@v4
        with:
          node-version-file: 'package.json'
      - name: Restore caches
        uses: ./.github/actions/restore-cache
        env:
          DEPENDENCY_CACHE_KEY: ${{ needs.job_build.outputs.dependency_cache_key }}
      - name: Run madge
        run: yarn circularDepCheck

  job_artifacts:
    name: Upload Artifacts
    needs: [job_get_metadata, job_build, job_compile_bindings_profiling_node]
    runs-on: ubuntu-20.04
    # Build artifacts are only needed for releasing workflow.
    if: needs.job_get_metadata.outputs.is_release == 'true'
    steps:
      - name: Check out current commit (${{ needs.job_get_metadata.outputs.commit_label }})
        uses: actions/checkout@v4
        with:
          ref: ${{ env.HEAD_COMMIT }}
      - name: Set up Node
        uses: actions/setup-node@v4
        with:
          node-version-file: 'package.json'
      - name: Restore caches
        uses: ./.github/actions/restore-cache
        env:
          DEPENDENCY_CACHE_KEY: ${{ needs.job_build.outputs.dependency_cache_key }}

      - name: Extract Profiling Node Prebuilt Binaries
        uses: actions/download-artifact@v3
        with:
          name: profiling-node-binaries-${{ github.sha }}
          path: ${{ github.workspace }}/packages/profiling-node/lib/

      - name: Pack tarballs
        run: yarn build:tarball

      - name: Archive artifacts
        uses: actions/upload-artifact@v4
        with:
          name: ${{ github.sha }}
          path: |
            ${{ github.workspace }}/packages/browser/build/bundles/**
            ${{ github.workspace }}/packages/replay/build/bundles/**
            ${{ github.workspace }}/packages/replay-canvas/build/bundles/**
            ${{ github.workspace }}/packages/**/*.tgz
            ${{ github.workspace }}/packages/aws-serverless/build/aws/dist-serverless/*.zip

  job_browser_unit_tests:
    name: Browser Unit Tests
    needs: [job_get_metadata, job_build]
    timeout-minutes: 10
    runs-on: ubuntu-20.04
    steps:
      - name: Check out current commit (${{ needs.job_get_metadata.outputs.commit_label }})
        uses: actions/checkout@v4
        with:
          ref: ${{ env.HEAD_COMMIT }}
      - name: Set up Node
        uses: actions/setup-node@v4
        with:
          node-version-file: 'package.json'
      - name: Restore caches
        uses: ./.github/actions/restore-cache
        env:
          DEPENDENCY_CACHE_KEY: ${{ needs.job_build.outputs.dependency_cache_key }}
      - name: Run tests
        env:
          NODE_VERSION: 16
        run: yarn test-ci-browser
      - name: Compute test coverage
        uses: codecov/codecov-action@v4
        with:
          token: ${{ secrets.CODECOV_TOKEN }}

  job_bun_unit_tests:
    name: Bun Unit Tests
    needs: [job_get_metadata, job_build]
    timeout-minutes: 10
    runs-on: ubuntu-20.04
    strategy:
      fail-fast: false
    steps:
      - name: Check out current commit (${{ needs.job_get_metadata.outputs.commit_label }})
        uses: actions/checkout@v4
        with:
          ref: ${{ env.HEAD_COMMIT }}
      - name: Set up Node
        uses: actions/setup-node@v4
        with:
          node-version-file: 'package.json'
      - name: Set up Bun
        uses: oven-sh/setup-bun@v1
      - name: Restore caches
        uses: ./.github/actions/restore-cache
        env:
          DEPENDENCY_CACHE_KEY: ${{ needs.job_build.outputs.dependency_cache_key }}
      - name: Run tests
        run: |
          yarn test-ci-bun

  job_deno_unit_tests:
    name: Deno Unit Tests
    needs: [job_get_metadata, job_build]
    if: needs.job_get_metadata.outputs.changed_deno == 'true' || github.event_name != 'pull_request'
    timeout-minutes: 10
    runs-on: ubuntu-20.04
    strategy:
      fail-fast: false
    steps:
      - name: Check out current commit (${{ needs.job_get_metadata.outputs.commit_label }})
        uses: actions/checkout@v4
        with:
          ref: ${{ env.HEAD_COMMIT }}
      - name: Set up Node
        uses: actions/setup-node@v4
        with:
          node-version-file: 'package.json'
      - name: Set up Deno
        uses: denoland/setup-deno@v1.1.4
        with:
          deno-version: v1.38.5
      - name: Restore caches
        uses: ./.github/actions/restore-cache
        env:
          DEPENDENCY_CACHE_KEY: ${{ needs.job_build.outputs.dependency_cache_key }}
      - name: Run tests
        run: |
          cd packages/deno
          yarn build
          yarn test

  job_node_unit_tests:
    name: Node (${{ matrix.node }}) Unit Tests
    needs: [job_get_metadata, job_build]
    timeout-minutes: 10
    runs-on: ubuntu-20.04
    strategy:
      fail-fast: false
      matrix:
        node: [14, 16, 18, 20, 21]
    steps:
      - name: Check out current commit (${{ needs.job_get_metadata.outputs.commit_label }})
        uses: actions/checkout@v4
        with:
          ref: ${{ env.HEAD_COMMIT }}
      - name: Set up Node
        uses: actions/setup-node@v4
        with:
          node-version: ${{ matrix.node }}
      - name: Restore caches
        uses: ./.github/actions/restore-cache
        env:
          DEPENDENCY_CACHE_KEY: ${{ needs.job_build.outputs.dependency_cache_key }}
      - name: Run tests
        env:
          NODE_VERSION: ${{ matrix.node }}
        run: yarn test-ci-node
      - name: Compute test coverage
        uses: codecov/codecov-action@v4
        with:
          token: ${{ secrets.CODECOV_TOKEN }}

  job_profiling_node_unit_tests:
    name: Node Profiling Unit Tests
    needs: [job_get_metadata, job_build]
    if: needs.job_get_metadata.outputs.changed_node == 'true' || needs.job_get_metadata.outputs.changed_profiling_node == 'true' || github.event_name != 'pull_request'
    runs-on: ubuntu-latest
    timeout-minutes: 10
    steps:
      - name: Check out current commit
        uses: actions/checkout@v4
        with:
          ref: ${{ env.HEAD_COMMIT }}
      - uses: actions/setup-node@v4
        with:
          node-version: 20
      - uses: actions/setup-python@v5
        with:
          python-version: '3.11.7'
      - name: Restore caches
        uses: ./.github/actions/restore-cache
        env:
          DEPENDENCY_CACHE_KEY: ${{ needs.job_build.outputs.dependency_cache_key }}
      - name: Build Configure node-gyp
        run: yarn lerna run build:bindings:configure --scope @sentry/profiling-node
      - name: Build Bindings for Current Environment
        run: yarn build --scope @sentry/profiling-node
      - name: Unit Test
        run: yarn lerna run test --scope @sentry/profiling-node

  job_nextjs_integration_test:
    name: Nextjs (Node ${{ matrix.node }}) Tests
    needs: [job_get_metadata, job_build]
    if: needs.job_get_metadata.outputs.changed_nextjs == 'true' || github.event_name != 'pull_request'
    timeout-minutes: 25
    runs-on: ubuntu-20.04
    strategy:
      fail-fast: false
      matrix:
        node: [14, 16, 18, 20, 21]
    steps:
      - name: Check out current commit (${{ needs.job_get_metadata.outputs.commit_label }})
        uses: actions/checkout@v4
        with:
          ref: ${{ env.HEAD_COMMIT }}
      - name: Set up Node
        uses: actions/setup-node@v4
        with:
          node-version: ${{ matrix.node }}
      - name: Restore caches
        uses: ./.github/actions/restore-cache
        env:
          DEPENDENCY_CACHE_KEY: ${{ needs.job_build.outputs.dependency_cache_key }}
      - name: Get npm cache directory
        id: npm-cache-dir
        run: echo "dir=$(npm config get cache)" >> $GITHUB_OUTPUT
      - name: Get Playwright version
        id: playwright-version
        run: echo "version=$(node -p "require('@playwright/test/package.json').version")" >> $GITHUB_OUTPUT
      - uses: actions/cache@v4
        name: Check if Playwright browser is cached
        id: playwright-cache
        with:
          path: ${{ steps.npm-cache-dir.outputs.dir }}
          key: ${{ runner.os }}-Playwright-${{steps.playwright-version.outputs.version}}
      - name: Install Playwright browser if not cached
        if: steps.playwright-cache.outputs.cache-hit != 'true'
        run: npx playwright install --with-deps
        env:
          PLAYWRIGHT_BROWSERS_PATH: ${{steps.npm-cache-dir.outputs.dir}}
      - name: Install OS dependencies of Playwright if cache hit
        if: steps.playwright-cache.outputs.cache-hit == 'true'
        run: npx playwright install-deps
      - name: Run tests
        env:
          NODE_VERSION: ${{ matrix.node }}
        run: |
          cd packages/nextjs
          yarn test:integration

  job_browser_playwright_tests:
    name: Playwright (${{ matrix.bundle }}${{ matrix.shard && format(' {0}/{1}', matrix.shard, matrix.shards) || ''}}) Tests
    needs: [job_get_metadata, job_build]
    if: needs.job_get_metadata.outputs.changed_browser_integration == 'true' || github.event_name != 'pull_request'
    runs-on: ubuntu-20.04-large-js
    timeout-minutes: 25
    strategy:
      fail-fast: false
      matrix:
        bundle:
          - esm
          - bundle
          - bundle_min
          - bundle_replay
          - bundle_replay_min
          - bundle_tracing
          - bundle_tracing_min
          - bundle_tracing_replay
          - bundle_tracing_replay_min
        project:
          - chromium
        include:
          # Only check all projects for esm & full bundle
          # We also shard the tests as they take the longest
          - bundle: bundle_tracing_replay_min
            project: ''
            shard: 1
            shards: 2
          - bundle: bundle_tracing_replay_min
            project: ''
            shard: 2
            shards: 2
          - bundle: esm
            project: ''
            shard: 1
            shards: 3
          - bundle: esm
            shard: 2
            shards: 3
          - bundle: esm
            project: ''
            shard: 3
            shards: 3
        exclude:
          # Do not run the default chromium-only tests
          - bundle: bundle_tracing_replay_min
            project: 'chromium'
          - bundle: esm
            project: 'chromium'

    steps:
      - name: Check out current commit (${{ needs.job_get_metadata.outputs.commit_label }})
        uses: actions/checkout@v4
        with:
          ref: ${{ env.HEAD_COMMIT }}
      - name: Set up Node
        uses: actions/setup-node@v4
        with:
          node-version-file: 'package.json'
      - name: Restore caches
        uses: ./.github/actions/restore-cache
        env:
          DEPENDENCY_CACHE_KEY: ${{ needs.job_build.outputs.dependency_cache_key }}
      - name: Get npm cache directory
        id: npm-cache-dir
        run: echo "dir=$(npm config get cache)" >> $GITHUB_OUTPUT
      - name: Get Playwright version
        id: playwright-version
        run: echo "version=$(node -p "require('@playwright/test/package.json').version")" >> $GITHUB_OUTPUT
      - uses: actions/cache@v4
        name: Check if Playwright browser is cached
        id: playwright-cache
        with:
          path: ${{ steps.npm-cache-dir.outputs.dir }}
          key: ${{ runner.os }}-Playwright-${{steps.playwright-version.outputs.version}}
      - name: Install Playwright browser if not cached
        if: steps.playwright-cache.outputs.cache-hit != 'true'
        run: npx playwright install --with-deps
        env:
          PLAYWRIGHT_BROWSERS_PATH: ${{steps.npm-cache-dir.outputs.dir}}
      - name: Install OS dependencies of Playwright if cache hit
        if: steps.playwright-cache.outputs.cache-hit == 'true'
        run: npx playwright install-deps
      - name: Run Playwright tests
        env:
          PW_BUNDLE: ${{ matrix.bundle }}
        working-directory: dev-packages/browser-integration-tests
        run: yarn test:ci${{ matrix.project && format(' --project={0}', matrix.project) || '' }}${{ matrix.shard && format(' --shard={0}/{1}', matrix.shard, matrix.shards) || '' }}
      - name: Upload Playwright Traces
        uses: actions/upload-artifact@v3
        if: always()
        with:
          name: playwright-traces
          path: dev-packages/browser-integration-tests/test-results


  job_browser_loader_tests:
    name: Playwright Loader (${{ matrix.bundle }}) Tests
    needs: [job_get_metadata, job_build]
    if: needs.job_get_metadata.outputs.changed_browser_integration == 'true' || github.event_name != 'pull_request'
    runs-on: ubuntu-20.04
    timeout-minutes: 15
    strategy:
      fail-fast: false
      matrix:
        bundle:
          - loader_base
          - loader_eager
          - loader_debug
          - loader_tracing
          - loader_replay
          - loader_tracing_replay

    steps:
      - name: Check out current commit (${{ needs.job_get_metadata.outputs.commit_label }})
        uses: actions/checkout@v4
        with:
          ref: ${{ env.HEAD_COMMIT }}
      - name: Set up Node
        uses: actions/setup-node@v4
        with:
          node-version-file: 'package.json'
      - name: Restore caches
        uses: ./.github/actions/restore-cache
        env:
          DEPENDENCY_CACHE_KEY: ${{ needs.job_build.outputs.dependency_cache_key }}
      - name: Get npm cache directory
        id: npm-cache-dir
        run: echo "dir=$(npm config get cache)" >> $GITHUB_OUTPUT
      - name: Get Playwright version
        id: playwright-version
        run: echo "version=$(node -p "require('@playwright/test/package.json').version")" >> $GITHUB_OUTPUT
      - uses: actions/cache@v4
        name: Check if Playwright browser is cached
        id: playwright-cache
        with:
          path: ${{ steps.npm-cache-dir.outputs.dir }}
          key: ${{ runner.os }}-Playwright-${{steps.playwright-version.outputs.version}}
      - name: Install Playwright browser if not cached
        if: steps.playwright-cache.outputs.cache-hit != 'true'
        run: npx playwright install --with-deps
        env:
          PLAYWRIGHT_BROWSERS_PATH: ${{steps.npm-cache-dir.outputs.dir}}
      - name: Install OS dependencies of Playwright if cache hit
        if: steps.playwright-cache.outputs.cache-hit == 'true'
        run: npx playwright install-deps
      - name: Run Playwright Loader tests
        env:
          PW_BUNDLE: ${{ matrix.bundle }}
        run: |
          cd dev-packages/browser-integration-tests
          yarn test:loader
      - name: Upload Playwright Traces
        uses: actions/upload-artifact@v3
        if: always()
        with:
          name: playwright-traces
          path: dev-packages/browser-integration-tests/test-results

  job_browser_integration_tests:
    name: Browser (${{ matrix.browser }}) Tests
    needs: [job_get_metadata, job_build]
    if: needs.job_get_metadata.outputs.changed_browser == 'true' || github.event_name != 'pull_request'
    runs-on: ubuntu-20.04
    timeout-minutes: 20
    strategy:
      fail-fast: false
      matrix:
        browser:
          - ChromeHeadless
          - FirefoxHeadless
          - WebkitHeadless
    steps:
      - name: Check out current commit (${{ needs.job_get_metadata.outputs.commit_label }})
        uses: actions/checkout@v4
        with:
          ref: ${{ env.HEAD_COMMIT }}
      - name: Set up Node
        uses: actions/setup-node@v4
        with:
          node-version-file: 'package.json'
      - name: Restore caches
        uses: ./.github/actions/restore-cache
        env:
          DEPENDENCY_CACHE_KEY: ${{ needs.job_build.outputs.dependency_cache_key }}
      - name: Run integration tests
        env:
          KARMA_BROWSER: ${{ matrix.browser }}
        run: |
          cd packages/browser
          [[ $KARMA_BROWSER == WebkitHeadless ]] && yarn run playwright install-deps webkit
          yarn test:integration

  job_browser_build_tests:
    name: Browser Build Tests
    needs: [job_get_metadata, job_build]
    runs-on: ubuntu-20.04
    timeout-minutes: 5
    steps:
      - name: Check out current commit (${{ needs.job_get_metadata.outputs.commit_label }})
        uses: actions/checkout@v4
        with:
          ref: ${{ env.HEAD_COMMIT }}
      - name: Set up Node
        uses: actions/setup-node@v4
        with:
          node-version-file: 'package.json'
      - name: Restore caches
        uses: ./.github/actions/restore-cache
        env:
          DEPENDENCY_CACHE_KEY: ${{ needs.job_build.outputs.dependency_cache_key }}
      - name: Run browser build tests
        run: |
          cd packages/browser
          yarn test:package
      - name: Run utils build tests
        run: |
          cd packages/utils
          yarn test:package

  job_check_for_faulty_dts:
    name: Check for faulty .d.ts files
    needs: [job_get_metadata, job_build]
    runs-on: ubuntu-20.04
    timeout-minutes: 5
    steps:
      - name: Check out current commit (${{ needs.job_get_metadata.outputs.commit_label }})
        uses: actions/checkout@v4
        with:
          ref: ${{ env.HEAD_COMMIT }}
      - name: Set up Node
        uses: actions/setup-node@v4
        with:
          node-version-file: 'package.json'
      - name: Restore caches
        uses: ./.github/actions/restore-cache
        env:
          DEPENDENCY_CACHE_KEY: ${{ needs.job_build.outputs.dependency_cache_key }}
      - name: Check for dts files that reference stuff in the temporary build folder
        run: |
          if grep -r --include "*.d.ts" --exclude-dir ".nxcache" 'import("@sentry(-internal)?/[^/]*/build' .; then
            echo "Found illegal TypeScript import statement."
            exit 1
          fi


  job_node_integration_tests:
    name:
      Node (${{ matrix.node }})${{ (matrix.typescript && format(' (TS {0})', matrix.typescript)) || '' }} Integration
      Tests
    needs: [job_get_metadata, job_build]
    if: needs.job_get_metadata.outputs.changed_node == 'true' || github.event_name != 'pull_request'
    runs-on: ubuntu-20.04
    timeout-minutes: 15
    strategy:
      fail-fast: false
      matrix:
        node: [14, 16, 18, 20, 21]
        typescript:
          - false
        include:
          # Only check typescript for latest version (to streamline CI)
          - node: 20
            typescript: '3.8'
    steps:
      - name: Check out current commit (${{ needs.job_get_metadata.outputs.commit_label }})
        uses: actions/checkout@v4
        with:
          ref: ${{ env.HEAD_COMMIT }}
      - name: Set up Node
        uses: actions/setup-node@v4
        with:
          node-version: ${{ matrix.node }}
      - name: Restore caches
        uses: ./.github/actions/restore-cache
        env:
          DEPENDENCY_CACHE_KEY: ${{ needs.job_build.outputs.dependency_cache_key }}

      - name: Overwrite typescript version
        if: matrix.typescript
        run: yarn add --dev --ignore-workspace-root-check typescript@${{ matrix.typescript }}

      - name: Run integration tests
        env:
          NODE_VERSION: ${{ matrix.node }}
          TS_VERSION: ${{ matrix.typescript }}
        run: |
          cd dev-packages/node-integration-tests
          yarn test

  job_remix_integration_tests:
    name: Remix v${{ matrix.remix }} (Node ${{ matrix.node }}) Tests
    needs: [job_get_metadata, job_build]
    if: needs.job_get_metadata.outputs.changed_remix == 'true' || github.event_name != 'pull_request'
    runs-on: ubuntu-20.04
    timeout-minutes: 10
    strategy:
      fail-fast: false
      matrix:
        node: [18, 20, 21]
        remix: [1, 2]
        # Remix v2 only supports Node 18+, so run Node 14, 16 tests separately
        include:
          - node: 14
            remix: 1
          - node: 16
            remix: 1
    steps:
      - name: Check out current commit (${{ needs.job_get_metadata.outputs.commit_label }})
        uses: actions/checkout@v4
        with:
          ref: ${{ env.HEAD_COMMIT }}
      - name: Set up Node
        uses: actions/setup-node@v4
        with:
          node-version: ${{ matrix.node }}
      - name: Restore caches
        uses: ./.github/actions/restore-cache
        env:
          DEPENDENCY_CACHE_KEY: ${{ needs.job_build.outputs.dependency_cache_key }}
      - name: Run integration tests
        env:
          NODE_VERSION: ${{ matrix.node }}
          REMIX_VERSION: ${{ matrix.remix }}
        run: |
          cd packages/remix
          yarn test:integration:ci

  job_e2e_prepare:
    name: Prepare E2E tests
    # We want to run this if:
    # - The build job was successful, not skipped
    # - AND if the profiling node bindings were either successful or skipped
    # AND if this is not a PR from a fork or dependabot
    if: |
      always() && needs.job_build.result == 'success' &&
      (needs.job_compile_bindings_profiling_node.result == 'success' || needs.job_compile_bindings_profiling_node.result == 'skipped') &&
      (github.event_name != 'pull_request' || github.event.pull_request.head.repo.full_name == github.repository) &&
      github.actor != 'dependabot[bot]'
    needs: [job_get_metadata, job_build, job_compile_bindings_profiling_node]
    runs-on: ubuntu-20.04-large-js
    timeout-minutes: 15
    steps:
      - name: Check out current commit (${{ needs.job_get_metadata.outputs.commit_label }})
        uses: actions/checkout@v4
        with:
          ref: ${{ env.HEAD_COMMIT }}
      - name: Set up Node
        uses: actions/setup-node@v4
        with:
          node-version-file: 'package.json'
      - name: Restore caches
        uses: ./.github/actions/restore-cache
        env:
          DEPENDENCY_CACHE_KEY: ${{ needs.job_build.outputs.dependency_cache_key }}
      - name: NX cache
        uses: actions/cache/restore@v4
        with:
          path: .nxcache
          key: nx-Linux-${{ github.ref }}-${{ env.HEAD_COMMIT }}
          # On develop branch, we want to _store_ the cache (so it can be used by other branches), but never _restore_ from it
          restore-keys: ${{ env.NX_CACHE_RESTORE_KEYS }}

      # Rebuild profiling by compiling TS and pull the precompiled binary artifacts
      - name: Build Profiling Node
        if: |
          (needs.job_get_metadata.outputs.changed_profiling_node_bindings == 'true') ||
          (needs.job_get_metadata.outputs.is_release == 'true') ||
          (github.event_name != 'pull_request')
        run: yarn lerna run build:lib --scope @sentry/profiling-node

      - name: Extract Profiling Node Prebuilt Binaries
        # @TODO: v4 breaks convenient merging of same name artifacts
        # https://github.com/actions/upload-artifact/issues/478
        if: |
          (needs.job_get_metadata.outputs.changed_profiling_node_bindings == 'true') ||
            (needs.job_get_metadata.outputs.is_release == 'true') ||
          (github.event_name != 'pull_request')
        uses: actions/download-artifact@v3
        with:
          name: profiling-node-binaries-${{ github.sha }}
          path: ${{ github.workspace }}/packages/profiling-node/lib/

      - name: Build Profiling tarball
        run: yarn build:tarball
      # End rebuild profiling

      - name: Stores tarballs in cache
        uses: actions/cache/save@v4
        with:
          path: ${{ github.workspace }}/packages/*/*.tgz
          key: ${{ env.BUILD_CACHE_TARBALL_KEY }}

  job_e2e_tests:
    name: E2E ${{ matrix.label || matrix.test-application }} Test
    # We only run E2E tests for non-fork PRs because the E2E tests require secrets to work and they can't be accessed from forks
    # Dependabot PRs sadly also don't have access to secrets, so we skip them as well
    # We need to add the `always()` check here because the previous step has this as well :(
    # See: https://github.com/actions/runner/issues/2205
    if:
      always() && needs.job_e2e_prepare.result == 'success' &&
      (github.event_name != 'pull_request' || github.event.pull_request.head.repo.full_name == github.repository) &&
      github.actor != 'dependabot[bot]'
    needs: [job_get_metadata, job_build, job_e2e_prepare]
    runs-on: ubuntu-20.04
    timeout-minutes: 10
    env:
      E2E_TEST_AUTH_TOKEN: ${{ secrets.E2E_TEST_AUTH_TOKEN }}
      E2E_TEST_DSN: ${{ secrets.E2E_TEST_DSN }}
      # Needed because some apps expect a certain prefix
      NEXT_PUBLIC_E2E_TEST_DSN: ${{ secrets.E2E_TEST_DSN }}
      PUBLIC_E2E_TEST_DSN: ${{ secrets.E2E_TEST_DSN }}
      REACT_APP_E2E_TEST_DSN: ${{ secrets.E2E_TEST_DSN }}
      E2E_TEST_SENTRY_ORG_SLUG: 'sentry-javascript-sdks'
      E2E_TEST_SENTRY_TEST_PROJECT: 'sentry-javascript-e2e-tests'
    strategy:
      fail-fast: false
      matrix:
        test-application:
          [
            'angular-17',
            'cloudflare-astro',
            'node-express-app',
            'create-react-app',
            'create-next-app',
            'create-remix-app',
            'create-remix-app-v2',
            'create-remix-app-express-vite-dev',
            'debug-id-sourcemaps',
            'nextjs-app-dir',
            'nextjs-14',
            'react-create-hash-router',
            'react-router-6-use-routes',
            'standard-frontend-react',
            'sveltekit',
            'sveltekit-2',
            'generic-ts3.8',
            'node-fastify-app',
            # TODO(v8): Re-enable hapi tests
            # 'node-hapi-app',
            'node-exports-test-app',
            'vue-3',
<<<<<<< HEAD
            'webpack-4'
=======
            'webpack-5'
>>>>>>> a6a1719a
          ]
        build-command:
          - false
        label:
          - false
        # Add any variations of a test app here
        # You should provide an alternate build-command as well as a matching label
        include:
          - test-application: 'create-react-app'
            build-command: 'test:build-ts3.8'
            label: 'create-react-app (TS 3.8)'
          - test-application: 'standard-frontend-react'
            build-command: 'test:build-ts3.8'
            label: 'standard-frontend-react (TS 3.8)'
          - test-application: 'create-next-app'
            build-command: 'test:build-13'
            label: 'create-next-app (next@13)'
          - test-application: 'nextjs-app-dir'
            build-command: 'test:build-13'
            label: 'nextjs-app-dir (next@13)'
    steps:
      - name: Check out current commit (${{ needs.job_get_metadata.outputs.commit_label }})
        uses: actions/checkout@v4
        with:
          ref: ${{ env.HEAD_COMMIT }}
      - uses: pnpm/action-setup@v2
        with:
          version: 8.3.1
      - name: Set up Node
        uses: actions/setup-node@v4
        with:
          node-version-file: 'dev-packages/e2e-tests/package.json'
      - name: Set up Bun
        if: matrix.test-application == 'node-exports-test-app'
        uses: oven-sh/setup-bun@v1
      - name: Restore caches
        uses: ./.github/actions/restore-cache
        env:
          DEPENDENCY_CACHE_KEY: ${{ needs.job_build.outputs.dependency_cache_key }}

      - name: Restore tarball cache
        uses: actions/cache/restore@v4
        with:
          path: ${{ github.workspace }}/packages/*/*.tgz
          key: ${{ env.BUILD_CACHE_TARBALL_KEY }}

      - name: Get node version
        id: versions
        run: |
          echo "echo node=$(jq -r '.volta.node' dev-packages/e2e-tests/package.json)" >> $GITHUB_OUTPUT

      - name: Validate Verdaccio
        run: yarn test:validate
        working-directory: dev-packages/e2e-tests

      - name: Prepare Verdaccio
        run: yarn test:prepare
        working-directory: dev-packages/e2e-tests
        env:
          E2E_TEST_PUBLISH_SCRIPT_NODE_VERSION: ${{ steps.versions.outputs.node }}

      - name: Build E2E app
        working-directory: dev-packages/e2e-tests/test-applications/${{ matrix.test-application }}
        timeout-minutes: 5
        run: yarn ${{ matrix.build-command || 'test:build' }}

      - name: Run E2E test
        working-directory: dev-packages/e2e-tests/test-applications/${{ matrix.test-application }}
        timeout-minutes: 5
        run: yarn test:assert

      - name: Deploy Astro to Cloudflare
        uses: cloudflare/pages-action@v1
        if: matrix.test-application == 'cloudflare-astro'
        with:
          apiToken: ${{ secrets.CLOUDFLARE_API_TOKEN }}
          accountId: ${{ secrets.CLOUDFLARE_ACCOUNT_ID }}
          projectName: ${{ secrets.CLOUDFLARE_PROJECT_NAME }}
          directory: dist
          workingDirectory: dev-packages/e2e-tests/test-applications/${{ matrix.test-application }}

  job_profiling_e2e_tests:
    name: E2E ${{ matrix.label || matrix.test-application }} Test
    # We only run E2E tests for non-fork PRs because the E2E tests require secrets to work and they can't be accessed from forks
    # Dependabot PRs sadly also don't have access to secrets, so we skip them as well
    # We need to add the `always()` check here because the previous step has this as well :(
    # See: https://github.com/actions/runner/issues/2205
    if:
      # Only run profiling e2e tests if profiling node bindings have changed
      always() && needs.job_e2e_prepare.result == 'success' &&
      (github.event_name != 'pull_request' || github.event.pull_request.head.repo.full_name == github.repository) &&
      github.actor != 'dependabot[bot]' && (
        (needs.job_get_metadata.outputs.changed_profiling_node_bindings == 'true') ||
        (needs.job_get_metadata.outputs.is_release == 'true') ||
        (github.event_name != 'pull_request')
      )
    needs: [job_get_metadata, job_build, job_e2e_prepare]
    runs-on: ubuntu-20.04
    timeout-minutes: 10
    env:
      E2E_TEST_AUTH_TOKEN: ${{ secrets.E2E_TEST_AUTH_TOKEN }}
      E2E_TEST_DSN: ${{ secrets.E2E_TEST_DSN }}
      E2E_TEST_SENTRY_ORG_SLUG: 'sentry-javascript-sdks'
      E2E_TEST_SENTRY_TEST_PROJECT: 'sentry-javascript-e2e-tests'
    strategy:
      fail-fast: false
      matrix:
        test-application: ['node-profiling']
        build-command:
          - false
        label:
          - false
    steps:
      - name: Check out current commit (${{ needs.job_get_metadata.outputs.commit_label }})
        uses: actions/checkout@v4
        with:
          ref: ${{ env.HEAD_COMMIT }}
      - uses: pnpm/action-setup@v2
        with:
          version: 8.3.1
      - name: Set up Node
        uses: actions/setup-node@v4
        with:
          node-version-file: 'dev-packages/e2e-tests/package.json'
      - name: Restore caches
        uses: ./.github/actions/restore-cache
        env:
          DEPENDENCY_CACHE_KEY: ${{ needs.job_build.outputs.dependency_cache_key }}
      - name: Build Profiling Node
        run: yarn lerna run build:lib --scope @sentry/profiling-node
      - name: Extract Profiling Node Prebuilt Binaries
        uses: actions/download-artifact@v3
        with:
          name: profiling-node-binaries-${{ github.sha }}
          path: ${{ github.workspace }}/packages/profiling-node/lib/

      - name: Restore tarball cache
        uses: actions/cache/restore@v4
        with:
          path: ${{ github.workspace }}/packages/*/*.tgz
          key: ${{ env.BUILD_CACHE_TARBALL_KEY }}
          fail-on-cache-miss : true

      - name: Get node version
        id: versions
        run: |
          echo "echo node=$(jq -r '.volta.node' dev-packages/e2e-tests/package.json)" >> $GITHUB_OUTPUT

      - name: Validate Verdaccio
        run: yarn test:validate
        working-directory: dev-packages/e2e-tests

      - name: Prepare Verdaccio
        run: yarn test:prepare
        working-directory: dev-packages/e2e-tests
        env:
          E2E_TEST_PUBLISH_SCRIPT_NODE_VERSION: ${{ steps.versions.outputs.node }}

      - name: Build E2E app
        working-directory: dev-packages/e2e-tests/test-applications/${{ matrix.test-application }}
        timeout-minutes: 5
        run: yarn ${{ matrix.build-command || 'test:build' }}

      - name: Run E2E test
        working-directory: dev-packages/e2e-tests/test-applications/${{ matrix.test-application }}
        timeout-minutes: 5
        run: yarn test:assert

  job_required_jobs_passed:
    name: All required jobs passed or were skipped
    needs:
      [
        job_build,
        job_compile_bindings_profiling_node,
        job_browser_build_tests,
        job_browser_unit_tests,
        job_bun_unit_tests,
        job_deno_unit_tests,
        job_node_unit_tests,
        job_profiling_node_unit_tests,
        job_nextjs_integration_test,
        job_node_integration_tests,
        job_browser_playwright_tests,
        job_browser_integration_tests,
        job_browser_loader_tests,
        job_remix_integration_tests,
        job_e2e_tests,
        job_profiling_e2e_tests,
        job_artifacts,
        job_lint,
        job_check_format,
        job_circular_dep_check,
      ]
    # Always run this, even if a dependent job failed
    if: always()
    runs-on: ubuntu-20.04
    steps:
      - name: Check for failures
        if: contains(needs.*.result, 'failure')
        run: |
          echo "One of the dependent jobs have failed. You may need to re-run it." && exit 1

  overhead_metrics:
    name: Overhead metrics
    needs: [job_get_metadata, job_build]
    runs-on: ubuntu-20.04
    timeout-minutes: 30
    if: |
      contains(github.event.pull_request.labels.*.name, 'ci-overhead-measurements')
    steps:
      - name: Check out current commit (${{ needs.job_get_metadata.outputs.commit_label }})
        uses: actions/checkout@v4
        with:
          ref: ${{ env.HEAD_COMMIT }}
      - name: Set up Node
        uses: actions/setup-node@v4
        with:
          node-version-file: 'package.json'
      - name: Restore caches
        uses: ./.github/actions/restore-cache
        env:
          DEPENDENCY_CACHE_KEY: ${{ needs.job_build.outputs.dependency_cache_key }}

      - name: Collect
        run: yarn ci:collect
        working-directory: dev-packages/overhead-metrics

      - name: Process
        id: process
        run: yarn ci:process
        working-directory: dev-packages/overhead-metrics
        # Don't run on forks - the PR comment cannot be added.
        if: github.event_name != 'pull_request' || github.event.pull_request.head.repo.full_name == github.repository
        env:
          GITHUB_TOKEN: ${{ github.token }}

      - name: Upload results
        uses: actions/upload-artifact@v4
        if: github.event_name != 'pull_request' || github.event.pull_request.head.repo.full_name == github.repository
        with:
          name: ${{ steps.process.outputs.artifactName }}
          path: ${{ steps.process.outputs.artifactPath }}

  job_compile_bindings_profiling_node:
    name: Compile & Test Profiling Bindings (v${{ matrix.node }}) ${{ matrix.target_platform || matrix.os }}, ${{ matrix.node || matrix.container }}, ${{ matrix.arch || matrix.container }}, ${{ contains(matrix.container, 'alpine') && 'musl' || 'glibc'  }}
    needs: [job_get_metadata, job_install_deps, job_build]
    # Compiling bindings can be very slow (especially on windows), so only run precompile
    # Skip precompile unless we are on a release branch as precompile slows down CI times.
    if: |
      (needs.job_get_metadata.outputs.changed_profiling_node_bindings == 'true') ||
      (needs.job_get_metadata.outputs.is_release == 'true') ||
      (github.event_name != 'pull_request')
    runs-on: ${{ matrix.os }}
    container: ${{ matrix.container }}
    timeout-minutes: 30
    strategy:
      fail-fast: false
      matrix:
        include:
            # x64 glibc
          - os: ubuntu-20.04
            node: 16
          - os: ubuntu-20.04
            node: 18
          - os: ubuntu-20.04
            node: 20

            # x64 musl
          - os: ubuntu-20.04
            container: node:16-alpine3.16
            node: 16
          - os: ubuntu-20.04
            container: node:18-alpine3.17
            node: 18
          - os: ubuntu-20.04
            container: node:20-alpine3.17
            node: 20

            # arm64 glibc
          - os: ubuntu-20.04
            arch: arm64
            node: 16
          - os: ubuntu-20.04
            arch: arm64
            node: 18
          - os: ubuntu-20.04
            arch: arm64
            node: 20

            # arm64 musl
          - os: ubuntu-20.04
            container: node:16-alpine3.16
            arch: arm64
            node: 16
          - os: ubuntu-20.04
            arch: arm64
            container: node:18-alpine3.17
            node: 18
          - os: ubuntu-20.04
            arch: arm64
            container: node:20-alpine3.17
            node: 20

            # macos x64
          - os: macos-11
            node: 16
            arch: x64
          - os: macos-11
            node: 18
            arch: x64
          - os: macos-11
            node: 20
            arch: x64

            # macos arm64
          - os: macos-12
            arch: arm64
            node: 16
            target_platform: darwin

          - os: macos-12
            arch: arm64
            node: 18
            target_platform: darwin

          - os: macos-12
            arch: arm64
            node: 20
            target_platform: darwin

            # windows x64
          - os: windows-2022
            node: 16
            arch: x64

          - os: windows-2022
            node: 18
            arch: x64

          - os: windows-2022
            node: 20
            arch: x64
    steps:
      - name: Setup (alpine)
        if: contains(matrix.container, 'alpine')
        run: |
          apk add --no-cache build-base git g++ make curl python3
          ln -sf python3 /usr/bin/python

      - name: Check out current commit (${{ needs.job_get_metadata.outputs.commit_label }})
        uses: actions/checkout@v4
        with:
          ref: ${{ env.HEAD_COMMIT }}

      - name: Restore dependency cache
        uses: actions/cache/restore@v4
        id: restore-dependencies
        with:
          path: ${{ env.CACHED_DEPENDENCY_PATHS }}
          key: ${{ needs.job_install_deps.outputs.dependency_cache_key }}
          enableCrossOsArchive: true

      - name: Restore build cache
        uses: actions/cache/restore@v4
        id: restore-build
        with:
          path: ${{ env.CACHED_BUILD_PATHS }}
          key: ${{ needs.job_build.outputs.dependency_cache_key }}
          enableCrossOsArchive: true

      - name: Configure safe directory
        run: |
          git config --global --add safe.directory "*"

      - name: Install yarn
        run: npm i -g yarn@1.22.19 --force

      - name: Increase yarn network timeout on Windows
        if: contains(matrix.os, 'windows')
        run: yarn config set network-timeout 600000 -g

      - name: Setup python
        uses: actions/setup-python@v5
        if: ${{ !contains(matrix.container, 'alpine') }}
        id: python-setup
        with:
          python-version: '3.8.10'

      - name: Setup Node
        uses: actions/setup-node@v4
        with:
          node-version: ${{ matrix.node }}

      - name: Install Dependencies
        if: steps.restore-dependencies.outputs.cache-hit != 'true'
        run: yarn install --frozen-lockfile --ignore-engines --ignore-scripts

      - name: Setup (arm64| ${{ contains(matrix.container, 'alpine') && 'musl' || 'glibc'  }})
        if: matrix.arch == 'arm64' && !contains(matrix.container, 'alpine') && matrix.target_platform != 'darwin'
        run: |
          sudo apt-get update
          sudo apt install -y gcc-aarch64-linux-gnu g++-aarch64-linux-gnu

      - name: Setup Musl
        if: contains(matrix.container, 'alpine')
        run: |
          cd packages/profiling-node
          curl -OL https://musl.cc/aarch64-linux-musl-cross.tgz
          tar -xzvf aarch64-linux-musl-cross.tgz
          $(pwd)/aarch64-linux-musl-cross/bin/aarch64-linux-musl-gcc --version

      # configure node-gyp
      - name: Configure node-gyp
        if: matrix.arch != 'arm64'
        run: |
          cd packages/profiling-node
          yarn build:bindings:configure

      - name: Configure node-gyp (arm64, ${{ contains(matrix.container, 'alpine') && 'musl' || 'glibc'  }})
        if: matrix.arch == 'arm64' && matrix.target_platform != 'darwin'
        run: |
          cd packages/profiling-node
          yarn build:bindings:configure:arm64

      - name: Configure node-gyp (arm64, darwin)
        if: matrix.arch == 'arm64' && matrix.target_platform == 'darwin'
        run: |
          cd packages/profiling-node
          yarn build:bindings:configure:arm64

      # build bindings
      - name: Build Bindings
        if: matrix.arch != 'arm64'
        run: |
          yarn lerna run build:bindings --scope @sentry/profiling-node

      - name: Build Bindings (arm64, ${{ contains(matrix.container, 'alpine') && 'musl' || 'glibc'  }})
        if: matrix.arch == 'arm64' && contains(matrix.container, 'alpine') && matrix.target_platform != 'darwin'
        run: |
          cd packages/profiling-node
          CC=$(pwd)/aarch64-linux-musl-cross/bin/aarch64-linux-musl-gcc \
          CXX=$(pwd)/aarch64-linux-musl-cross/bin/aarch64-linux-musl-g++ \
          BUILD_ARCH=arm64 \
          yarn build:bindings

      - name: Build Bindings (arm64, ${{ contains(matrix.container, 'alpine') && 'musl' || 'glibc'  }})
        if: matrix.arch == 'arm64' && !contains(matrix.container, 'alpine') && matrix.target_platform != 'darwin'
        run: |
          cd packages/profiling-node
          CC=aarch64-linux-gnu-gcc \
          CXX=aarch64-linux-gnu-g++ \
          BUILD_ARCH=arm64 \
          yarn build:bindings:arm64

      - name: Build Bindings (arm64, darwin)
        if: matrix.arch == 'arm64' && matrix.target_platform == 'darwin'
        run: |
          cd packages/profiling-node
          BUILD_PLATFORM=darwin \
          BUILD_ARCH=arm64 \
          yarn build:bindings:arm64

      - name: Build Monorepo
        if: steps.restore-build.outputs.cache-hit != 'true'
        run: yarn build --scope @sentry/profiling-node

      - name: Test Bindings
        if: matrix.arch != 'arm64'
        run: |
          yarn lerna run test --scope @sentry/profiling-node

      - name: Archive Binary
        # @TODO: v4 breaks convenient merging of same name artifacts
        # https://github.com/actions/upload-artifact/issues/478
        uses: actions/upload-artifact@v3
        with:
          name: profiling-node-binaries-${{ github.sha }}
          path: |
            ${{ github.workspace }}/packages/profiling-node/lib/*.node<|MERGE_RESOLUTION|>--- conflicted
+++ resolved
@@ -1052,11 +1052,8 @@
             # 'node-hapi-app',
             'node-exports-test-app',
             'vue-3',
-<<<<<<< HEAD
-            'webpack-4'
-=======
+            'webpack-4',
             'webpack-5'
->>>>>>> a6a1719a
           ]
         build-command:
           - false
