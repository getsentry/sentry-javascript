name: 'Install Playwright dependencies'
description: 'Installs Playwright dependencies and caches them.'
inputs:
  browsers:
    description: 'What browsers to install.'
    default: 'chromium webkit firefox'
  cwd:
    description: 'The working directory to run Playwright in.'
    default: '.'

runs:
  using: 'composite'
  steps:
    - name: Get Playwright version
      id: playwright-version
      run: echo "version=$(node -p "require('@playwright/test/package.json').version")" >> $GITHUB_OUTPUT
      shell: bash
      working-directory: ${{ inputs.cwd }}

    - name: Restore cached playwright binaries
      uses: actions/cache/restore@v4
      id: playwright-cache
      with:
        path: |
          ~/.cache/ms-playwright
        key: playwright-${{ runner.os }}-${{ steps.playwright-version.outputs.version }}

<<<<<<< HEAD
      - name: Restore cached playwright binaries
        uses: actions/cache/restore@v4
        id: playwright-cache
        with:
          path: |
            ~/.cache/ms-playwright
          # Bump the iteration when bumping runner images to use a new cache
          key: playwright-${{ runner.os }}-iteration-1-${{ steps.playwright-version.outputs.version }}
=======
    # We always install all browsers, if uncached
    - name: Install Playwright dependencies (uncached)
      run: npx playwright install chromium webkit firefox --with-deps
      if: steps.playwright-cache.outputs.cache-hit != 'true'
      shell: bash
      working-directory: ${{ inputs.cwd }}
>>>>>>> fda7103e

    - name: Install Playwright system dependencies only (cached)
      run: npx playwright install-deps ${{ inputs.browsers || 'chromium webkit firefox' }}
      if: steps.playwright-cache.outputs.cache-hit == 'true'
      shell: bash
      working-directory: ${{ inputs.cwd }}

<<<<<<< HEAD
      - name: Install Playwright system dependencies only (cached)
        run: npx playwright install-deps ${{ inputs.browsers || 'chromium webkit firefox' }}
        if: steps.playwright-cache.outputs.cache-hit == 'true'
        shell: bash
        working-directory: ${{ inputs.cwd }}

      # Only store cache on develop branch
      - name: Store cached playwright binaries
        uses: actions/cache/save@v4
        if: github.event_name == 'push' && github.ref == 'refs/heads/develop'
        with:
          path: |
            ~/.cache/ms-playwright
          # Bump the iteration when bumping runner images to use a new cache
          key: playwright-${{ runner.os }}-iteration-1-${{ steps.playwright-version.outputs.version }}
=======
    # Only store cache on develop branch
    - name: Store cached playwright binaries
      uses: actions/cache/save@v4
      if: github.event_name == 'push' && github.ref == 'refs/heads/develop'
      with:
        path: |
          ~/.cache/ms-playwright
        key: playwright-${{ runner.os }}-${{ steps.playwright-version.outputs.version }}
>>>>>>> fda7103e
<|MERGE_RESOLUTION|>--- conflicted
+++ resolved
@@ -23,25 +23,15 @@
       with:
         path: |
           ~/.cache/ms-playwright
-        key: playwright-${{ runner.os }}-${{ steps.playwright-version.outputs.version }}
+        # Bump the iteration when bumping runner images to use a new cache
+        key: playwright-${{ runner.os }}-iteration-1-${{ steps.playwright-version.outputs.version }}
 
-<<<<<<< HEAD
-      - name: Restore cached playwright binaries
-        uses: actions/cache/restore@v4
-        id: playwright-cache
-        with:
-          path: |
-            ~/.cache/ms-playwright
-          # Bump the iteration when bumping runner images to use a new cache
-          key: playwright-${{ runner.os }}-iteration-1-${{ steps.playwright-version.outputs.version }}
-=======
     # We always install all browsers, if uncached
     - name: Install Playwright dependencies (uncached)
       run: npx playwright install chromium webkit firefox --with-deps
       if: steps.playwright-cache.outputs.cache-hit != 'true'
       shell: bash
       working-directory: ${{ inputs.cwd }}
->>>>>>> fda7103e
 
     - name: Install Playwright system dependencies only (cached)
       run: npx playwright install-deps ${{ inputs.browsers || 'chromium webkit firefox' }}
@@ -49,23 +39,6 @@
       shell: bash
       working-directory: ${{ inputs.cwd }}
 
-<<<<<<< HEAD
-      - name: Install Playwright system dependencies only (cached)
-        run: npx playwright install-deps ${{ inputs.browsers || 'chromium webkit firefox' }}
-        if: steps.playwright-cache.outputs.cache-hit == 'true'
-        shell: bash
-        working-directory: ${{ inputs.cwd }}
-
-      # Only store cache on develop branch
-      - name: Store cached playwright binaries
-        uses: actions/cache/save@v4
-        if: github.event_name == 'push' && github.ref == 'refs/heads/develop'
-        with:
-          path: |
-            ~/.cache/ms-playwright
-          # Bump the iteration when bumping runner images to use a new cache
-          key: playwright-${{ runner.os }}-iteration-1-${{ steps.playwright-version.outputs.version }}
-=======
     # Only store cache on develop branch
     - name: Store cached playwright binaries
       uses: actions/cache/save@v4
@@ -73,5 +46,5 @@
       with:
         path: |
           ~/.cache/ms-playwright
-        key: playwright-${{ runner.os }}-${{ steps.playwright-version.outputs.version }}
->>>>>>> fda7103e
+        # Bump the iteration when bumping runner images to use a new cache
+        key: playwright-${{ runner.os }}-iteration-1-${{ steps.playwright-version.outputs.version }}